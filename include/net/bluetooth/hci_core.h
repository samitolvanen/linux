--- conflicted
+++ resolved
@@ -2107,7 +2107,6 @@
 		BT_WARN("min %d > max %d", min, max);
 		return -EINVAL;
 	}
-<<<<<<< HEAD
 
 	if (min < 6) {
 		BT_WARN("min %d < 6", min);
@@ -2133,33 +2132,6 @@
 		BT_WARN("max %d >= to_multiplier %d * 8", max, to_multiplier);
 		return -EINVAL;
 	}
-=======
-
-	if (min < 6) {
-		BT_WARN("min %d < 6", min);
-		return -EINVAL;
-	}
-
-	if (max > 3200) {
-		BT_WARN("max %d > 3200", max);
-		return -EINVAL;
-	}
-
-	if (to_multiplier < 10) {
-		BT_WARN("to_multiplier %d < 10", to_multiplier);
-		return -EINVAL;
-	}
-
-	if (to_multiplier > 3200) {
-		BT_WARN("to_multiplier %d > 3200", to_multiplier);
-		return -EINVAL;
-	}
-
-	if (max >= to_multiplier * 8) {
-		BT_WARN("max %d >= to_multiplier %d * 8", max, to_multiplier);
-		return -EINVAL;
-	}
->>>>>>> 3c842de2
 
 	max_latency = (to_multiplier * 4 / max) - 1;
 	if (latency > 499) {
