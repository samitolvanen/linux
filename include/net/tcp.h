--- conflicted
+++ resolved
@@ -353,11 +353,8 @@
 int tcp_sendmsg_locked(struct sock *sk, struct msghdr *msg, size_t size);
 int tcp_sendpage(struct sock *sk, struct page *page, int offset, size_t size,
 		 int flags);
-<<<<<<< HEAD
-=======
 int tcp_sendpage_locked(struct sock *sk, struct page *page, int offset,
 			size_t size, int flags);
->>>>>>> bb176f67
 ssize_t do_tcp_sendpages(struct sock *sk, struct page *page, int offset,
 		 size_t size, int flags);
 void tcp_release_cb(struct sock *sk);
