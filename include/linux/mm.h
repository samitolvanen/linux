--- conflicted
+++ resolved
@@ -411,8 +411,6 @@
 #endif
 
 #ifdef CONFIG_64BIT
-<<<<<<< HEAD
-=======
 #define VM_DROPPABLE_BIT	40
 #define VM_DROPPABLE		BIT(VM_DROPPABLE_BIT)
 #else
@@ -420,7 +418,6 @@
 #endif
 
 #ifdef CONFIG_64BIT
->>>>>>> 3c842de2
 /* VM is sealed, in vm_flags */
 #define VM_SEALED	_BITUL(63)
 #endif
