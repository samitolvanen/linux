--- conflicted
+++ resolved
@@ -2547,11 +2547,8 @@
 #define FS_USERNS_MOUNT		8	/* Can be mounted by userns root */
 #define FS_DISALLOW_NOTIFY_PERM	16	/* Disable fanotify permission events */
 #define FS_ALLOW_IDMAP         32      /* FS has been updated to handle vfs idmappings. */
-<<<<<<< HEAD
 #define FS_ALLOW_HSM		64	/* FS can handle fanotify pre-content events. */
-=======
-#define FS_MGTIME		64	/* FS uses multigrain timestamps */
->>>>>>> c72f8f06
+#define FS_MGTIME		128	/* FS uses multigrain timestamps */
 #define FS_RENAME_DOES_D_MOVE	32768	/* FS will handle d_move() during rename() internally. */
 	int (*init_fs_context)(struct fs_context *);
 	const struct fs_parameter_spec *parameters;
