--- conflicted
+++ resolved
@@ -25,10 +25,7 @@
 #if IS_ENABLED(CONFIG_IPV6)
 		struct in6_addr ip6;
 #endif
-<<<<<<< HEAD
-=======
 		unsigned char	mac_addr[ETH_ALEN];
->>>>>>> 356006a6
 	} dst;
 	__be16		proto;
 	__u16           vid;
