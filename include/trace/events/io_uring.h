--- conflicted
+++ resolved
@@ -496,8 +496,6 @@
 	TP_printk("ring %p, req %p, op %d, data 0x%llx",
 		  __entry->ctx, __entry->req, __entry->opcode,
 		  (unsigned long long) __entry->user_data)
-<<<<<<< HEAD
-=======
 );
 
 /*
@@ -558,7 +556,6 @@
 		  __entry->buf_index, __entry->personality, __entry->file_index,
 		  (unsigned long long) __entry->pad1,
 		  (unsigned long long) __entry->pad2, __entry->error)
->>>>>>> df0cc57e
 );
 
 #endif /* _TRACE_IO_URING_H */
