/*
 * arch/arm/mach-at91/at91cap9.c
 *
 *  Copyright (C) 2007 Stelian Pop <stelian.pop@leadtechdesign.com>
 *  Copyright (C) 2007 Lead Tech Design <www.leadtechdesign.com>
 *  Copyright (C) 2007 Atmel Corporation.
 *
 * This program is free software; you can redistribute it and/or modify
 * it under the terms of the GNU General Public License as published by
 * the Free Software Foundation; either version 2 of the License, or
 * (at your option) any later version.
 *
 */

#include <linux/module.h>

#include <asm/proc-fns.h>
#include <asm/irq.h>
#include <asm/mach/arch.h>
#include <asm/mach/map.h>

#include <mach/cpu.h>
#include <mach/at91cap9.h>
#include <mach/at91_pmc.h>

#include "soc.h"
#include "generic.h"
#include "clock.h"
#include "sam9_smc.h"

/* --------------------------------------------------------------------
 *  Clocks
 * -------------------------------------------------------------------- */

/*
 * The peripheral clocks.
 */
static struct clk pioABCD_clk = {
	.name		= "pioABCD_clk",
	.pmc_mask	= 1 << AT91CAP9_ID_PIOABCD,
	.type		= CLK_TYPE_PERIPHERAL,
};
static struct clk mpb0_clk = {
	.name		= "mpb0_clk",
	.pmc_mask	= 1 << AT91CAP9_ID_MPB0,
	.type		= CLK_TYPE_PERIPHERAL,
};
static struct clk mpb1_clk = {
	.name		= "mpb1_clk",
	.pmc_mask	= 1 << AT91CAP9_ID_MPB1,
	.type		= CLK_TYPE_PERIPHERAL,
};
static struct clk mpb2_clk = {
	.name		= "mpb2_clk",
	.pmc_mask	= 1 << AT91CAP9_ID_MPB2,
	.type		= CLK_TYPE_PERIPHERAL,
};
static struct clk mpb3_clk = {
	.name		= "mpb3_clk",
	.pmc_mask	= 1 << AT91CAP9_ID_MPB3,
	.type		= CLK_TYPE_PERIPHERAL,
};
static struct clk mpb4_clk = {
	.name		= "mpb4_clk",
	.pmc_mask	= 1 << AT91CAP9_ID_MPB4,
	.type		= CLK_TYPE_PERIPHERAL,
};
static struct clk usart0_clk = {
	.name		= "usart0_clk",
	.pmc_mask	= 1 << AT91CAP9_ID_US0,
	.type		= CLK_TYPE_PERIPHERAL,
};
static struct clk usart1_clk = {
	.name		= "usart1_clk",
	.pmc_mask	= 1 << AT91CAP9_ID_US1,
	.type		= CLK_TYPE_PERIPHERAL,
};
static struct clk usart2_clk = {
	.name		= "usart2_clk",
	.pmc_mask	= 1 << AT91CAP9_ID_US2,
	.type		= CLK_TYPE_PERIPHERAL,
};
static struct clk mmc0_clk = {
	.name		= "mci0_clk",
	.pmc_mask	= 1 << AT91CAP9_ID_MCI0,
	.type		= CLK_TYPE_PERIPHERAL,
};
static struct clk mmc1_clk = {
	.name		= "mci1_clk",
	.pmc_mask	= 1 << AT91CAP9_ID_MCI1,
	.type		= CLK_TYPE_PERIPHERAL,
};
static struct clk can_clk = {
	.name		= "can_clk",
	.pmc_mask	= 1 << AT91CAP9_ID_CAN,
	.type		= CLK_TYPE_PERIPHERAL,
};
static struct clk twi_clk = {
	.name		= "twi_clk",
	.pmc_mask	= 1 << AT91CAP9_ID_TWI,
	.type		= CLK_TYPE_PERIPHERAL,
};
static struct clk spi0_clk = {
	.name		= "spi0_clk",
	.pmc_mask	= 1 << AT91CAP9_ID_SPI0,
	.type		= CLK_TYPE_PERIPHERAL,
};
static struct clk spi1_clk = {
	.name		= "spi1_clk",
	.pmc_mask	= 1 << AT91CAP9_ID_SPI1,
	.type		= CLK_TYPE_PERIPHERAL,
};
static struct clk ssc0_clk = {
	.name		= "ssc0_clk",
	.pmc_mask	= 1 << AT91CAP9_ID_SSC0,
	.type		= CLK_TYPE_PERIPHERAL,
};
static struct clk ssc1_clk = {
	.name		= "ssc1_clk",
	.pmc_mask	= 1 << AT91CAP9_ID_SSC1,
	.type		= CLK_TYPE_PERIPHERAL,
};
static struct clk ac97_clk = {
	.name		= "ac97_clk",
	.pmc_mask	= 1 << AT91CAP9_ID_AC97C,
	.type		= CLK_TYPE_PERIPHERAL,
};
static struct clk tcb_clk = {
	.name		= "tcb_clk",
	.pmc_mask	= 1 << AT91CAP9_ID_TCB,
	.type		= CLK_TYPE_PERIPHERAL,
};
static struct clk pwm_clk = {
	.name		= "pwm_clk",
	.pmc_mask	= 1 << AT91CAP9_ID_PWMC,
	.type		= CLK_TYPE_PERIPHERAL,
};
static struct clk macb_clk = {
	.name		= "pclk",
	.pmc_mask	= 1 << AT91CAP9_ID_EMAC,
	.type		= CLK_TYPE_PERIPHERAL,
};
static struct clk aestdes_clk = {
	.name		= "aestdes_clk",
	.pmc_mask	= 1 << AT91CAP9_ID_AESTDES,
	.type		= CLK_TYPE_PERIPHERAL,
};
static struct clk adc_clk = {
	.name		= "adc_clk",
	.pmc_mask	= 1 << AT91CAP9_ID_ADC,
	.type		= CLK_TYPE_PERIPHERAL,
};
static struct clk isi_clk = {
	.name		= "isi_clk",
	.pmc_mask	= 1 << AT91CAP9_ID_ISI,
	.type		= CLK_TYPE_PERIPHERAL,
};
static struct clk lcdc_clk = {
	.name		= "lcdc_clk",
	.pmc_mask	= 1 << AT91CAP9_ID_LCDC,
	.type		= CLK_TYPE_PERIPHERAL,
};
static struct clk dma_clk = {
	.name		= "dma_clk",
	.pmc_mask	= 1 << AT91CAP9_ID_DMA,
	.type		= CLK_TYPE_PERIPHERAL,
};
static struct clk udphs_clk = {
	.name		= "udphs_clk",
	.pmc_mask	= 1 << AT91CAP9_ID_UDPHS,
	.type		= CLK_TYPE_PERIPHERAL,
};
static struct clk ohci_clk = {
	.name		= "ohci_clk",
	.pmc_mask	= 1 << AT91CAP9_ID_UHP,
	.type		= CLK_TYPE_PERIPHERAL,
};

static struct clk *periph_clocks[] __initdata = {
	&pioABCD_clk,
	&mpb0_clk,
	&mpb1_clk,
	&mpb2_clk,
	&mpb3_clk,
	&mpb4_clk,
	&usart0_clk,
	&usart1_clk,
	&usart2_clk,
	&mmc0_clk,
	&mmc1_clk,
	&can_clk,
	&twi_clk,
	&spi0_clk,
	&spi1_clk,
	&ssc0_clk,
	&ssc1_clk,
	&ac97_clk,
	&tcb_clk,
	&pwm_clk,
	&macb_clk,
	&aestdes_clk,
	&adc_clk,
	&isi_clk,
	&lcdc_clk,
	&dma_clk,
	&udphs_clk,
	&ohci_clk,
	// irq0 .. irq1
};

static struct clk_lookup periph_clocks_lookups[] = {
	/* One additional fake clock for macb_hclk */
	CLKDEV_CON_ID("hclk", &macb_clk),
	CLKDEV_CON_DEV_ID("hclk", "atmel_usba_udc", &utmi_clk),
	CLKDEV_CON_DEV_ID("pclk", "atmel_usba_udc", &udphs_clk),
	CLKDEV_CON_DEV_ID("mci_clk", "at91_mci.0", &mmc0_clk),
	CLKDEV_CON_DEV_ID("mci_clk", "at91_mci.1", &mmc1_clk),
	CLKDEV_CON_DEV_ID("spi_clk", "atmel_spi.0", &spi0_clk),
	CLKDEV_CON_DEV_ID("spi_clk", "atmel_spi.1", &spi1_clk),
	CLKDEV_CON_DEV_ID("t0_clk", "atmel_tcb.0", &tcb_clk),
	CLKDEV_CON_DEV_ID("pclk", "ssc.0", &ssc0_clk),
	CLKDEV_CON_DEV_ID("pclk", "ssc.1", &ssc1_clk),
	/* fake hclk clock */
	CLKDEV_CON_DEV_ID("hclk", "at91_ohci", &ohci_clk),
	CLKDEV_CON_ID("pioA", &pioABCD_clk),
	CLKDEV_CON_ID("pioB", &pioABCD_clk),
	CLKDEV_CON_ID("pioC", &pioABCD_clk),
	CLKDEV_CON_ID("pioD", &pioABCD_clk),
};

static struct clk_lookup usart_clocks_lookups[] = {
	CLKDEV_CON_DEV_ID("usart", "atmel_usart.0", &mck),
	CLKDEV_CON_DEV_ID("usart", "atmel_usart.1", &usart0_clk),
	CLKDEV_CON_DEV_ID("usart", "atmel_usart.2", &usart1_clk),
	CLKDEV_CON_DEV_ID("usart", "atmel_usart.3", &usart2_clk),
};

/*
 * The four programmable clocks.
 * You must configure pin multiplexing to bring these signals out.
 */
static struct clk pck0 = {
	.name		= "pck0",
	.pmc_mask	= AT91_PMC_PCK0,
	.type		= CLK_TYPE_PROGRAMMABLE,
	.id		= 0,
};
static struct clk pck1 = {
	.name		= "pck1",
	.pmc_mask	= AT91_PMC_PCK1,
	.type		= CLK_TYPE_PROGRAMMABLE,
	.id		= 1,
};
static struct clk pck2 = {
	.name		= "pck2",
	.pmc_mask	= AT91_PMC_PCK2,
	.type		= CLK_TYPE_PROGRAMMABLE,
	.id		= 2,
};
static struct clk pck3 = {
	.name		= "pck3",
	.pmc_mask	= AT91_PMC_PCK3,
	.type		= CLK_TYPE_PROGRAMMABLE,
	.id		= 3,
};

static void __init at91cap9_register_clocks(void)
{
	int i;

	for (i = 0; i < ARRAY_SIZE(periph_clocks); i++)
		clk_register(periph_clocks[i]);

	clkdev_add_table(periph_clocks_lookups,
			 ARRAY_SIZE(periph_clocks_lookups));
	clkdev_add_table(usart_clocks_lookups,
			 ARRAY_SIZE(usart_clocks_lookups));

	clk_register(&pck0);
	clk_register(&pck1);
	clk_register(&pck2);
	clk_register(&pck3);
}

static struct clk_lookup console_clock_lookup;

void __init at91cap9_set_console_clock(int id)
{
	if (id >= ARRAY_SIZE(usart_clocks_lookups))
		return;

	console_clock_lookup.con_id = "usart";
	console_clock_lookup.clk = usart_clocks_lookups[id].clk;
	clkdev_add(&console_clock_lookup);
}

/* --------------------------------------------------------------------
 *  GPIO
 * -------------------------------------------------------------------- */

static struct at91_gpio_bank at91cap9_gpio[] __initdata = {
	{
		.id		= AT91CAP9_ID_PIOABCD,
		.regbase	= AT91CAP9_BASE_PIOA,
	}, {
		.id		= AT91CAP9_ID_PIOABCD,
		.regbase	= AT91CAP9_BASE_PIOB,
	}, {
		.id		= AT91CAP9_ID_PIOABCD,
		.regbase	= AT91CAP9_BASE_PIOC,
	}, {
		.id		= AT91CAP9_ID_PIOABCD,
		.regbase	= AT91CAP9_BASE_PIOD,
	}
};

<<<<<<< HEAD
=======
static void at91cap9_idle(void)
{
	at91_sys_write(AT91_PMC_SCDR, AT91_PMC_PCK);
	cpu_do_idle();
}

static void at91cap9_restart(char mode, const char *cmd)
{
	at91_sys_write(AT91_RSTC_CR, AT91_RSTC_KEY | AT91_RSTC_PROCRST | AT91_RSTC_PERRST);
}

>>>>>>> dcf81c1a
/* --------------------------------------------------------------------
 *  AT91CAP9 processor initialization
 * -------------------------------------------------------------------- */

static void __init at91cap9_map_io(void)
{
	at91_init_sram(0, AT91CAP9_SRAM_BASE, AT91CAP9_SRAM_SIZE);
}

static void __init at91cap9_ioremap_registers(void)
{
	at91_ioremap_shdwc(AT91CAP9_BASE_SHDWC);
	at91_ioremap_rstc(AT91CAP9_BASE_RSTC);
	at91sam926x_ioremap_pit(AT91CAP9_BASE_PIT);
	at91sam9_ioremap_smc(0, AT91CAP9_BASE_SMC);
}

static void __init at91cap9_initialize(void)
{
<<<<<<< HEAD
	arm_pm_restart = at91sam9g45_restart;
=======
	arm_pm_idle = at91cap9_idle;
	arm_pm_restart = at91cap9_restart;
>>>>>>> dcf81c1a
	at91_extern_irq = (1 << AT91CAP9_ID_IRQ0) | (1 << AT91CAP9_ID_IRQ1);

	/* Register GPIO subsystem */
	at91_gpio_init(at91cap9_gpio, 4);

	/* Remember the silicon revision */
	if (cpu_is_at91cap9_revB())
		system_rev = 0xB;
	else if (cpu_is_at91cap9_revC())
		system_rev = 0xC;
}

/* --------------------------------------------------------------------
 *  Interrupt initialization
 * -------------------------------------------------------------------- */

/*
 * The default interrupt priority levels (0 = lowest, 7 = highest).
 */
static unsigned int at91cap9_default_irq_priority[NR_AIC_IRQS] __initdata = {
	7,	/* Advanced Interrupt Controller (FIQ) */
	7,	/* System Peripherals */
	1,	/* Parallel IO Controller A, B, C and D */
	0,	/* MP Block Peripheral 0 */
	0,	/* MP Block Peripheral 1 */
	0,	/* MP Block Peripheral 2 */
	0,	/* MP Block Peripheral 3 */
	0,	/* MP Block Peripheral 4 */
	5,	/* USART 0 */
	5,	/* USART 1 */
	5,	/* USART 2 */
	0,	/* Multimedia Card Interface 0 */
	0,	/* Multimedia Card Interface 1 */
	3,	/* CAN */
	6,	/* Two-Wire Interface */
	5,	/* Serial Peripheral Interface 0 */
	5,	/* Serial Peripheral Interface 1 */
	4,	/* Serial Synchronous Controller 0 */
	4,	/* Serial Synchronous Controller 1 */
	5,	/* AC97 Controller */
	0,	/* Timer Counter 0, 1 and 2 */
	0,	/* Pulse Width Modulation Controller */
	3,	/* Ethernet */
	0,	/* Advanced Encryption Standard, Triple DES*/
	0,	/* Analog-to-Digital Converter */
	0,	/* Image Sensor Interface */
	3,	/* LCD Controller */
	0,	/* DMA Controller */
	2,	/* USB Device Port */
	2,	/* USB Host port */
	0,	/* Advanced Interrupt Controller (IRQ0) */
	0,	/* Advanced Interrupt Controller (IRQ1) */
};

struct at91_init_soc __initdata at91cap9_soc = {
	.map_io = at91cap9_map_io,
	.default_irq_priority = at91cap9_default_irq_priority,
	.ioremap_registers = at91cap9_ioremap_registers,
	.register_clocks = at91cap9_register_clocks,
	.init = at91cap9_initialize,
};<|MERGE_RESOLUTION|>--- conflicted
+++ resolved
@@ -314,20 +314,12 @@
 	}
 };
 
-<<<<<<< HEAD
-=======
 static void at91cap9_idle(void)
 {
 	at91_sys_write(AT91_PMC_SCDR, AT91_PMC_PCK);
 	cpu_do_idle();
 }
 
-static void at91cap9_restart(char mode, const char *cmd)
-{
-	at91_sys_write(AT91_RSTC_CR, AT91_RSTC_KEY | AT91_RSTC_PROCRST | AT91_RSTC_PERRST);
-}
-
->>>>>>> dcf81c1a
 /* --------------------------------------------------------------------
  *  AT91CAP9 processor initialization
  * -------------------------------------------------------------------- */
@@ -347,12 +339,8 @@
 
 static void __init at91cap9_initialize(void)
 {
-<<<<<<< HEAD
+	arm_pm_idle = at91cap9_idle;
 	arm_pm_restart = at91sam9g45_restart;
-=======
-	arm_pm_idle = at91cap9_idle;
-	arm_pm_restart = at91cap9_restart;
->>>>>>> dcf81c1a
 	at91_extern_irq = (1 << AT91CAP9_ID_IRQ0) | (1 << AT91CAP9_ID_IRQ1);
 
 	/* Register GPIO subsystem */
