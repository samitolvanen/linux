/*
 * System calls under the Sparc.
 *
 * Don't be scared by the ugly clobbers, it is the only way I can
 * think of right now to force the arguments into fixed registers
 * before the trap into the system call with gcc 'asm' statements.
 *
 * Copyright (C) 1995, 2007 David S. Miller (davem@davemloft.net)
 *
 * SunOS compatibility based upon preliminary work which is:
 *
 * Copyright (C) 1995 Adrian M. Rodriguez (adrian@remus.rutgers.edu)
 */
#ifndef _UAPI_SPARC_UNISTD_H
#define _UAPI_SPARC_UNISTD_H

#ifndef __32bit_syscall_numbers__
#ifndef __arch64__
#define __32bit_syscall_numbers__
#endif
#endif

#define __NR_restart_syscall      0 /* Linux Specific				   */
#define __NR_exit                 1 /* Common                                      */
#define __NR_fork                 2 /* Common                                      */
#define __NR_read                 3 /* Common                                      */
#define __NR_write                4 /* Common                                      */
#define __NR_open                 5 /* Common                                      */
#define __NR_close                6 /* Common                                      */
#define __NR_wait4                7 /* Common                                      */
#define __NR_creat                8 /* Common                                      */
#define __NR_link                 9 /* Common                                      */
#define __NR_unlink              10 /* Common                                      */
#define __NR_execv               11 /* SunOS Specific                              */
#define __NR_chdir               12 /* Common                                      */
#define __NR_chown		 13 /* Common					   */
#define __NR_mknod               14 /* Common                                      */
#define __NR_chmod               15 /* Common                                      */
#define __NR_lchown              16 /* Common                                      */
#define __NR_brk                 17 /* Common                                      */
#define __NR_perfctr             18 /* Performance counter operations              */
#define __NR_lseek               19 /* Common                                      */
#define __NR_getpid              20 /* Common                                      */
#define __NR_capget		 21 /* Linux Specific				   */
#define __NR_capset		 22 /* Linux Specific				   */
#define __NR_setuid              23 /* Implemented via setreuid in SunOS           */
#define __NR_getuid              24 /* Common                                      */
#define __NR_vmsplice	         25 /* ENOSYS under SunOS			   */
#define __NR_ptrace              26 /* Common                                      */
#define __NR_alarm               27 /* Implemented via setitimer in SunOS          */
#define __NR_sigaltstack	 28 /* Common					   */
#define __NR_pause               29 /* Is sigblock(0)->sigpause() in SunOS         */
#define __NR_utime               30 /* Implemented via utimes() under SunOS        */
#ifdef __32bit_syscall_numbers__
#define __NR_lchown32            31 /* Linux sparc32 specific                      */
#define __NR_fchown32            32 /* Linux sparc32 specific                      */
#endif
#define __NR_access              33 /* Common                                      */
#define __NR_nice                34 /* Implemented via get/setpriority() in SunOS  */
#ifdef __32bit_syscall_numbers__
#define __NR_chown32             35 /* Linux sparc32 specific                      */
#endif
#define __NR_sync                36 /* Common                                      */
#define __NR_kill                37 /* Common                                      */
#define __NR_stat                38 /* Common                                      */
#define __NR_sendfile		 39 /* Linux Specific				   */
#define __NR_lstat               40 /* Common                                      */
#define __NR_dup                 41 /* Common                                      */
#define __NR_pipe                42 /* Common                                      */
#define __NR_times               43 /* Implemented via getrusage() in SunOS        */
#ifdef __32bit_syscall_numbers__
#define __NR_getuid32            44 /* Linux sparc32 specific                      */
#endif
#define __NR_umount2             45 /* Linux Specific                              */
#define __NR_setgid              46 /* Implemented via setregid() in SunOS         */
#define __NR_getgid              47 /* Common                                      */
#define __NR_signal              48 /* Implemented via sigvec() in SunOS           */
#define __NR_geteuid             49 /* SunOS calls getuid()                        */
#define __NR_getegid             50 /* SunOS calls getgid()                        */
#define __NR_acct                51 /* Common                                      */
#ifdef __32bit_syscall_numbers__
#define __NR_getgid32            53 /* Linux sparc32 specific                      */
#else
#define __NR_memory_ordering	 52 /* Linux Specific				   */
#endif
#define __NR_ioctl               54 /* Common                                      */
#define __NR_reboot              55 /* Common                                      */
#ifdef __32bit_syscall_numbers__
#define __NR_mmap2		 56 /* Linux sparc32 Specific			   */
#endif
#define __NR_symlink             57 /* Common                                      */
#define __NR_readlink            58 /* Common                                      */
#define __NR_execve              59 /* Common                                      */
#define __NR_umask               60 /* Common                                      */
#define __NR_chroot              61 /* Common                                      */
#define __NR_fstat               62 /* Common                                      */
#define __NR_fstat64		 63 /* Linux Specific			           */
#define __NR_getpagesize         64 /* Common                                      */
#define __NR_msync               65 /* Common in newer 1.3.x revs...               */
#define __NR_vfork               66 /* Common                                      */
#define __NR_pread64             67 /* Linux Specific                              */
#define __NR_pwrite64            68 /* Linux Specific                              */
#ifdef __32bit_syscall_numbers__
#define __NR_geteuid32           69 /* Linux sparc32, sbrk under SunOS             */
#define __NR_getegid32           70 /* Linux sparc32, sstk under SunOS             */
#endif
#define __NR_mmap                71 /* Common                                      */
#ifdef __32bit_syscall_numbers__
#define __NR_setreuid32          72 /* Linux sparc32, vadvise under SunOS          */
#endif
#define __NR_munmap              73 /* Common                                      */
#define __NR_mprotect            74 /* Common                                      */
#define __NR_madvise             75 /* Common                                      */
#define __NR_vhangup             76 /* Common                                      */
#ifdef __32bit_syscall_numbers__
#define __NR_truncate64		 77 /* Linux sparc32 Specific			   */
#endif
#define __NR_mincore             78 /* Common                                      */
#define __NR_getgroups           79 /* Common                                      */
#define __NR_setgroups           80 /* Common                                      */
#define __NR_getpgrp             81 /* Common                                      */
#ifdef __32bit_syscall_numbers__
#define __NR_setgroups32         82 /* Linux sparc32, setpgrp under SunOS          */
#endif
#define __NR_setitimer           83 /* Common                                      */
#ifdef __32bit_syscall_numbers__
#define __NR_ftruncate64	 84 /* Linux sparc32 Specific			   */
#endif
#define __NR_swapon              85 /* Common                                      */
#define __NR_getitimer           86 /* Common                                      */
#ifdef __32bit_syscall_numbers__
#define __NR_setuid32            87 /* Linux sparc32, gethostname under SunOS      */
#endif
#define __NR_sethostname         88 /* Common                                      */
#ifdef __32bit_syscall_numbers__
#define __NR_setgid32            89 /* Linux sparc32, getdtablesize under SunOS    */
#endif
#define __NR_dup2                90 /* Common                                      */
#ifdef __32bit_syscall_numbers__
#define __NR_setfsuid32          91 /* Linux sparc32, getdopt under SunOS          */
#endif
#define __NR_fcntl               92 /* Common                                      */
#define __NR_select              93 /* Common                                      */
#ifdef __32bit_syscall_numbers__
#define __NR_setfsgid32          94 /* Linux sparc32, setdopt under SunOS          */
#endif
#define __NR_fsync               95 /* Common                                      */
#define __NR_setpriority         96 /* Common                                      */
#define __NR_socket              97 /* Common                                      */
#define __NR_connect             98 /* Common                                      */
#define __NR_accept              99 /* Common                                      */
#define __NR_getpriority        100 /* Common                                      */
#define __NR_rt_sigreturn       101 /* Linux Specific                              */
#define __NR_rt_sigaction       102 /* Linux Specific                              */
#define __NR_rt_sigprocmask     103 /* Linux Specific                              */
#define __NR_rt_sigpending      104 /* Linux Specific                              */
#define __NR_rt_sigtimedwait    105 /* Linux Specific                              */
#define __NR_rt_sigqueueinfo    106 /* Linux Specific                              */
#define __NR_rt_sigsuspend      107 /* Linux Specific                              */
#ifdef __32bit_syscall_numbers__
#define __NR_setresuid32        108 /* Linux Specific, sigvec under SunOS	   */
#define __NR_getresuid32        109 /* Linux Specific, sigblock under SunOS	   */
#define __NR_setresgid32        110 /* Linux Specific, sigsetmask under SunOS	   */
#define __NR_getresgid32        111 /* Linux Specific, sigpause under SunOS	   */
#define __NR_setregid32         112 /* Linux sparc32, sigstack under SunOS         */
#else
#define __NR_setresuid          108 /* Linux Specific, sigvec under SunOS	   */
#define __NR_getresuid          109 /* Linux Specific, sigblock under SunOS	   */
#define __NR_setresgid          110 /* Linux Specific, sigsetmask under SunOS	   */
#define __NR_getresgid          111 /* Linux Specific, sigpause under SunOS	   */
#endif
#define __NR_recvmsg            113 /* Common                                      */
#define __NR_sendmsg            114 /* Common                                      */
#ifdef __32bit_syscall_numbers__
#define __NR_getgroups32        115 /* Linux sparc32, vtrace under SunOS           */
#endif
#define __NR_gettimeofday       116 /* Common                                      */
#define __NR_getrusage          117 /* Common                                      */
#define __NR_getsockopt         118 /* Common                                      */
#define __NR_getcwd		119 /* Linux Specific				   */
#define __NR_readv              120 /* Common                                      */
#define __NR_writev             121 /* Common                                      */
#define __NR_settimeofday       122 /* Common                                      */
#define __NR_fchown             123 /* Common                                      */
#define __NR_fchmod             124 /* Common                                      */
#define __NR_recvfrom           125 /* Common                                      */
#define __NR_setreuid           126 /* Common                                      */
#define __NR_setregid           127 /* Common                                      */
#define __NR_rename             128 /* Common                                      */
#define __NR_truncate           129 /* Common                                      */
#define __NR_ftruncate          130 /* Common                                      */
#define __NR_flock              131 /* Common                                      */
#define __NR_lstat64		132 /* Linux Specific			           */
#define __NR_sendto             133 /* Common                                      */
#define __NR_shutdown           134 /* Common                                      */
#define __NR_socketpair         135 /* Common                                      */
#define __NR_mkdir              136 /* Common                                      */
#define __NR_rmdir              137 /* Common                                      */
#define __NR_utimes             138 /* SunOS Specific                              */
#define __NR_stat64		139 /* Linux Specific			           */
#define __NR_sendfile64         140 /* adjtime under SunOS                         */
#define __NR_getpeername        141 /* Common                                      */
#define __NR_futex              142 /* gethostid under SunOS                       */
#define __NR_gettid             143 /* ENOSYS under SunOS                          */
#define __NR_getrlimit		144 /* Common                                      */
#define __NR_setrlimit          145 /* Common                                      */
#define __NR_pivot_root		146 /* Linux Specific, killpg under SunOS          */
#define __NR_prctl		147 /* ENOSYS under SunOS                          */
#define __NR_pciconfig_read	148 /* ENOSYS under SunOS                          */
#define __NR_pciconfig_write	149 /* ENOSYS under SunOS                          */
#define __NR_getsockname        150 /* Common                                      */
#define __NR_inotify_init       151 /* Linux specific                              */
#define __NR_inotify_add_watch  152 /* Linux specific                              */
#define __NR_poll               153 /* Common                                      */
#define __NR_getdents64		154 /* Linux specific				   */
#ifdef __32bit_syscall_numbers__
#define __NR_fcntl64		155 /* Linux sparc32 Specific                      */
#endif
#define __NR_inotify_rm_watch   156 /* Linux specific				   */
#define __NR_statfs             157 /* Common                                      */
#define __NR_fstatfs            158 /* Common                                      */
#define __NR_umount             159 /* Common                                      */
#define __NR_sched_set_affinity 160 /* Linux specific, async_daemon under SunOS    */
#define __NR_sched_get_affinity 161 /* Linux specific, getfh under SunOS           */
#define __NR_getdomainname      162 /* SunOS Specific                              */
#define __NR_setdomainname      163 /* Common                                      */
#ifndef __32bit_syscall_numbers__
#define __NR_utrap_install	164 /* SYSV ABI/v9 required			   */
#endif
#define __NR_quotactl           165 /* Common                                      */
#define __NR_set_tid_address    166 /* Linux specific, exportfs under SunOS        */
#define __NR_mount              167 /* Common                                      */
#define __NR_ustat              168 /* Common                                      */
#define __NR_setxattr           169 /* SunOS: semsys                               */
#define __NR_lsetxattr          170 /* SunOS: msgsys                               */
#define __NR_fsetxattr          171 /* SunOS: shmsys                               */
#define __NR_getxattr           172 /* SunOS: auditsys                             */
#define __NR_lgetxattr          173 /* SunOS: rfssys                               */
#define __NR_getdents           174 /* Common                                      */
#define __NR_setsid             175 /* Common                                      */
#define __NR_fchdir             176 /* Common                                      */
#define __NR_fgetxattr          177 /* SunOS: fchroot                              */
#define __NR_listxattr          178 /* SunOS: vpixsys                              */
#define __NR_llistxattr         179 /* SunOS: aioread                              */
#define __NR_flistxattr         180 /* SunOS: aiowrite                             */
#define __NR_removexattr        181 /* SunOS: aiowait                              */
#define __NR_lremovexattr       182 /* SunOS: aiocancel                            */
#define __NR_sigpending         183 /* Common                                      */
#define __NR_query_module	184 /* Linux Specific				   */
#define __NR_setpgid            185 /* Common                                      */
#define __NR_fremovexattr       186 /* SunOS: pathconf                             */
#define __NR_tkill              187 /* SunOS: fpathconf                            */
#define __NR_exit_group		188 /* Linux specific, sysconf undef SunOS         */
#define __NR_uname              189 /* Linux Specific                              */
#define __NR_init_module        190 /* Linux Specific                              */
#define __NR_personality        191 /* Linux Specific                              */
#define __NR_remap_file_pages   192 /* Linux Specific                              */
#define __NR_epoll_create       193 /* Linux Specific                              */
#define __NR_epoll_ctl          194 /* Linux Specific                              */
#define __NR_epoll_wait         195 /* Linux Specific                              */
#define __NR_ioprio_set         196 /* Linux Specific                              */
#define __NR_getppid            197 /* Linux Specific                              */
#define __NR_sigaction          198 /* Linux Specific                              */
#define __NR_sgetmask           199 /* Linux Specific                              */
#define __NR_ssetmask           200 /* Linux Specific                              */
#define __NR_sigsuspend         201 /* Linux Specific                              */
#define __NR_oldlstat           202 /* Linux Specific                              */
#define __NR_uselib             203 /* Linux Specific                              */
#define __NR_readdir            204 /* Linux Specific                              */
#define __NR_readahead          205 /* Linux Specific                              */
#define __NR_socketcall         206 /* Linux Specific                              */
#define __NR_syslog             207 /* Linux Specific                              */
#define __NR_lookup_dcookie     208 /* Linux Specific                              */
#define __NR_fadvise64          209 /* Linux Specific                              */
#define __NR_fadvise64_64       210 /* Linux Specific                              */
#define __NR_tgkill             211 /* Linux Specific                              */
#define __NR_waitpid            212 /* Linux Specific                              */
#define __NR_swapoff            213 /* Linux Specific                              */
#define __NR_sysinfo            214 /* Linux Specific                              */
#define __NR_ipc                215 /* Linux Specific                              */
#define __NR_sigreturn          216 /* Linux Specific                              */
#define __NR_clone              217 /* Linux Specific                              */
#define __NR_ioprio_get         218 /* Linux Specific                              */
#define __NR_adjtimex           219 /* Linux Specific                              */
#define __NR_sigprocmask        220 /* Linux Specific                              */
#define __NR_create_module      221 /* Linux Specific                              */
#define __NR_delete_module      222 /* Linux Specific                              */
#define __NR_get_kernel_syms    223 /* Linux Specific                              */
#define __NR_getpgid            224 /* Linux Specific                              */
#define __NR_bdflush            225 /* Linux Specific                              */
#define __NR_sysfs              226 /* Linux Specific                              */
#define __NR_afs_syscall        227 /* Linux Specific                              */
#define __NR_setfsuid           228 /* Linux Specific                              */
#define __NR_setfsgid           229 /* Linux Specific                              */
#define __NR__newselect         230 /* Linux Specific                              */
#ifdef __32bit_syscall_numbers__
#define __NR_time               231 /* Linux Specific                              */
#else
#endif
#define __NR_splice             232 /* Linux Specific                              */
#define __NR_stime              233 /* Linux Specific                              */
#define __NR_statfs64           234 /* Linux Specific                              */
#define __NR_fstatfs64          235 /* Linux Specific                              */
#define __NR__llseek            236 /* Linux Specific                              */
#define __NR_mlock              237
#define __NR_munlock            238
#define __NR_mlockall           239
#define __NR_munlockall         240
#define __NR_sched_setparam     241
#define __NR_sched_getparam     242
#define __NR_sched_setscheduler 243
#define __NR_sched_getscheduler 244
#define __NR_sched_yield        245
#define __NR_sched_get_priority_max 246
#define __NR_sched_get_priority_min 247
#define __NR_sched_rr_get_interval  248
#define __NR_nanosleep          249
#define __NR_mremap             250
#define __NR__sysctl            251
#define __NR_getsid             252
#define __NR_fdatasync          253
#define __NR_nfsservctl         254
#define __NR_sync_file_range	255
#define __NR_clock_settime	256
#define __NR_clock_gettime	257
#define __NR_clock_getres	258
#define __NR_clock_nanosleep	259
#define __NR_sched_getaffinity	260
#define __NR_sched_setaffinity	261
#define __NR_timer_settime	262
#define __NR_timer_gettime	263
#define __NR_timer_getoverrun	264
#define __NR_timer_delete	265
#define __NR_timer_create	266
/* #define __NR_vserver		267 Reserved for VSERVER */
#define __NR_io_setup		268
#define __NR_io_destroy		269
#define __NR_io_submit		270
#define __NR_io_cancel		271
#define __NR_io_getevents	272
#define __NR_mq_open		273
#define __NR_mq_unlink		274
#define __NR_mq_timedsend	275
#define __NR_mq_timedreceive	276
#define __NR_mq_notify		277
#define __NR_mq_getsetattr	278
#define __NR_waitid		279
#define __NR_tee		280
#define __NR_add_key		281
#define __NR_request_key	282
#define __NR_keyctl		283
#define __NR_openat		284
#define __NR_mkdirat		285
#define __NR_mknodat		286
#define __NR_fchownat		287
#define __NR_futimesat		288
#define __NR_fstatat64		289
#define __NR_unlinkat		290
#define __NR_renameat		291
#define __NR_linkat		292
#define __NR_symlinkat		293
#define __NR_readlinkat		294
#define __NR_fchmodat		295
#define __NR_faccessat		296
#define __NR_pselect6		297
#define __NR_ppoll		298
#define __NR_unshare		299
#define __NR_set_robust_list	300
#define __NR_get_robust_list	301
#define __NR_migrate_pages	302
#define __NR_mbind		303
#define __NR_get_mempolicy	304
#define __NR_set_mempolicy	305
#define __NR_kexec_load		306
#define __NR_move_pages		307
#define __NR_getcpu		308
#define __NR_epoll_pwait	309
#define __NR_utimensat		310
#define __NR_signalfd		311
#define __NR_timerfd_create	312
#define __NR_eventfd		313
#define __NR_fallocate		314
#define __NR_timerfd_settime	315
#define __NR_timerfd_gettime	316
#define __NR_signalfd4		317
#define __NR_eventfd2		318
#define __NR_epoll_create1	319
#define __NR_dup3		320
#define __NR_pipe2		321
#define __NR_inotify_init1	322
#define __NR_accept4		323
#define __NR_preadv		324
#define __NR_pwritev		325
#define __NR_rt_tgsigqueueinfo	326
#define __NR_perf_event_open	327
#define __NR_recvmmsg		328
#define __NR_fanotify_init	329
#define __NR_fanotify_mark	330
#define __NR_prlimit64		331
#define __NR_name_to_handle_at	332
#define __NR_open_by_handle_at	333
#define __NR_clock_adjtime	334
#define __NR_syncfs		335
#define __NR_sendmmsg		336
#define __NR_setns		337
#define __NR_process_vm_readv	338
#define __NR_process_vm_writev	339
#define __NR_kern_features	340
#define __NR_kcmp		341
#define __NR_finit_module	342
#define __NR_sched_setattr	343
#define __NR_sched_getattr	344
#define __NR_renameat2		345
#define __NR_seccomp		346
#define __NR_getrandom		347
#define __NR_memfd_create	348
#define __NR_bpf		349
#define __NR_execveat		350
#define __NR_membarrier		351
#define __NR_userfaultfd	352
#define __NR_bind		353
#define __NR_listen		354
#define __NR_setsockopt		355
#define __NR_mlock2		356
<<<<<<< HEAD

#define NR_syscalls		357
=======
#define __NR_copy_file_range	357

#define NR_syscalls		358
>>>>>>> b562e44f

/* Bitmask values returned from kern_features system call.  */
#define KERN_FEATURE_MIXED_MODE_STACK	0x00000001

#ifdef __32bit_syscall_numbers__
/* Sparc 32-bit only has the "setresuid32", "getresuid32" variants,
 * it never had the plain ones and there is no value to adding those
 * old versions into the syscall table.
 */
#define __IGNORE_setresuid
#define __IGNORE_getresuid
#define __IGNORE_setresgid
#define __IGNORE_getresgid
#endif

#endif /* _UAPI_SPARC_UNISTD_H */<|MERGE_RESOLUTION|>--- conflicted
+++ resolved
@@ -422,14 +422,9 @@
 #define __NR_listen		354
 #define __NR_setsockopt		355
 #define __NR_mlock2		356
-<<<<<<< HEAD
-
-#define NR_syscalls		357
-=======
 #define __NR_copy_file_range	357
 
 #define NR_syscalls		358
->>>>>>> b562e44f
 
 /* Bitmask values returned from kern_features system call.  */
 #define KERN_FEATURE_MIXED_MODE_STACK	0x00000001
