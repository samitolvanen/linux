// SPDX-License-Identifier: GPL-2.0-only
/*
 * Kernel-based Virtual Machine driver for Linux
 *
 * This module enables machines with Intel VT-x extensions to run virtual
 * machines without emulation or binary translation.
 *
 * MMU support
 *
 * Copyright (C) 2006 Qumranet, Inc.
 * Copyright 2010 Red Hat, Inc. and/or its affiliates.
 *
 * Authors:
 *   Yaniv Kamay  <yaniv@qumranet.com>
 *   Avi Kivity   <avi@qumranet.com>
 */

#include "irq.h"
#include "ioapic.h"
#include "mmu.h"
#include "mmu_internal.h"
#include "tdp_mmu.h"
#include "x86.h"
#include "kvm_cache_regs.h"
#include "kvm_emulate.h"
#include "cpuid.h"
#include "spte.h"

#include <linux/kvm_host.h>
#include <linux/types.h>
#include <linux/string.h>
#include <linux/mm.h>
#include <linux/highmem.h>
#include <linux/moduleparam.h>
#include <linux/export.h>
#include <linux/swap.h>
#include <linux/hugetlb.h>
#include <linux/compiler.h>
#include <linux/srcu.h>
#include <linux/slab.h>
#include <linux/sched/signal.h>
#include <linux/uaccess.h>
#include <linux/hash.h>
#include <linux/kern_levels.h>
#include <linux/kthread.h>

#include <asm/page.h>
#include <asm/memtype.h>
#include <asm/cmpxchg.h>
#include <asm/io.h>
#include <asm/set_memory.h>
#include <asm/vmx.h>
#include <asm/kvm_page_track.h>
#include "trace.h"

extern bool itlb_multihit_kvm_mitigation;

static int __read_mostly nx_huge_pages = -1;
#ifdef CONFIG_PREEMPT_RT
/* Recovery can cause latency spikes, disable it for PREEMPT_RT.  */
static uint __read_mostly nx_huge_pages_recovery_ratio = 0;
#else
static uint __read_mostly nx_huge_pages_recovery_ratio = 60;
#endif

static int set_nx_huge_pages(const char *val, const struct kernel_param *kp);
static int set_nx_huge_pages_recovery_ratio(const char *val, const struct kernel_param *kp);

static const struct kernel_param_ops nx_huge_pages_ops = {
	.set = set_nx_huge_pages,
	.get = param_get_bool,
};

static const struct kernel_param_ops nx_huge_pages_recovery_ratio_ops = {
	.set = set_nx_huge_pages_recovery_ratio,
	.get = param_get_uint,
};

module_param_cb(nx_huge_pages, &nx_huge_pages_ops, &nx_huge_pages, 0644);
__MODULE_PARM_TYPE(nx_huge_pages, "bool");
module_param_cb(nx_huge_pages_recovery_ratio, &nx_huge_pages_recovery_ratio_ops,
		&nx_huge_pages_recovery_ratio, 0644);
__MODULE_PARM_TYPE(nx_huge_pages_recovery_ratio, "uint");

static bool __read_mostly force_flush_and_sync_on_reuse;
module_param_named(flush_on_reuse, force_flush_and_sync_on_reuse, bool, 0644);

/*
 * When setting this variable to true it enables Two-Dimensional-Paging
 * where the hardware walks 2 page tables:
 * 1. the guest-virtual to guest-physical
 * 2. while doing 1. it walks guest-physical to host-physical
 * If the hardware supports that we don't need to do shadow paging.
 */
bool tdp_enabled = false;

static int max_huge_page_level __read_mostly;
static int max_tdp_level __read_mostly;

enum {
	AUDIT_PRE_PAGE_FAULT,
	AUDIT_POST_PAGE_FAULT,
	AUDIT_PRE_PTE_WRITE,
	AUDIT_POST_PTE_WRITE,
	AUDIT_PRE_SYNC,
	AUDIT_POST_SYNC
};

#ifdef MMU_DEBUG
bool dbg = 0;
module_param(dbg, bool, 0644);
#endif

#define PTE_PREFETCH_NUM		8

#define PT32_LEVEL_BITS 10

#define PT32_LEVEL_SHIFT(level) \
		(PAGE_SHIFT + (level - 1) * PT32_LEVEL_BITS)

#define PT32_LVL_OFFSET_MASK(level) \
	(PT32_BASE_ADDR_MASK & ((1ULL << (PAGE_SHIFT + (((level) - 1) \
						* PT32_LEVEL_BITS))) - 1))

#define PT32_INDEX(address, level)\
	(((address) >> PT32_LEVEL_SHIFT(level)) & ((1 << PT32_LEVEL_BITS) - 1))


#define PT32_BASE_ADDR_MASK PAGE_MASK
#define PT32_DIR_BASE_ADDR_MASK \
	(PAGE_MASK & ~((1ULL << (PAGE_SHIFT + PT32_LEVEL_BITS)) - 1))
#define PT32_LVL_ADDR_MASK(level) \
	(PAGE_MASK & ~((1ULL << (PAGE_SHIFT + (((level) - 1) \
					    * PT32_LEVEL_BITS))) - 1))

#include <trace/events/kvm.h>

/* make pte_list_desc fit well in cache line */
#define PTE_LIST_EXT 3

struct pte_list_desc {
	u64 *sptes[PTE_LIST_EXT];
	struct pte_list_desc *more;
};

struct kvm_shadow_walk_iterator {
	u64 addr;
	hpa_t shadow_addr;
	u64 *sptep;
	int level;
	unsigned index;
};

#define for_each_shadow_entry_using_root(_vcpu, _root, _addr, _walker)     \
	for (shadow_walk_init_using_root(&(_walker), (_vcpu),              \
					 (_root), (_addr));                \
	     shadow_walk_okay(&(_walker));			           \
	     shadow_walk_next(&(_walker)))

#define for_each_shadow_entry(_vcpu, _addr, _walker)            \
	for (shadow_walk_init(&(_walker), _vcpu, _addr);	\
	     shadow_walk_okay(&(_walker));			\
	     shadow_walk_next(&(_walker)))

#define for_each_shadow_entry_lockless(_vcpu, _addr, _walker, spte)	\
	for (shadow_walk_init(&(_walker), _vcpu, _addr);		\
	     shadow_walk_okay(&(_walker)) &&				\
		({ spte = mmu_spte_get_lockless(_walker.sptep); 1; });	\
	     __shadow_walk_next(&(_walker), spte))

static struct kmem_cache *pte_list_desc_cache;
struct kmem_cache *mmu_page_header_cache;
static struct percpu_counter kvm_total_used_mmu_pages;

static void mmu_spte_set(u64 *sptep, u64 spte);
static union kvm_mmu_page_role
kvm_mmu_calc_root_page_role(struct kvm_vcpu *vcpu);

#define CREATE_TRACE_POINTS
#include "mmutrace.h"


static inline bool kvm_available_flush_tlb_with_range(void)
{
	return kvm_x86_ops.tlb_remote_flush_with_range;
}

static void kvm_flush_remote_tlbs_with_range(struct kvm *kvm,
		struct kvm_tlb_range *range)
{
	int ret = -ENOTSUPP;

	if (range && kvm_x86_ops.tlb_remote_flush_with_range)
		ret = static_call(kvm_x86_tlb_remote_flush_with_range)(kvm, range);

	if (ret)
		kvm_flush_remote_tlbs(kvm);
}

void kvm_flush_remote_tlbs_with_address(struct kvm *kvm,
		u64 start_gfn, u64 pages)
{
	struct kvm_tlb_range range;

	range.start_gfn = start_gfn;
	range.pages = pages;

	kvm_flush_remote_tlbs_with_range(kvm, &range);
}

bool is_nx_huge_page_enabled(void)
{
	return READ_ONCE(nx_huge_pages);
}

static void mark_mmio_spte(struct kvm_vcpu *vcpu, u64 *sptep, u64 gfn,
			   unsigned int access)
{
	u64 spte = make_mmio_spte(vcpu, gfn, access);

	trace_mark_mmio_spte(sptep, gfn, spte);
	mmu_spte_set(sptep, spte);
}

static gfn_t get_mmio_spte_gfn(u64 spte)
{
	u64 gpa = spte & shadow_nonpresent_or_rsvd_lower_gfn_mask;

	gpa |= (spte >> SHADOW_NONPRESENT_OR_RSVD_MASK_LEN)
	       & shadow_nonpresent_or_rsvd_mask;

	return gpa >> PAGE_SHIFT;
}

static unsigned get_mmio_spte_access(u64 spte)
{
	return spte & shadow_mmio_access_mask;
}

static bool check_mmio_spte(struct kvm_vcpu *vcpu, u64 spte)
{
	u64 kvm_gen, spte_gen, gen;

	gen = kvm_vcpu_memslots(vcpu)->generation;
	if (unlikely(gen & KVM_MEMSLOT_GEN_UPDATE_IN_PROGRESS))
		return false;

	kvm_gen = gen & MMIO_SPTE_GEN_MASK;
	spte_gen = get_mmio_spte_generation(spte);

	trace_check_mmio_spte(spte, kvm_gen, spte_gen);
	return likely(kvm_gen == spte_gen);
}

static gpa_t translate_gpa(struct kvm_vcpu *vcpu, gpa_t gpa, u32 access,
                                  struct x86_exception *exception)
{
	/* Check if guest physical address doesn't exceed guest maximum */
	if (kvm_vcpu_is_illegal_gpa(vcpu, gpa)) {
		exception->error_code |= PFERR_RSVD_MASK;
		return UNMAPPED_GVA;
	}

        return gpa;
}

static int is_cpuid_PSE36(void)
{
	return 1;
}

static int is_nx(struct kvm_vcpu *vcpu)
{
	return vcpu->arch.efer & EFER_NX;
}

static gfn_t pse36_gfn_delta(u32 gpte)
{
	int shift = 32 - PT32_DIR_PSE36_SHIFT - PAGE_SHIFT;

	return (gpte & PT32_DIR_PSE36_MASK) << shift;
}

#ifdef CONFIG_X86_64
static void __set_spte(u64 *sptep, u64 spte)
{
	WRITE_ONCE(*sptep, spte);
}

static void __update_clear_spte_fast(u64 *sptep, u64 spte)
{
	WRITE_ONCE(*sptep, spte);
}

static u64 __update_clear_spte_slow(u64 *sptep, u64 spte)
{
	return xchg(sptep, spte);
}

static u64 __get_spte_lockless(u64 *sptep)
{
	return READ_ONCE(*sptep);
}
#else
union split_spte {
	struct {
		u32 spte_low;
		u32 spte_high;
	};
	u64 spte;
};

static void count_spte_clear(u64 *sptep, u64 spte)
{
	struct kvm_mmu_page *sp =  sptep_to_sp(sptep);

	if (is_shadow_present_pte(spte))
		return;

	/* Ensure the spte is completely set before we increase the count */
	smp_wmb();
	sp->clear_spte_count++;
}

static void __set_spte(u64 *sptep, u64 spte)
{
	union split_spte *ssptep, sspte;

	ssptep = (union split_spte *)sptep;
	sspte = (union split_spte)spte;

	ssptep->spte_high = sspte.spte_high;

	/*
	 * If we map the spte from nonpresent to present, We should store
	 * the high bits firstly, then set present bit, so cpu can not
	 * fetch this spte while we are setting the spte.
	 */
	smp_wmb();

	WRITE_ONCE(ssptep->spte_low, sspte.spte_low);
}

static void __update_clear_spte_fast(u64 *sptep, u64 spte)
{
	union split_spte *ssptep, sspte;

	ssptep = (union split_spte *)sptep;
	sspte = (union split_spte)spte;

	WRITE_ONCE(ssptep->spte_low, sspte.spte_low);

	/*
	 * If we map the spte from present to nonpresent, we should clear
	 * present bit firstly to avoid vcpu fetch the old high bits.
	 */
	smp_wmb();

	ssptep->spte_high = sspte.spte_high;
	count_spte_clear(sptep, spte);
}

static u64 __update_clear_spte_slow(u64 *sptep, u64 spte)
{
	union split_spte *ssptep, sspte, orig;

	ssptep = (union split_spte *)sptep;
	sspte = (union split_spte)spte;

	/* xchg acts as a barrier before the setting of the high bits */
	orig.spte_low = xchg(&ssptep->spte_low, sspte.spte_low);
	orig.spte_high = ssptep->spte_high;
	ssptep->spte_high = sspte.spte_high;
	count_spte_clear(sptep, spte);

	return orig.spte;
}

/*
 * The idea using the light way get the spte on x86_32 guest is from
 * gup_get_pte (mm/gup.c).
 *
 * An spte tlb flush may be pending, because kvm_set_pte_rmapp
 * coalesces them and we are running out of the MMU lock.  Therefore
 * we need to protect against in-progress updates of the spte.
 *
 * Reading the spte while an update is in progress may get the old value
 * for the high part of the spte.  The race is fine for a present->non-present
 * change (because the high part of the spte is ignored for non-present spte),
 * but for a present->present change we must reread the spte.
 *
 * All such changes are done in two steps (present->non-present and
 * non-present->present), hence it is enough to count the number of
 * present->non-present updates: if it changed while reading the spte,
 * we might have hit the race.  This is done using clear_spte_count.
 */
static u64 __get_spte_lockless(u64 *sptep)
{
	struct kvm_mmu_page *sp =  sptep_to_sp(sptep);
	union split_spte spte, *orig = (union split_spte *)sptep;
	int count;

retry:
	count = sp->clear_spte_count;
	smp_rmb();

	spte.spte_low = orig->spte_low;
	smp_rmb();

	spte.spte_high = orig->spte_high;
	smp_rmb();

	if (unlikely(spte.spte_low != orig->spte_low ||
	      count != sp->clear_spte_count))
		goto retry;

	return spte.spte;
}
#endif

static bool spte_has_volatile_bits(u64 spte)
{
	if (!is_shadow_present_pte(spte))
		return false;

	/*
	 * Always atomically update spte if it can be updated
	 * out of mmu-lock, it can ensure dirty bit is not lost,
	 * also, it can help us to get a stable is_writable_pte()
	 * to ensure tlb flush is not missed.
	 */
	if (spte_can_locklessly_be_made_writable(spte) ||
	    is_access_track_spte(spte))
		return true;

	if (spte_ad_enabled(spte)) {
		if ((spte & shadow_accessed_mask) == 0 ||
	    	    (is_writable_pte(spte) && (spte & shadow_dirty_mask) == 0))
			return true;
	}

	return false;
}

/* Rules for using mmu_spte_set:
 * Set the sptep from nonpresent to present.
 * Note: the sptep being assigned *must* be either not present
 * or in a state where the hardware will not attempt to update
 * the spte.
 */
static void mmu_spte_set(u64 *sptep, u64 new_spte)
{
	WARN_ON(is_shadow_present_pte(*sptep));
	__set_spte(sptep, new_spte);
}

/*
 * Update the SPTE (excluding the PFN), but do not track changes in its
 * accessed/dirty status.
 */
static u64 mmu_spte_update_no_track(u64 *sptep, u64 new_spte)
{
	u64 old_spte = *sptep;

	WARN_ON(!is_shadow_present_pte(new_spte));

	if (!is_shadow_present_pte(old_spte)) {
		mmu_spte_set(sptep, new_spte);
		return old_spte;
	}

	if (!spte_has_volatile_bits(old_spte))
		__update_clear_spte_fast(sptep, new_spte);
	else
		old_spte = __update_clear_spte_slow(sptep, new_spte);

	WARN_ON(spte_to_pfn(old_spte) != spte_to_pfn(new_spte));

	return old_spte;
}

/* Rules for using mmu_spte_update:
 * Update the state bits, it means the mapped pfn is not changed.
 *
 * Whenever we overwrite a writable spte with a read-only one we
 * should flush remote TLBs. Otherwise rmap_write_protect
 * will find a read-only spte, even though the writable spte
 * might be cached on a CPU's TLB, the return value indicates this
 * case.
 *
 * Returns true if the TLB needs to be flushed
 */
static bool mmu_spte_update(u64 *sptep, u64 new_spte)
{
	bool flush = false;
	u64 old_spte = mmu_spte_update_no_track(sptep, new_spte);

	if (!is_shadow_present_pte(old_spte))
		return false;

	/*
	 * For the spte updated out of mmu-lock is safe, since
	 * we always atomically update it, see the comments in
	 * spte_has_volatile_bits().
	 */
	if (spte_can_locklessly_be_made_writable(old_spte) &&
	      !is_writable_pte(new_spte))
		flush = true;

	/*
	 * Flush TLB when accessed/dirty states are changed in the page tables,
	 * to guarantee consistency between TLB and page tables.
	 */

	if (is_accessed_spte(old_spte) && !is_accessed_spte(new_spte)) {
		flush = true;
		kvm_set_pfn_accessed(spte_to_pfn(old_spte));
	}

	if (is_dirty_spte(old_spte) && !is_dirty_spte(new_spte)) {
		flush = true;
		kvm_set_pfn_dirty(spte_to_pfn(old_spte));
	}

	return flush;
}

/*
 * Rules for using mmu_spte_clear_track_bits:
 * It sets the sptep from present to nonpresent, and track the
 * state bits, it is used to clear the last level sptep.
 * Returns non-zero if the PTE was previously valid.
 */
static int mmu_spte_clear_track_bits(u64 *sptep)
{
	kvm_pfn_t pfn;
	u64 old_spte = *sptep;

	if (!spte_has_volatile_bits(old_spte))
		__update_clear_spte_fast(sptep, 0ull);
	else
		old_spte = __update_clear_spte_slow(sptep, 0ull);

	if (!is_shadow_present_pte(old_spte))
		return 0;

	pfn = spte_to_pfn(old_spte);

	/*
	 * KVM does not hold the refcount of the page used by
	 * kvm mmu, before reclaiming the page, we should
	 * unmap it from mmu first.
	 */
	WARN_ON(!kvm_is_reserved_pfn(pfn) && !page_count(pfn_to_page(pfn)));

	if (is_accessed_spte(old_spte))
		kvm_set_pfn_accessed(pfn);

	if (is_dirty_spte(old_spte))
		kvm_set_pfn_dirty(pfn);

	return 1;
}

/*
 * Rules for using mmu_spte_clear_no_track:
 * Directly clear spte without caring the state bits of sptep,
 * it is used to set the upper level spte.
 */
static void mmu_spte_clear_no_track(u64 *sptep)
{
	__update_clear_spte_fast(sptep, 0ull);
}

static u64 mmu_spte_get_lockless(u64 *sptep)
{
	return __get_spte_lockless(sptep);
}

/* Restore an acc-track PTE back to a regular PTE */
static u64 restore_acc_track_spte(u64 spte)
{
	u64 new_spte = spte;
	u64 saved_bits = (spte >> SHADOW_ACC_TRACK_SAVED_BITS_SHIFT)
			 & SHADOW_ACC_TRACK_SAVED_BITS_MASK;

	WARN_ON_ONCE(spte_ad_enabled(spte));
	WARN_ON_ONCE(!is_access_track_spte(spte));

	new_spte &= ~shadow_acc_track_mask;
	new_spte &= ~(SHADOW_ACC_TRACK_SAVED_BITS_MASK <<
		      SHADOW_ACC_TRACK_SAVED_BITS_SHIFT);
	new_spte |= saved_bits;

	return new_spte;
}

/* Returns the Accessed status of the PTE and resets it at the same time. */
static bool mmu_spte_age(u64 *sptep)
{
	u64 spte = mmu_spte_get_lockless(sptep);

	if (!is_accessed_spte(spte))
		return false;

	if (spte_ad_enabled(spte)) {
		clear_bit((ffs(shadow_accessed_mask) - 1),
			  (unsigned long *)sptep);
	} else {
		/*
		 * Capture the dirty status of the page, so that it doesn't get
		 * lost when the SPTE is marked for access tracking.
		 */
		if (is_writable_pte(spte))
			kvm_set_pfn_dirty(spte_to_pfn(spte));

		spte = mark_spte_for_access_track(spte);
		mmu_spte_update_no_track(sptep, spte);
	}

	return true;
}

static void walk_shadow_page_lockless_begin(struct kvm_vcpu *vcpu)
{
	/*
	 * Prevent page table teardown by making any free-er wait during
	 * kvm_flush_remote_tlbs() IPI to all active vcpus.
	 */
	local_irq_disable();

	/*
	 * Make sure a following spte read is not reordered ahead of the write
	 * to vcpu->mode.
	 */
	smp_store_mb(vcpu->mode, READING_SHADOW_PAGE_TABLES);
}

static void walk_shadow_page_lockless_end(struct kvm_vcpu *vcpu)
{
	/*
	 * Make sure the write to vcpu->mode is not reordered in front of
	 * reads to sptes.  If it does, kvm_mmu_commit_zap_page() can see us
	 * OUTSIDE_GUEST_MODE and proceed to free the shadow page table.
	 */
	smp_store_release(&vcpu->mode, OUTSIDE_GUEST_MODE);
	local_irq_enable();
}

static int mmu_topup_memory_caches(struct kvm_vcpu *vcpu, bool maybe_indirect)
{
	int r;

	/* 1 rmap, 1 parent PTE per level, and the prefetched rmaps. */
	r = kvm_mmu_topup_memory_cache(&vcpu->arch.mmu_pte_list_desc_cache,
				       1 + PT64_ROOT_MAX_LEVEL + PTE_PREFETCH_NUM);
	if (r)
		return r;
	r = kvm_mmu_topup_memory_cache(&vcpu->arch.mmu_shadow_page_cache,
				       PT64_ROOT_MAX_LEVEL);
	if (r)
		return r;
	if (maybe_indirect) {
		r = kvm_mmu_topup_memory_cache(&vcpu->arch.mmu_gfn_array_cache,
					       PT64_ROOT_MAX_LEVEL);
		if (r)
			return r;
	}
	return kvm_mmu_topup_memory_cache(&vcpu->arch.mmu_page_header_cache,
					  PT64_ROOT_MAX_LEVEL);
}

static void mmu_free_memory_caches(struct kvm_vcpu *vcpu)
{
	kvm_mmu_free_memory_cache(&vcpu->arch.mmu_pte_list_desc_cache);
	kvm_mmu_free_memory_cache(&vcpu->arch.mmu_shadow_page_cache);
	kvm_mmu_free_memory_cache(&vcpu->arch.mmu_gfn_array_cache);
	kvm_mmu_free_memory_cache(&vcpu->arch.mmu_page_header_cache);
}

static struct pte_list_desc *mmu_alloc_pte_list_desc(struct kvm_vcpu *vcpu)
{
	return kvm_mmu_memory_cache_alloc(&vcpu->arch.mmu_pte_list_desc_cache);
}

static void mmu_free_pte_list_desc(struct pte_list_desc *pte_list_desc)
{
	kmem_cache_free(pte_list_desc_cache, pte_list_desc);
}

static gfn_t kvm_mmu_page_get_gfn(struct kvm_mmu_page *sp, int index)
{
	if (!sp->role.direct)
		return sp->gfns[index];

	return sp->gfn + (index << ((sp->role.level - 1) * PT64_LEVEL_BITS));
}

static void kvm_mmu_page_set_gfn(struct kvm_mmu_page *sp, int index, gfn_t gfn)
{
	if (!sp->role.direct) {
		sp->gfns[index] = gfn;
		return;
	}

	if (WARN_ON(gfn != kvm_mmu_page_get_gfn(sp, index)))
		pr_err_ratelimited("gfn mismatch under direct page %llx "
				   "(expected %llx, got %llx)\n",
				   sp->gfn,
				   kvm_mmu_page_get_gfn(sp, index), gfn);
}

/*
 * Return the pointer to the large page information for a given gfn,
 * handling slots that are not large page aligned.
 */
static struct kvm_lpage_info *lpage_info_slot(gfn_t gfn,
					      struct kvm_memory_slot *slot,
					      int level)
{
	unsigned long idx;

	idx = gfn_to_index(gfn, slot->base_gfn, level);
	return &slot->arch.lpage_info[level - 2][idx];
}

static void update_gfn_disallow_lpage_count(struct kvm_memory_slot *slot,
					    gfn_t gfn, int count)
{
	struct kvm_lpage_info *linfo;
	int i;

	for (i = PG_LEVEL_2M; i <= KVM_MAX_HUGEPAGE_LEVEL; ++i) {
		linfo = lpage_info_slot(gfn, slot, i);
		linfo->disallow_lpage += count;
		WARN_ON(linfo->disallow_lpage < 0);
	}
}

void kvm_mmu_gfn_disallow_lpage(struct kvm_memory_slot *slot, gfn_t gfn)
{
	update_gfn_disallow_lpage_count(slot, gfn, 1);
}

void kvm_mmu_gfn_allow_lpage(struct kvm_memory_slot *slot, gfn_t gfn)
{
	update_gfn_disallow_lpage_count(slot, gfn, -1);
}

static void account_shadowed(struct kvm *kvm, struct kvm_mmu_page *sp)
{
	struct kvm_memslots *slots;
	struct kvm_memory_slot *slot;
	gfn_t gfn;

	kvm->arch.indirect_shadow_pages++;
	gfn = sp->gfn;
	slots = kvm_memslots_for_spte_role(kvm, sp->role);
	slot = __gfn_to_memslot(slots, gfn);

	/* the non-leaf shadow pages are keeping readonly. */
	if (sp->role.level > PG_LEVEL_4K)
		return kvm_slot_page_track_add_page(kvm, slot, gfn,
						    KVM_PAGE_TRACK_WRITE);

	kvm_mmu_gfn_disallow_lpage(slot, gfn);
}

void account_huge_nx_page(struct kvm *kvm, struct kvm_mmu_page *sp)
{
	if (sp->lpage_disallowed)
		return;

	++kvm->stat.nx_lpage_splits;
	list_add_tail(&sp->lpage_disallowed_link,
		      &kvm->arch.lpage_disallowed_mmu_pages);
	sp->lpage_disallowed = true;
}

static void unaccount_shadowed(struct kvm *kvm, struct kvm_mmu_page *sp)
{
	struct kvm_memslots *slots;
	struct kvm_memory_slot *slot;
	gfn_t gfn;

	kvm->arch.indirect_shadow_pages--;
	gfn = sp->gfn;
	slots = kvm_memslots_for_spte_role(kvm, sp->role);
	slot = __gfn_to_memslot(slots, gfn);
	if (sp->role.level > PG_LEVEL_4K)
		return kvm_slot_page_track_remove_page(kvm, slot, gfn,
						       KVM_PAGE_TRACK_WRITE);

	kvm_mmu_gfn_allow_lpage(slot, gfn);
}

void unaccount_huge_nx_page(struct kvm *kvm, struct kvm_mmu_page *sp)
{
	--kvm->stat.nx_lpage_splits;
	sp->lpage_disallowed = false;
	list_del(&sp->lpage_disallowed_link);
}

static struct kvm_memory_slot *
gfn_to_memslot_dirty_bitmap(struct kvm_vcpu *vcpu, gfn_t gfn,
			    bool no_dirty_log)
{
	struct kvm_memory_slot *slot;

	slot = kvm_vcpu_gfn_to_memslot(vcpu, gfn);
	if (!slot || slot->flags & KVM_MEMSLOT_INVALID)
		return NULL;
	if (no_dirty_log && kvm_slot_dirty_track_enabled(slot))
		return NULL;

	return slot;
}

/*
 * About rmap_head encoding:
 *
 * If the bit zero of rmap_head->val is clear, then it points to the only spte
 * in this rmap chain. Otherwise, (rmap_head->val & ~1) points to a struct
 * pte_list_desc containing more mappings.
 */

/*
 * Returns the number of pointers in the rmap chain, not counting the new one.
 */
static int pte_list_add(struct kvm_vcpu *vcpu, u64 *spte,
			struct kvm_rmap_head *rmap_head)
{
	struct pte_list_desc *desc;
	int i, count = 0;

	if (!rmap_head->val) {
		rmap_printk("%p %llx 0->1\n", spte, *spte);
		rmap_head->val = (unsigned long)spte;
	} else if (!(rmap_head->val & 1)) {
		rmap_printk("%p %llx 1->many\n", spte, *spte);
		desc = mmu_alloc_pte_list_desc(vcpu);
		desc->sptes[0] = (u64 *)rmap_head->val;
		desc->sptes[1] = spte;
		rmap_head->val = (unsigned long)desc | 1;
		++count;
	} else {
		rmap_printk("%p %llx many->many\n", spte, *spte);
		desc = (struct pte_list_desc *)(rmap_head->val & ~1ul);
		while (desc->sptes[PTE_LIST_EXT-1]) {
			count += PTE_LIST_EXT;

			if (!desc->more) {
				desc->more = mmu_alloc_pte_list_desc(vcpu);
				desc = desc->more;
				break;
			}
			desc = desc->more;
		}
		for (i = 0; desc->sptes[i]; ++i)
			++count;
		desc->sptes[i] = spte;
	}
	return count;
}

static void
pte_list_desc_remove_entry(struct kvm_rmap_head *rmap_head,
			   struct pte_list_desc *desc, int i,
			   struct pte_list_desc *prev_desc)
{
	int j;

	for (j = PTE_LIST_EXT - 1; !desc->sptes[j] && j > i; --j)
		;
	desc->sptes[i] = desc->sptes[j];
	desc->sptes[j] = NULL;
	if (j != 0)
		return;
	if (!prev_desc && !desc->more)
		rmap_head->val = 0;
	else
		if (prev_desc)
			prev_desc->more = desc->more;
		else
			rmap_head->val = (unsigned long)desc->more | 1;
	mmu_free_pte_list_desc(desc);
}

static void __pte_list_remove(u64 *spte, struct kvm_rmap_head *rmap_head)
{
	struct pte_list_desc *desc;
	struct pte_list_desc *prev_desc;
	int i;

	if (!rmap_head->val) {
		pr_err("%s: %p 0->BUG\n", __func__, spte);
		BUG();
	} else if (!(rmap_head->val & 1)) {
		rmap_printk("%p 1->0\n", spte);
		if ((u64 *)rmap_head->val != spte) {
			pr_err("%s:  %p 1->BUG\n", __func__, spte);
			BUG();
		}
		rmap_head->val = 0;
	} else {
		rmap_printk("%p many->many\n", spte);
		desc = (struct pte_list_desc *)(rmap_head->val & ~1ul);
		prev_desc = NULL;
		while (desc) {
			for (i = 0; i < PTE_LIST_EXT && desc->sptes[i]; ++i) {
				if (desc->sptes[i] == spte) {
					pte_list_desc_remove_entry(rmap_head,
							desc, i, prev_desc);
					return;
				}
			}
			prev_desc = desc;
			desc = desc->more;
		}
		pr_err("%s: %p many->many\n", __func__, spte);
		BUG();
	}
}

static void pte_list_remove(struct kvm_rmap_head *rmap_head, u64 *sptep)
{
	mmu_spte_clear_track_bits(sptep);
	__pte_list_remove(sptep, rmap_head);
}

static struct kvm_rmap_head *__gfn_to_rmap(gfn_t gfn, int level,
					   struct kvm_memory_slot *slot)
{
	unsigned long idx;

	idx = gfn_to_index(gfn, slot->base_gfn, level);
	return &slot->arch.rmap[level - PG_LEVEL_4K][idx];
}

static struct kvm_rmap_head *gfn_to_rmap(struct kvm *kvm, gfn_t gfn,
					 struct kvm_mmu_page *sp)
{
	struct kvm_memslots *slots;
	struct kvm_memory_slot *slot;

	slots = kvm_memslots_for_spte_role(kvm, sp->role);
	slot = __gfn_to_memslot(slots, gfn);
	return __gfn_to_rmap(gfn, sp->role.level, slot);
}

static bool rmap_can_add(struct kvm_vcpu *vcpu)
{
	struct kvm_mmu_memory_cache *mc;

	mc = &vcpu->arch.mmu_pte_list_desc_cache;
	return kvm_mmu_memory_cache_nr_free_objects(mc);
}

static int rmap_add(struct kvm_vcpu *vcpu, u64 *spte, gfn_t gfn)
{
	struct kvm_mmu_page *sp;
	struct kvm_rmap_head *rmap_head;

	sp = sptep_to_sp(spte);
	kvm_mmu_page_set_gfn(sp, spte - sp->spt, gfn);
	rmap_head = gfn_to_rmap(vcpu->kvm, gfn, sp);
	return pte_list_add(vcpu, spte, rmap_head);
}

static void rmap_remove(struct kvm *kvm, u64 *spte)
{
	struct kvm_mmu_page *sp;
	gfn_t gfn;
	struct kvm_rmap_head *rmap_head;

	sp = sptep_to_sp(spte);
	gfn = kvm_mmu_page_get_gfn(sp, spte - sp->spt);
	rmap_head = gfn_to_rmap(kvm, gfn, sp);
	__pte_list_remove(spte, rmap_head);
}

/*
 * Used by the following functions to iterate through the sptes linked by a
 * rmap.  All fields are private and not assumed to be used outside.
 */
struct rmap_iterator {
	/* private fields */
	struct pte_list_desc *desc;	/* holds the sptep if not NULL */
	int pos;			/* index of the sptep */
};

/*
 * Iteration must be started by this function.  This should also be used after
 * removing/dropping sptes from the rmap link because in such cases the
 * information in the iterator may not be valid.
 *
 * Returns sptep if found, NULL otherwise.
 */
static u64 *rmap_get_first(struct kvm_rmap_head *rmap_head,
			   struct rmap_iterator *iter)
{
	u64 *sptep;

	if (!rmap_head->val)
		return NULL;

	if (!(rmap_head->val & 1)) {
		iter->desc = NULL;
		sptep = (u64 *)rmap_head->val;
		goto out;
	}

	iter->desc = (struct pte_list_desc *)(rmap_head->val & ~1ul);
	iter->pos = 0;
	sptep = iter->desc->sptes[iter->pos];
out:
	BUG_ON(!is_shadow_present_pte(*sptep));
	return sptep;
}

/*
 * Must be used with a valid iterator: e.g. after rmap_get_first().
 *
 * Returns sptep if found, NULL otherwise.
 */
static u64 *rmap_get_next(struct rmap_iterator *iter)
{
	u64 *sptep;

	if (iter->desc) {
		if (iter->pos < PTE_LIST_EXT - 1) {
			++iter->pos;
			sptep = iter->desc->sptes[iter->pos];
			if (sptep)
				goto out;
		}

		iter->desc = iter->desc->more;

		if (iter->desc) {
			iter->pos = 0;
			/* desc->sptes[0] cannot be NULL */
			sptep = iter->desc->sptes[iter->pos];
			goto out;
		}
	}

	return NULL;
out:
	BUG_ON(!is_shadow_present_pte(*sptep));
	return sptep;
}

#define for_each_rmap_spte(_rmap_head_, _iter_, _spte_)			\
	for (_spte_ = rmap_get_first(_rmap_head_, _iter_);		\
	     _spte_; _spte_ = rmap_get_next(_iter_))

static void drop_spte(struct kvm *kvm, u64 *sptep)
{
	if (mmu_spte_clear_track_bits(sptep))
		rmap_remove(kvm, sptep);
}


static bool __drop_large_spte(struct kvm *kvm, u64 *sptep)
{
	if (is_large_pte(*sptep)) {
		WARN_ON(sptep_to_sp(sptep)->role.level == PG_LEVEL_4K);
		drop_spte(kvm, sptep);
		--kvm->stat.lpages;
		return true;
	}

	return false;
}

static void drop_large_spte(struct kvm_vcpu *vcpu, u64 *sptep)
{
	if (__drop_large_spte(vcpu->kvm, sptep)) {
		struct kvm_mmu_page *sp = sptep_to_sp(sptep);

		kvm_flush_remote_tlbs_with_address(vcpu->kvm, sp->gfn,
			KVM_PAGES_PER_HPAGE(sp->role.level));
	}
}

/*
 * Write-protect on the specified @sptep, @pt_protect indicates whether
 * spte write-protection is caused by protecting shadow page table.
 *
 * Note: write protection is difference between dirty logging and spte
 * protection:
 * - for dirty logging, the spte can be set to writable at anytime if
 *   its dirty bitmap is properly set.
 * - for spte protection, the spte can be writable only after unsync-ing
 *   shadow page.
 *
 * Return true if tlb need be flushed.
 */
static bool spte_write_protect(u64 *sptep, bool pt_protect)
{
	u64 spte = *sptep;

	if (!is_writable_pte(spte) &&
	      !(pt_protect && spte_can_locklessly_be_made_writable(spte)))
		return false;

	rmap_printk("spte %p %llx\n", sptep, *sptep);

	if (pt_protect)
		spte &= ~shadow_mmu_writable_mask;
	spte = spte & ~PT_WRITABLE_MASK;

	return mmu_spte_update(sptep, spte);
}

static bool __rmap_write_protect(struct kvm *kvm,
				 struct kvm_rmap_head *rmap_head,
				 bool pt_protect)
{
	u64 *sptep;
	struct rmap_iterator iter;
	bool flush = false;

	for_each_rmap_spte(rmap_head, &iter, sptep)
		flush |= spte_write_protect(sptep, pt_protect);

	return flush;
}

static bool spte_clear_dirty(u64 *sptep)
{
	u64 spte = *sptep;

	rmap_printk("spte %p %llx\n", sptep, *sptep);

	MMU_WARN_ON(!spte_ad_enabled(spte));
	spte &= ~shadow_dirty_mask;
	return mmu_spte_update(sptep, spte);
}

static bool spte_wrprot_for_clear_dirty(u64 *sptep)
{
	bool was_writable = test_and_clear_bit(PT_WRITABLE_SHIFT,
					       (unsigned long *)sptep);
	if (was_writable && !spte_ad_enabled(*sptep))
		kvm_set_pfn_dirty(spte_to_pfn(*sptep));

	return was_writable;
}

/*
 * Gets the GFN ready for another round of dirty logging by clearing the
 *	- D bit on ad-enabled SPTEs, and
 *	- W bit on ad-disabled SPTEs.
 * Returns true iff any D or W bits were cleared.
 */
static bool __rmap_clear_dirty(struct kvm *kvm, struct kvm_rmap_head *rmap_head,
			       struct kvm_memory_slot *slot)
{
	u64 *sptep;
	struct rmap_iterator iter;
	bool flush = false;

	for_each_rmap_spte(rmap_head, &iter, sptep)
		if (spte_ad_need_write_protect(*sptep))
			flush |= spte_wrprot_for_clear_dirty(sptep);
		else
			flush |= spte_clear_dirty(sptep);

	return flush;
}

/**
 * kvm_mmu_write_protect_pt_masked - write protect selected PT level pages
 * @kvm: kvm instance
 * @slot: slot to protect
 * @gfn_offset: start of the BITS_PER_LONG pages we care about
 * @mask: indicates which pages we should protect
 *
 * Used when we do not need to care about huge page mappings: e.g. during dirty
 * logging we do not have any such mappings.
 */
static void kvm_mmu_write_protect_pt_masked(struct kvm *kvm,
				     struct kvm_memory_slot *slot,
				     gfn_t gfn_offset, unsigned long mask)
{
	struct kvm_rmap_head *rmap_head;

	if (is_tdp_mmu_enabled(kvm))
		kvm_tdp_mmu_clear_dirty_pt_masked(kvm, slot,
				slot->base_gfn + gfn_offset, mask, true);
	while (mask) {
		rmap_head = __gfn_to_rmap(slot->base_gfn + gfn_offset + __ffs(mask),
					  PG_LEVEL_4K, slot);
		__rmap_write_protect(kvm, rmap_head, false);

		/* clear the first set bit */
		mask &= mask - 1;
	}
}

/**
 * kvm_mmu_clear_dirty_pt_masked - clear MMU D-bit for PT level pages, or write
 * protect the page if the D-bit isn't supported.
 * @kvm: kvm instance
 * @slot: slot to clear D-bit
 * @gfn_offset: start of the BITS_PER_LONG pages we care about
 * @mask: indicates which pages we should clear D-bit
 *
 * Used for PML to re-log the dirty GPAs after userspace querying dirty_bitmap.
 */
static void kvm_mmu_clear_dirty_pt_masked(struct kvm *kvm,
					 struct kvm_memory_slot *slot,
					 gfn_t gfn_offset, unsigned long mask)
{
	struct kvm_rmap_head *rmap_head;

	if (is_tdp_mmu_enabled(kvm))
		kvm_tdp_mmu_clear_dirty_pt_masked(kvm, slot,
				slot->base_gfn + gfn_offset, mask, false);
	while (mask) {
		rmap_head = __gfn_to_rmap(slot->base_gfn + gfn_offset + __ffs(mask),
					  PG_LEVEL_4K, slot);
		__rmap_clear_dirty(kvm, rmap_head, slot);

		/* clear the first set bit */
		mask &= mask - 1;
	}
}

/**
 * kvm_arch_mmu_enable_log_dirty_pt_masked - enable dirty logging for selected
 * PT level pages.
 *
 * It calls kvm_mmu_write_protect_pt_masked to write protect selected pages to
 * enable dirty logging for them.
 *
 * Used when we do not need to care about huge page mappings: e.g. during dirty
 * logging we do not have any such mappings.
 */
void kvm_arch_mmu_enable_log_dirty_pt_masked(struct kvm *kvm,
				struct kvm_memory_slot *slot,
				gfn_t gfn_offset, unsigned long mask)
{
	if (kvm_x86_ops.cpu_dirty_log_size)
		kvm_mmu_clear_dirty_pt_masked(kvm, slot, gfn_offset, mask);
	else
		kvm_mmu_write_protect_pt_masked(kvm, slot, gfn_offset, mask);
}

int kvm_cpu_dirty_log_size(void)
{
	return kvm_x86_ops.cpu_dirty_log_size;
}

bool kvm_mmu_slot_gfn_write_protect(struct kvm *kvm,
				    struct kvm_memory_slot *slot, u64 gfn)
{
	struct kvm_rmap_head *rmap_head;
	int i;
	bool write_protected = false;

	for (i = PG_LEVEL_4K; i <= KVM_MAX_HUGEPAGE_LEVEL; ++i) {
		rmap_head = __gfn_to_rmap(gfn, i, slot);
		write_protected |= __rmap_write_protect(kvm, rmap_head, true);
	}

	if (is_tdp_mmu_enabled(kvm))
		write_protected |=
			kvm_tdp_mmu_write_protect_gfn(kvm, slot, gfn);

	return write_protected;
}

static bool rmap_write_protect(struct kvm_vcpu *vcpu, u64 gfn)
{
	struct kvm_memory_slot *slot;

	slot = kvm_vcpu_gfn_to_memslot(vcpu, gfn);
	return kvm_mmu_slot_gfn_write_protect(vcpu->kvm, slot, gfn);
}

static bool kvm_zap_rmapp(struct kvm *kvm, struct kvm_rmap_head *rmap_head,
			  struct kvm_memory_slot *slot)
{
	u64 *sptep;
	struct rmap_iterator iter;
	bool flush = false;

	while ((sptep = rmap_get_first(rmap_head, &iter))) {
		rmap_printk("spte %p %llx.\n", sptep, *sptep);

		pte_list_remove(rmap_head, sptep);
		flush = true;
	}

	return flush;
}

static int kvm_unmap_rmapp(struct kvm *kvm, struct kvm_rmap_head *rmap_head,
			   struct kvm_memory_slot *slot, gfn_t gfn, int level,
			   unsigned long data)
{
	return kvm_zap_rmapp(kvm, rmap_head, slot);
}

static int kvm_set_pte_rmapp(struct kvm *kvm, struct kvm_rmap_head *rmap_head,
			     struct kvm_memory_slot *slot, gfn_t gfn, int level,
			     unsigned long data)
{
	u64 *sptep;
	struct rmap_iterator iter;
	int need_flush = 0;
	u64 new_spte;
	pte_t *ptep = (pte_t *)data;
	kvm_pfn_t new_pfn;

	WARN_ON(pte_huge(*ptep));
	new_pfn = pte_pfn(*ptep);

restart:
	for_each_rmap_spte(rmap_head, &iter, sptep) {
		rmap_printk("spte %p %llx gfn %llx (%d)\n",
			    sptep, *sptep, gfn, level);

		need_flush = 1;

		if (pte_write(*ptep)) {
			pte_list_remove(rmap_head, sptep);
			goto restart;
		} else {
			new_spte = kvm_mmu_changed_pte_notifier_make_spte(
					*sptep, new_pfn);

			mmu_spte_clear_track_bits(sptep);
			mmu_spte_set(sptep, new_spte);
		}
	}

	if (need_flush && kvm_available_flush_tlb_with_range()) {
		kvm_flush_remote_tlbs_with_address(kvm, gfn, 1);
		return 0;
	}

	return need_flush;
}

struct slot_rmap_walk_iterator {
	/* input fields. */
	struct kvm_memory_slot *slot;
	gfn_t start_gfn;
	gfn_t end_gfn;
	int start_level;
	int end_level;

	/* output fields. */
	gfn_t gfn;
	struct kvm_rmap_head *rmap;
	int level;

	/* private field. */
	struct kvm_rmap_head *end_rmap;
};

static void
rmap_walk_init_level(struct slot_rmap_walk_iterator *iterator, int level)
{
	iterator->level = level;
	iterator->gfn = iterator->start_gfn;
	iterator->rmap = __gfn_to_rmap(iterator->gfn, level, iterator->slot);
	iterator->end_rmap = __gfn_to_rmap(iterator->end_gfn, level,
					   iterator->slot);
}

static void
slot_rmap_walk_init(struct slot_rmap_walk_iterator *iterator,
		    struct kvm_memory_slot *slot, int start_level,
		    int end_level, gfn_t start_gfn, gfn_t end_gfn)
{
	iterator->slot = slot;
	iterator->start_level = start_level;
	iterator->end_level = end_level;
	iterator->start_gfn = start_gfn;
	iterator->end_gfn = end_gfn;

	rmap_walk_init_level(iterator, iterator->start_level);
}

static bool slot_rmap_walk_okay(struct slot_rmap_walk_iterator *iterator)
{
	return !!iterator->rmap;
}

static void slot_rmap_walk_next(struct slot_rmap_walk_iterator *iterator)
{
	if (++iterator->rmap <= iterator->end_rmap) {
		iterator->gfn += (1UL << KVM_HPAGE_GFN_SHIFT(iterator->level));
		return;
	}

	if (++iterator->level > iterator->end_level) {
		iterator->rmap = NULL;
		return;
	}

	rmap_walk_init_level(iterator, iterator->level);
}

#define for_each_slot_rmap_range(_slot_, _start_level_, _end_level_,	\
	   _start_gfn, _end_gfn, _iter_)				\
	for (slot_rmap_walk_init(_iter_, _slot_, _start_level_,		\
				 _end_level_, _start_gfn, _end_gfn);	\
	     slot_rmap_walk_okay(_iter_);				\
	     slot_rmap_walk_next(_iter_))

<<<<<<< HEAD
static __always_inline int
kvm_handle_hva_range(struct kvm *kvm,
		     unsigned long start,
		     unsigned long end,
		     unsigned long data,
		     int (*handler)(struct kvm *kvm,
				    struct kvm_rmap_head *rmap_head,
				    struct kvm_memory_slot *slot,
				    gfn_t gfn,
				    int level,
				    unsigned long data))
=======
typedef int (*rmap_handler_t)(struct kvm *kvm, struct kvm_rmap_head *rmap_head,
			      struct kvm_memory_slot *slot, gfn_t gfn,
			      int level, unsigned long data);

static __always_inline int kvm_handle_hva_range(struct kvm *kvm,
						unsigned long start,
						unsigned long end,
						unsigned long data,
						rmap_handler_t handler)
>>>>>>> 657f1d86
{
	struct kvm_memslots *slots;
	struct kvm_memory_slot *memslot;
	struct slot_rmap_walk_iterator iterator;
	int ret = 0;
	int i;

	for (i = 0; i < KVM_ADDRESS_SPACE_NUM; i++) {
		slots = __kvm_memslots(kvm, i);
		kvm_for_each_memslot(memslot, slots) {
			unsigned long hva_start, hva_end;
			gfn_t gfn_start, gfn_end;

			hva_start = max(start, memslot->userspace_addr);
			hva_end = min(end, memslot->userspace_addr +
				      (memslot->npages << PAGE_SHIFT));
			if (hva_start >= hva_end)
				continue;
			/*
			 * {gfn(page) | page intersects with [hva_start, hva_end)} =
			 * {gfn_start, gfn_start+1, ..., gfn_end-1}.
			 */
			gfn_start = hva_to_gfn_memslot(hva_start, memslot);
			gfn_end = hva_to_gfn_memslot(hva_end + PAGE_SIZE - 1, memslot);

			for_each_slot_rmap_range(memslot, PG_LEVEL_4K,
						 KVM_MAX_HUGEPAGE_LEVEL,
						 gfn_start, gfn_end - 1,
						 &iterator)
				ret |= handler(kvm, iterator.rmap, memslot,
					       iterator.gfn, iterator.level, data);
		}
	}

	return ret;
}

static int kvm_handle_hva(struct kvm *kvm, unsigned long hva,
			  unsigned long data, rmap_handler_t handler)
{
	return kvm_handle_hva_range(kvm, hva, hva + 1, data, handler);
}

int kvm_unmap_hva_range(struct kvm *kvm, unsigned long start, unsigned long end,
			unsigned flags)
{
	int r;

	r = kvm_handle_hva_range(kvm, start, end, 0, kvm_unmap_rmapp);

	if (is_tdp_mmu_enabled(kvm))
		r |= kvm_tdp_mmu_zap_hva_range(kvm, start, end);

	return r;
}

int kvm_set_spte_hva(struct kvm *kvm, unsigned long hva, pte_t pte)
{
	int r;

	r = kvm_handle_hva(kvm, hva, (unsigned long)&pte, kvm_set_pte_rmapp);

	if (is_tdp_mmu_enabled(kvm))
		r |= kvm_tdp_mmu_set_spte_hva(kvm, hva, &pte);

	return r;
}

static int kvm_age_rmapp(struct kvm *kvm, struct kvm_rmap_head *rmap_head,
			 struct kvm_memory_slot *slot, gfn_t gfn, int level,
			 unsigned long data)
{
	u64 *sptep;
	struct rmap_iterator iter;
	int young = 0;

	for_each_rmap_spte(rmap_head, &iter, sptep)
		young |= mmu_spte_age(sptep);

	trace_kvm_age_page(gfn, level, slot, young);
	return young;
}

static int kvm_test_age_rmapp(struct kvm *kvm, struct kvm_rmap_head *rmap_head,
			      struct kvm_memory_slot *slot, gfn_t gfn,
			      int level, unsigned long data)
{
	u64 *sptep;
	struct rmap_iterator iter;

	for_each_rmap_spte(rmap_head, &iter, sptep)
		if (is_accessed_spte(*sptep))
			return 1;
	return 0;
}

#define RMAP_RECYCLE_THRESHOLD 1000

static void rmap_recycle(struct kvm_vcpu *vcpu, u64 *spte, gfn_t gfn)
{
	struct kvm_rmap_head *rmap_head;
	struct kvm_mmu_page *sp;

	sp = sptep_to_sp(spte);

	rmap_head = gfn_to_rmap(vcpu->kvm, gfn, sp);

	kvm_unmap_rmapp(vcpu->kvm, rmap_head, NULL, gfn, sp->role.level, 0);
	kvm_flush_remote_tlbs_with_address(vcpu->kvm, sp->gfn,
			KVM_PAGES_PER_HPAGE(sp->role.level));
}

int kvm_age_hva(struct kvm *kvm, unsigned long start, unsigned long end)
{
	int young = false;

	young = kvm_handle_hva_range(kvm, start, end, 0, kvm_age_rmapp);
	if (is_tdp_mmu_enabled(kvm))
		young |= kvm_tdp_mmu_age_hva_range(kvm, start, end);

	return young;
}

int kvm_test_age_hva(struct kvm *kvm, unsigned long hva)
{
	int young = false;

	young = kvm_handle_hva(kvm, hva, 0, kvm_test_age_rmapp);
	if (is_tdp_mmu_enabled(kvm))
		young |= kvm_tdp_mmu_test_age_hva(kvm, hva);

	return young;
}

#ifdef MMU_DEBUG
static int is_empty_shadow_page(u64 *spt)
{
	u64 *pos;
	u64 *end;

	for (pos = spt, end = pos + PAGE_SIZE / sizeof(u64); pos != end; pos++)
		if (is_shadow_present_pte(*pos)) {
			printk(KERN_ERR "%s: %p %llx\n", __func__,
			       pos, *pos);
			return 0;
		}
	return 1;
}
#endif

/*
 * This value is the sum of all of the kvm instances's
 * kvm->arch.n_used_mmu_pages values.  We need a global,
 * aggregate version in order to make the slab shrinker
 * faster
 */
static inline void kvm_mod_used_mmu_pages(struct kvm *kvm, unsigned long nr)
{
	kvm->arch.n_used_mmu_pages += nr;
	percpu_counter_add(&kvm_total_used_mmu_pages, nr);
}

static void kvm_mmu_free_page(struct kvm_mmu_page *sp)
{
	MMU_WARN_ON(!is_empty_shadow_page(sp->spt));
	hlist_del(&sp->hash_link);
	list_del(&sp->link);
	free_page((unsigned long)sp->spt);
	if (!sp->role.direct)
		free_page((unsigned long)sp->gfns);
	kmem_cache_free(mmu_page_header_cache, sp);
}

static unsigned kvm_page_table_hashfn(gfn_t gfn)
{
	return hash_64(gfn, KVM_MMU_HASH_SHIFT);
}

static void mmu_page_add_parent_pte(struct kvm_vcpu *vcpu,
				    struct kvm_mmu_page *sp, u64 *parent_pte)
{
	if (!parent_pte)
		return;

	pte_list_add(vcpu, parent_pte, &sp->parent_ptes);
}

static void mmu_page_remove_parent_pte(struct kvm_mmu_page *sp,
				       u64 *parent_pte)
{
	__pte_list_remove(parent_pte, &sp->parent_ptes);
}

static void drop_parent_pte(struct kvm_mmu_page *sp,
			    u64 *parent_pte)
{
	mmu_page_remove_parent_pte(sp, parent_pte);
	mmu_spte_clear_no_track(parent_pte);
}

static struct kvm_mmu_page *kvm_mmu_alloc_page(struct kvm_vcpu *vcpu, int direct)
{
	struct kvm_mmu_page *sp;

	sp = kvm_mmu_memory_cache_alloc(&vcpu->arch.mmu_page_header_cache);
	sp->spt = kvm_mmu_memory_cache_alloc(&vcpu->arch.mmu_shadow_page_cache);
	if (!direct)
		sp->gfns = kvm_mmu_memory_cache_alloc(&vcpu->arch.mmu_gfn_array_cache);
	set_page_private(virt_to_page(sp->spt), (unsigned long)sp);

	/*
	 * active_mmu_pages must be a FIFO list, as kvm_zap_obsolete_pages()
	 * depends on valid pages being added to the head of the list.  See
	 * comments in kvm_zap_obsolete_pages().
	 */
	sp->mmu_valid_gen = vcpu->kvm->arch.mmu_valid_gen;
	list_add(&sp->link, &vcpu->kvm->arch.active_mmu_pages);
	kvm_mod_used_mmu_pages(vcpu->kvm, +1);
	return sp;
}

static void mark_unsync(u64 *spte);
static void kvm_mmu_mark_parents_unsync(struct kvm_mmu_page *sp)
{
	u64 *sptep;
	struct rmap_iterator iter;

	for_each_rmap_spte(&sp->parent_ptes, &iter, sptep) {
		mark_unsync(sptep);
	}
}

static void mark_unsync(u64 *spte)
{
	struct kvm_mmu_page *sp;
	unsigned int index;

	sp = sptep_to_sp(spte);
	index = spte - sp->spt;
	if (__test_and_set_bit(index, sp->unsync_child_bitmap))
		return;
	if (sp->unsync_children++)
		return;
	kvm_mmu_mark_parents_unsync(sp);
}

static int nonpaging_sync_page(struct kvm_vcpu *vcpu,
			       struct kvm_mmu_page *sp)
{
	return 0;
}

#define KVM_PAGE_ARRAY_NR 16

struct kvm_mmu_pages {
	struct mmu_page_and_offset {
		struct kvm_mmu_page *sp;
		unsigned int idx;
	} page[KVM_PAGE_ARRAY_NR];
	unsigned int nr;
};

static int mmu_pages_add(struct kvm_mmu_pages *pvec, struct kvm_mmu_page *sp,
			 int idx)
{
	int i;

	if (sp->unsync)
		for (i=0; i < pvec->nr; i++)
			if (pvec->page[i].sp == sp)
				return 0;

	pvec->page[pvec->nr].sp = sp;
	pvec->page[pvec->nr].idx = idx;
	pvec->nr++;
	return (pvec->nr == KVM_PAGE_ARRAY_NR);
}

static inline void clear_unsync_child_bit(struct kvm_mmu_page *sp, int idx)
{
	--sp->unsync_children;
	WARN_ON((int)sp->unsync_children < 0);
	__clear_bit(idx, sp->unsync_child_bitmap);
}

static int __mmu_unsync_walk(struct kvm_mmu_page *sp,
			   struct kvm_mmu_pages *pvec)
{
	int i, ret, nr_unsync_leaf = 0;

	for_each_set_bit(i, sp->unsync_child_bitmap, 512) {
		struct kvm_mmu_page *child;
		u64 ent = sp->spt[i];

		if (!is_shadow_present_pte(ent) || is_large_pte(ent)) {
			clear_unsync_child_bit(sp, i);
			continue;
		}

		child = to_shadow_page(ent & PT64_BASE_ADDR_MASK);

		if (child->unsync_children) {
			if (mmu_pages_add(pvec, child, i))
				return -ENOSPC;

			ret = __mmu_unsync_walk(child, pvec);
			if (!ret) {
				clear_unsync_child_bit(sp, i);
				continue;
			} else if (ret > 0) {
				nr_unsync_leaf += ret;
			} else
				return ret;
		} else if (child->unsync) {
			nr_unsync_leaf++;
			if (mmu_pages_add(pvec, child, i))
				return -ENOSPC;
		} else
			clear_unsync_child_bit(sp, i);
	}

	return nr_unsync_leaf;
}

#define INVALID_INDEX (-1)

static int mmu_unsync_walk(struct kvm_mmu_page *sp,
			   struct kvm_mmu_pages *pvec)
{
	pvec->nr = 0;
	if (!sp->unsync_children)
		return 0;

	mmu_pages_add(pvec, sp, INVALID_INDEX);
	return __mmu_unsync_walk(sp, pvec);
}

static void kvm_unlink_unsync_page(struct kvm *kvm, struct kvm_mmu_page *sp)
{
	WARN_ON(!sp->unsync);
	trace_kvm_mmu_sync_page(sp);
	sp->unsync = 0;
	--kvm->stat.mmu_unsync;
}

static bool kvm_mmu_prepare_zap_page(struct kvm *kvm, struct kvm_mmu_page *sp,
				     struct list_head *invalid_list);
static void kvm_mmu_commit_zap_page(struct kvm *kvm,
				    struct list_head *invalid_list);

#define for_each_valid_sp(_kvm, _sp, _list)				\
	hlist_for_each_entry(_sp, _list, hash_link)			\
		if (is_obsolete_sp((_kvm), (_sp))) {			\
		} else

#define for_each_gfn_indirect_valid_sp(_kvm, _sp, _gfn)			\
	for_each_valid_sp(_kvm, _sp,					\
	  &(_kvm)->arch.mmu_page_hash[kvm_page_table_hashfn(_gfn)])	\
		if ((_sp)->gfn != (_gfn) || (_sp)->role.direct) {} else

static inline bool is_ept_sp(struct kvm_mmu_page *sp)
{
	return sp->role.cr0_wp && sp->role.smap_andnot_wp;
}

/* @sp->gfn should be write-protected at the call site */
static bool __kvm_sync_page(struct kvm_vcpu *vcpu, struct kvm_mmu_page *sp,
			    struct list_head *invalid_list)
{
	if ((!is_ept_sp(sp) && sp->role.gpte_is_8_bytes != !!is_pae(vcpu)) ||
	    vcpu->arch.mmu->sync_page(vcpu, sp) == 0) {
		kvm_mmu_prepare_zap_page(vcpu->kvm, sp, invalid_list);
		return false;
	}

	return true;
}

static bool kvm_mmu_remote_flush_or_zap(struct kvm *kvm,
					struct list_head *invalid_list,
					bool remote_flush)
{
	if (!remote_flush && list_empty(invalid_list))
		return false;

	if (!list_empty(invalid_list))
		kvm_mmu_commit_zap_page(kvm, invalid_list);
	else
		kvm_flush_remote_tlbs(kvm);
	return true;
}

static void kvm_mmu_flush_or_zap(struct kvm_vcpu *vcpu,
				 struct list_head *invalid_list,
				 bool remote_flush, bool local_flush)
{
	if (kvm_mmu_remote_flush_or_zap(vcpu->kvm, invalid_list, remote_flush))
		return;

	if (local_flush)
		kvm_make_request(KVM_REQ_TLB_FLUSH_CURRENT, vcpu);
}

#ifdef CONFIG_KVM_MMU_AUDIT
#include "mmu_audit.c"
#else
static void kvm_mmu_audit(struct kvm_vcpu *vcpu, int point) { }
static void mmu_audit_disable(void) { }
#endif

static bool is_obsolete_sp(struct kvm *kvm, struct kvm_mmu_page *sp)
{
	return sp->role.invalid ||
	       unlikely(sp->mmu_valid_gen != kvm->arch.mmu_valid_gen);
}

static bool kvm_sync_page(struct kvm_vcpu *vcpu, struct kvm_mmu_page *sp,
			 struct list_head *invalid_list)
{
	kvm_unlink_unsync_page(vcpu->kvm, sp);
	return __kvm_sync_page(vcpu, sp, invalid_list);
}

/* @gfn should be write-protected at the call site */
static bool kvm_sync_pages(struct kvm_vcpu *vcpu, gfn_t gfn,
			   struct list_head *invalid_list)
{
	struct kvm_mmu_page *s;
	bool ret = false;

	for_each_gfn_indirect_valid_sp(vcpu->kvm, s, gfn) {
		if (!s->unsync)
			continue;

		WARN_ON(s->role.level != PG_LEVEL_4K);
		ret |= kvm_sync_page(vcpu, s, invalid_list);
	}

	return ret;
}

struct mmu_page_path {
	struct kvm_mmu_page *parent[PT64_ROOT_MAX_LEVEL];
	unsigned int idx[PT64_ROOT_MAX_LEVEL];
};

#define for_each_sp(pvec, sp, parents, i)			\
		for (i = mmu_pages_first(&pvec, &parents);	\
			i < pvec.nr && ({ sp = pvec.page[i].sp; 1;});	\
			i = mmu_pages_next(&pvec, &parents, i))

static int mmu_pages_next(struct kvm_mmu_pages *pvec,
			  struct mmu_page_path *parents,
			  int i)
{
	int n;

	for (n = i+1; n < pvec->nr; n++) {
		struct kvm_mmu_page *sp = pvec->page[n].sp;
		unsigned idx = pvec->page[n].idx;
		int level = sp->role.level;

		parents->idx[level-1] = idx;
		if (level == PG_LEVEL_4K)
			break;

		parents->parent[level-2] = sp;
	}

	return n;
}

static int mmu_pages_first(struct kvm_mmu_pages *pvec,
			   struct mmu_page_path *parents)
{
	struct kvm_mmu_page *sp;
	int level;

	if (pvec->nr == 0)
		return 0;

	WARN_ON(pvec->page[0].idx != INVALID_INDEX);

	sp = pvec->page[0].sp;
	level = sp->role.level;
	WARN_ON(level == PG_LEVEL_4K);

	parents->parent[level-2] = sp;

	/* Also set up a sentinel.  Further entries in pvec are all
	 * children of sp, so this element is never overwritten.
	 */
	parents->parent[level-1] = NULL;
	return mmu_pages_next(pvec, parents, 0);
}

static void mmu_pages_clear_parents(struct mmu_page_path *parents)
{
	struct kvm_mmu_page *sp;
	unsigned int level = 0;

	do {
		unsigned int idx = parents->idx[level];
		sp = parents->parent[level];
		if (!sp)
			return;

		WARN_ON(idx == INVALID_INDEX);
		clear_unsync_child_bit(sp, idx);
		level++;
	} while (!sp->unsync_children);
}

static void mmu_sync_children(struct kvm_vcpu *vcpu,
			      struct kvm_mmu_page *parent)
{
	int i;
	struct kvm_mmu_page *sp;
	struct mmu_page_path parents;
	struct kvm_mmu_pages pages;
	LIST_HEAD(invalid_list);
	bool flush = false;

	while (mmu_unsync_walk(parent, &pages)) {
		bool protected = false;

		for_each_sp(pages, sp, parents, i)
			protected |= rmap_write_protect(vcpu, sp->gfn);

		if (protected) {
			kvm_flush_remote_tlbs(vcpu->kvm);
			flush = false;
		}

		for_each_sp(pages, sp, parents, i) {
			flush |= kvm_sync_page(vcpu, sp, &invalid_list);
			mmu_pages_clear_parents(&parents);
		}
		if (need_resched() || rwlock_needbreak(&vcpu->kvm->mmu_lock)) {
			kvm_mmu_flush_or_zap(vcpu, &invalid_list, false, flush);
			cond_resched_rwlock_write(&vcpu->kvm->mmu_lock);
			flush = false;
		}
	}

	kvm_mmu_flush_or_zap(vcpu, &invalid_list, false, flush);
}

static void __clear_sp_write_flooding_count(struct kvm_mmu_page *sp)
{
	atomic_set(&sp->write_flooding_count,  0);
}

static void clear_sp_write_flooding_count(u64 *spte)
{
	__clear_sp_write_flooding_count(sptep_to_sp(spte));
}

static struct kvm_mmu_page *kvm_mmu_get_page(struct kvm_vcpu *vcpu,
					     gfn_t gfn,
					     gva_t gaddr,
					     unsigned level,
					     int direct,
					     unsigned int access)
{
	bool direct_mmu = vcpu->arch.mmu->direct_map;
	union kvm_mmu_page_role role;
	struct hlist_head *sp_list;
	unsigned quadrant;
	struct kvm_mmu_page *sp;
	bool need_sync = false;
	bool flush = false;
	int collisions = 0;
	LIST_HEAD(invalid_list);

	role = vcpu->arch.mmu->mmu_role.base;
	role.level = level;
	role.direct = direct;
	if (role.direct)
		role.gpte_is_8_bytes = true;
	role.access = access;
	if (!direct_mmu && vcpu->arch.mmu->root_level <= PT32_ROOT_LEVEL) {
		quadrant = gaddr >> (PAGE_SHIFT + (PT64_PT_BITS * level));
		quadrant &= (1 << ((PT32_PT_BITS - PT64_PT_BITS) * level)) - 1;
		role.quadrant = quadrant;
	}

	sp_list = &vcpu->kvm->arch.mmu_page_hash[kvm_page_table_hashfn(gfn)];
	for_each_valid_sp(vcpu->kvm, sp, sp_list) {
		if (sp->gfn != gfn) {
			collisions++;
			continue;
		}

		if (!need_sync && sp->unsync)
			need_sync = true;

		if (sp->role.word != role.word)
			continue;

		if (direct_mmu)
			goto trace_get_page;

		if (sp->unsync) {
			/* The page is good, but __kvm_sync_page might still end
			 * up zapping it.  If so, break in order to rebuild it.
			 */
			if (!__kvm_sync_page(vcpu, sp, &invalid_list))
				break;

			WARN_ON(!list_empty(&invalid_list));
			kvm_make_request(KVM_REQ_TLB_FLUSH_CURRENT, vcpu);
		}

		if (sp->unsync_children)
			kvm_make_request(KVM_REQ_MMU_SYNC, vcpu);

		__clear_sp_write_flooding_count(sp);

trace_get_page:
		trace_kvm_mmu_get_page(sp, false);
		goto out;
	}

	++vcpu->kvm->stat.mmu_cache_miss;

	sp = kvm_mmu_alloc_page(vcpu, direct);

	sp->gfn = gfn;
	sp->role = role;
	hlist_add_head(&sp->hash_link, sp_list);
	if (!direct) {
		/*
		 * we should do write protection before syncing pages
		 * otherwise the content of the synced shadow page may
		 * be inconsistent with guest page table.
		 */
		account_shadowed(vcpu->kvm, sp);
		if (level == PG_LEVEL_4K && rmap_write_protect(vcpu, gfn))
			kvm_flush_remote_tlbs_with_address(vcpu->kvm, gfn, 1);

		if (level > PG_LEVEL_4K && need_sync)
			flush |= kvm_sync_pages(vcpu, gfn, &invalid_list);
	}
	trace_kvm_mmu_get_page(sp, true);

	kvm_mmu_flush_or_zap(vcpu, &invalid_list, false, flush);
out:
	if (collisions > vcpu->kvm->stat.max_mmu_page_hash_collisions)
		vcpu->kvm->stat.max_mmu_page_hash_collisions = collisions;
	return sp;
}

static void shadow_walk_init_using_root(struct kvm_shadow_walk_iterator *iterator,
					struct kvm_vcpu *vcpu, hpa_t root,
					u64 addr)
{
	iterator->addr = addr;
	iterator->shadow_addr = root;
	iterator->level = vcpu->arch.mmu->shadow_root_level;

	if (iterator->level == PT64_ROOT_4LEVEL &&
	    vcpu->arch.mmu->root_level < PT64_ROOT_4LEVEL &&
	    !vcpu->arch.mmu->direct_map)
		--iterator->level;

	if (iterator->level == PT32E_ROOT_LEVEL) {
		/*
		 * prev_root is currently only used for 64-bit hosts. So only
		 * the active root_hpa is valid here.
		 */
		BUG_ON(root != vcpu->arch.mmu->root_hpa);

		iterator->shadow_addr
			= vcpu->arch.mmu->pae_root[(addr >> 30) & 3];
		iterator->shadow_addr &= PT64_BASE_ADDR_MASK;
		--iterator->level;
		if (!iterator->shadow_addr)
			iterator->level = 0;
	}
}

static void shadow_walk_init(struct kvm_shadow_walk_iterator *iterator,
			     struct kvm_vcpu *vcpu, u64 addr)
{
	shadow_walk_init_using_root(iterator, vcpu, vcpu->arch.mmu->root_hpa,
				    addr);
}

static bool shadow_walk_okay(struct kvm_shadow_walk_iterator *iterator)
{
	if (iterator->level < PG_LEVEL_4K)
		return false;

	iterator->index = SHADOW_PT_INDEX(iterator->addr, iterator->level);
	iterator->sptep	= ((u64 *)__va(iterator->shadow_addr)) + iterator->index;
	return true;
}

static void __shadow_walk_next(struct kvm_shadow_walk_iterator *iterator,
			       u64 spte)
{
	if (is_last_spte(spte, iterator->level)) {
		iterator->level = 0;
		return;
	}

	iterator->shadow_addr = spte & PT64_BASE_ADDR_MASK;
	--iterator->level;
}

static void shadow_walk_next(struct kvm_shadow_walk_iterator *iterator)
{
	__shadow_walk_next(iterator, *iterator->sptep);
}

static void link_shadow_page(struct kvm_vcpu *vcpu, u64 *sptep,
			     struct kvm_mmu_page *sp)
{
	u64 spte;

	BUILD_BUG_ON(VMX_EPT_WRITABLE_MASK != PT_WRITABLE_MASK);

	spte = make_nonleaf_spte(sp->spt, sp_ad_disabled(sp));

	mmu_spte_set(sptep, spte);

	mmu_page_add_parent_pte(vcpu, sp, sptep);

	if (sp->unsync_children || sp->unsync)
		mark_unsync(sptep);
}

static void validate_direct_spte(struct kvm_vcpu *vcpu, u64 *sptep,
				   unsigned direct_access)
{
	if (is_shadow_present_pte(*sptep) && !is_large_pte(*sptep)) {
		struct kvm_mmu_page *child;

		/*
		 * For the direct sp, if the guest pte's dirty bit
		 * changed form clean to dirty, it will corrupt the
		 * sp's access: allow writable in the read-only sp,
		 * so we should update the spte at this point to get
		 * a new sp with the correct access.
		 */
		child = to_shadow_page(*sptep & PT64_BASE_ADDR_MASK);
		if (child->role.access == direct_access)
			return;

		drop_parent_pte(child, sptep);
		kvm_flush_remote_tlbs_with_address(vcpu->kvm, child->gfn, 1);
	}
}

/* Returns the number of zapped non-leaf child shadow pages. */
static int mmu_page_zap_pte(struct kvm *kvm, struct kvm_mmu_page *sp,
			    u64 *spte, struct list_head *invalid_list)
{
	u64 pte;
	struct kvm_mmu_page *child;

	pte = *spte;
	if (is_shadow_present_pte(pte)) {
		if (is_last_spte(pte, sp->role.level)) {
			drop_spte(kvm, spte);
			if (is_large_pte(pte))
				--kvm->stat.lpages;
		} else {
			child = to_shadow_page(pte & PT64_BASE_ADDR_MASK);
			drop_parent_pte(child, spte);

			/*
			 * Recursively zap nested TDP SPs, parentless SPs are
			 * unlikely to be used again in the near future.  This
			 * avoids retaining a large number of stale nested SPs.
			 */
			if (tdp_enabled && invalid_list &&
			    child->role.guest_mode && !child->parent_ptes.val)
				return kvm_mmu_prepare_zap_page(kvm, child,
								invalid_list);
		}
	} else if (is_mmio_spte(pte)) {
		mmu_spte_clear_no_track(spte);
	}
	return 0;
}

static int kvm_mmu_page_unlink_children(struct kvm *kvm,
					struct kvm_mmu_page *sp,
					struct list_head *invalid_list)
{
	int zapped = 0;
	unsigned i;

	for (i = 0; i < PT64_ENT_PER_PAGE; ++i)
		zapped += mmu_page_zap_pte(kvm, sp, sp->spt + i, invalid_list);

	return zapped;
}

static void kvm_mmu_unlink_parents(struct kvm *kvm, struct kvm_mmu_page *sp)
{
	u64 *sptep;
	struct rmap_iterator iter;

	while ((sptep = rmap_get_first(&sp->parent_ptes, &iter)))
		drop_parent_pte(sp, sptep);
}

static int mmu_zap_unsync_children(struct kvm *kvm,
				   struct kvm_mmu_page *parent,
				   struct list_head *invalid_list)
{
	int i, zapped = 0;
	struct mmu_page_path parents;
	struct kvm_mmu_pages pages;

	if (parent->role.level == PG_LEVEL_4K)
		return 0;

	while (mmu_unsync_walk(parent, &pages)) {
		struct kvm_mmu_page *sp;

		for_each_sp(pages, sp, parents, i) {
			kvm_mmu_prepare_zap_page(kvm, sp, invalid_list);
			mmu_pages_clear_parents(&parents);
			zapped++;
		}
	}

	return zapped;
}

static bool __kvm_mmu_prepare_zap_page(struct kvm *kvm,
				       struct kvm_mmu_page *sp,
				       struct list_head *invalid_list,
				       int *nr_zapped)
{
	bool list_unstable;

	trace_kvm_mmu_prepare_zap_page(sp);
	++kvm->stat.mmu_shadow_zapped;
	*nr_zapped = mmu_zap_unsync_children(kvm, sp, invalid_list);
	*nr_zapped += kvm_mmu_page_unlink_children(kvm, sp, invalid_list);
	kvm_mmu_unlink_parents(kvm, sp);

	/* Zapping children means active_mmu_pages has become unstable. */
	list_unstable = *nr_zapped;

	if (!sp->role.invalid && !sp->role.direct)
		unaccount_shadowed(kvm, sp);

	if (sp->unsync)
		kvm_unlink_unsync_page(kvm, sp);
	if (!sp->root_count) {
		/* Count self */
		(*nr_zapped)++;

		/*
		 * Already invalid pages (previously active roots) are not on
		 * the active page list.  See list_del() in the "else" case of
		 * !sp->root_count.
		 */
		if (sp->role.invalid)
			list_add(&sp->link, invalid_list);
		else
			list_move(&sp->link, invalid_list);
		kvm_mod_used_mmu_pages(kvm, -1);
	} else {
		/*
		 * Remove the active root from the active page list, the root
		 * will be explicitly freed when the root_count hits zero.
		 */
		list_del(&sp->link);

		/*
		 * Obsolete pages cannot be used on any vCPUs, see the comment
		 * in kvm_mmu_zap_all_fast().  Note, is_obsolete_sp() also
		 * treats invalid shadow pages as being obsolete.
		 */
		if (!is_obsolete_sp(kvm, sp))
			kvm_reload_remote_mmus(kvm);
	}

	if (sp->lpage_disallowed)
		unaccount_huge_nx_page(kvm, sp);

	sp->role.invalid = 1;
	return list_unstable;
}

static bool kvm_mmu_prepare_zap_page(struct kvm *kvm, struct kvm_mmu_page *sp,
				     struct list_head *invalid_list)
{
	int nr_zapped;

	__kvm_mmu_prepare_zap_page(kvm, sp, invalid_list, &nr_zapped);
	return nr_zapped;
}

static void kvm_mmu_commit_zap_page(struct kvm *kvm,
				    struct list_head *invalid_list)
{
	struct kvm_mmu_page *sp, *nsp;

	if (list_empty(invalid_list))
		return;

	/*
	 * We need to make sure everyone sees our modifications to
	 * the page tables and see changes to vcpu->mode here. The barrier
	 * in the kvm_flush_remote_tlbs() achieves this. This pairs
	 * with vcpu_enter_guest and walk_shadow_page_lockless_begin/end.
	 *
	 * In addition, kvm_flush_remote_tlbs waits for all vcpus to exit
	 * guest mode and/or lockless shadow page table walks.
	 */
	kvm_flush_remote_tlbs(kvm);

	list_for_each_entry_safe(sp, nsp, invalid_list, link) {
		WARN_ON(!sp->role.invalid || sp->root_count);
		kvm_mmu_free_page(sp);
	}
}

static unsigned long kvm_mmu_zap_oldest_mmu_pages(struct kvm *kvm,
						  unsigned long nr_to_zap)
{
	unsigned long total_zapped = 0;
	struct kvm_mmu_page *sp, *tmp;
	LIST_HEAD(invalid_list);
	bool unstable;
	int nr_zapped;

	if (list_empty(&kvm->arch.active_mmu_pages))
		return 0;

restart:
	list_for_each_entry_safe_reverse(sp, tmp, &kvm->arch.active_mmu_pages, link) {
		/*
		 * Don't zap active root pages, the page itself can't be freed
		 * and zapping it will just force vCPUs to realloc and reload.
		 */
		if (sp->root_count)
			continue;

		unstable = __kvm_mmu_prepare_zap_page(kvm, sp, &invalid_list,
						      &nr_zapped);
		total_zapped += nr_zapped;
		if (total_zapped >= nr_to_zap)
			break;

		if (unstable)
			goto restart;
	}

	kvm_mmu_commit_zap_page(kvm, &invalid_list);

	kvm->stat.mmu_recycled += total_zapped;
	return total_zapped;
}

static inline unsigned long kvm_mmu_available_pages(struct kvm *kvm)
{
	if (kvm->arch.n_max_mmu_pages > kvm->arch.n_used_mmu_pages)
		return kvm->arch.n_max_mmu_pages -
			kvm->arch.n_used_mmu_pages;

	return 0;
}

static int make_mmu_pages_available(struct kvm_vcpu *vcpu)
{
	unsigned long avail = kvm_mmu_available_pages(vcpu->kvm);

	if (likely(avail >= KVM_MIN_FREE_MMU_PAGES))
		return 0;

	kvm_mmu_zap_oldest_mmu_pages(vcpu->kvm, KVM_REFILL_PAGES - avail);

	/*
	 * Note, this check is intentionally soft, it only guarantees that one
	 * page is available, while the caller may end up allocating as many as
	 * four pages, e.g. for PAE roots or for 5-level paging.  Temporarily
	 * exceeding the (arbitrary by default) limit will not harm the host,
	 * being too agressive may unnecessarily kill the guest, and getting an
	 * exact count is far more trouble than it's worth, especially in the
	 * page fault paths.
	 */
	if (!kvm_mmu_available_pages(vcpu->kvm))
		return -ENOSPC;
	return 0;
}

/*
 * Changing the number of mmu pages allocated to the vm
 * Note: if goal_nr_mmu_pages is too small, you will get dead lock
 */
void kvm_mmu_change_mmu_pages(struct kvm *kvm, unsigned long goal_nr_mmu_pages)
{
	write_lock(&kvm->mmu_lock);

	if (kvm->arch.n_used_mmu_pages > goal_nr_mmu_pages) {
		kvm_mmu_zap_oldest_mmu_pages(kvm, kvm->arch.n_used_mmu_pages -
						  goal_nr_mmu_pages);

		goal_nr_mmu_pages = kvm->arch.n_used_mmu_pages;
	}

	kvm->arch.n_max_mmu_pages = goal_nr_mmu_pages;

	write_unlock(&kvm->mmu_lock);
}

int kvm_mmu_unprotect_page(struct kvm *kvm, gfn_t gfn)
{
	struct kvm_mmu_page *sp;
	LIST_HEAD(invalid_list);
	int r;

	pgprintk("%s: looking for gfn %llx\n", __func__, gfn);
	r = 0;
	write_lock(&kvm->mmu_lock);
	for_each_gfn_indirect_valid_sp(kvm, sp, gfn) {
		pgprintk("%s: gfn %llx role %x\n", __func__, gfn,
			 sp->role.word);
		r = 1;
		kvm_mmu_prepare_zap_page(kvm, sp, &invalid_list);
	}
	kvm_mmu_commit_zap_page(kvm, &invalid_list);
	write_unlock(&kvm->mmu_lock);

	return r;
}

static int kvm_mmu_unprotect_page_virt(struct kvm_vcpu *vcpu, gva_t gva)
{
	gpa_t gpa;
	int r;

	if (vcpu->arch.mmu->direct_map)
		return 0;

	gpa = kvm_mmu_gva_to_gpa_read(vcpu, gva, NULL);

	r = kvm_mmu_unprotect_page(vcpu->kvm, gpa >> PAGE_SHIFT);

	return r;
}

static void kvm_unsync_page(struct kvm_vcpu *vcpu, struct kvm_mmu_page *sp)
{
	trace_kvm_mmu_unsync_page(sp);
	++vcpu->kvm->stat.mmu_unsync;
	sp->unsync = 1;

	kvm_mmu_mark_parents_unsync(sp);
}

bool mmu_need_write_protect(struct kvm_vcpu *vcpu, gfn_t gfn,
			    bool can_unsync)
{
	struct kvm_mmu_page *sp;

	if (kvm_page_track_is_active(vcpu, gfn, KVM_PAGE_TRACK_WRITE))
		return true;

	for_each_gfn_indirect_valid_sp(vcpu->kvm, sp, gfn) {
		if (!can_unsync)
			return true;

		if (sp->unsync)
			continue;

		WARN_ON(sp->role.level != PG_LEVEL_4K);
		kvm_unsync_page(vcpu, sp);
	}

	/*
	 * We need to ensure that the marking of unsync pages is visible
	 * before the SPTE is updated to allow writes because
	 * kvm_mmu_sync_roots() checks the unsync flags without holding
	 * the MMU lock and so can race with this. If the SPTE was updated
	 * before the page had been marked as unsync-ed, something like the
	 * following could happen:
	 *
	 * CPU 1                    CPU 2
	 * ---------------------------------------------------------------------
	 * 1.2 Host updates SPTE
	 *     to be writable
	 *                      2.1 Guest writes a GPTE for GVA X.
	 *                          (GPTE being in the guest page table shadowed
	 *                           by the SP from CPU 1.)
	 *                          This reads SPTE during the page table walk.
	 *                          Since SPTE.W is read as 1, there is no
	 *                          fault.
	 *
	 *                      2.2 Guest issues TLB flush.
	 *                          That causes a VM Exit.
	 *
	 *                      2.3 kvm_mmu_sync_pages() reads sp->unsync.
	 *                          Since it is false, so it just returns.
	 *
	 *                      2.4 Guest accesses GVA X.
	 *                          Since the mapping in the SP was not updated,
	 *                          so the old mapping for GVA X incorrectly
	 *                          gets used.
	 * 1.1 Host marks SP
	 *     as unsync
	 *     (sp->unsync = true)
	 *
	 * The write barrier below ensures that 1.1 happens before 1.2 and thus
	 * the situation in 2.4 does not arise. The implicit barrier in 2.2
	 * pairs with this write barrier.
	 */
	smp_wmb();

	return false;
}

static int set_spte(struct kvm_vcpu *vcpu, u64 *sptep,
		    unsigned int pte_access, int level,
		    gfn_t gfn, kvm_pfn_t pfn, bool speculative,
		    bool can_unsync, bool host_writable)
{
	u64 spte;
	struct kvm_mmu_page *sp;
	int ret;

	sp = sptep_to_sp(sptep);

	ret = make_spte(vcpu, pte_access, level, gfn, pfn, *sptep, speculative,
			can_unsync, host_writable, sp_ad_disabled(sp), &spte);

	if (spte & PT_WRITABLE_MASK)
		kvm_vcpu_mark_page_dirty(vcpu, gfn);

	if (*sptep == spte)
		ret |= SET_SPTE_SPURIOUS;
	else if (mmu_spte_update(sptep, spte))
		ret |= SET_SPTE_NEED_REMOTE_TLB_FLUSH;
	return ret;
}

static int mmu_set_spte(struct kvm_vcpu *vcpu, u64 *sptep,
			unsigned int pte_access, bool write_fault, int level,
			gfn_t gfn, kvm_pfn_t pfn, bool speculative,
			bool host_writable)
{
	int was_rmapped = 0;
	int rmap_count;
	int set_spte_ret;
	int ret = RET_PF_FIXED;
	bool flush = false;

	pgprintk("%s: spte %llx write_fault %d gfn %llx\n", __func__,
		 *sptep, write_fault, gfn);

	if (unlikely(is_noslot_pfn(pfn))) {
		mark_mmio_spte(vcpu, sptep, gfn, pte_access);
		return RET_PF_EMULATE;
	}

	if (is_shadow_present_pte(*sptep)) {
		/*
		 * If we overwrite a PTE page pointer with a 2MB PMD, unlink
		 * the parent of the now unreachable PTE.
		 */
		if (level > PG_LEVEL_4K && !is_large_pte(*sptep)) {
			struct kvm_mmu_page *child;
			u64 pte = *sptep;

			child = to_shadow_page(pte & PT64_BASE_ADDR_MASK);
			drop_parent_pte(child, sptep);
			flush = true;
		} else if (pfn != spte_to_pfn(*sptep)) {
			pgprintk("hfn old %llx new %llx\n",
				 spte_to_pfn(*sptep), pfn);
			drop_spte(vcpu->kvm, sptep);
			flush = true;
		} else
			was_rmapped = 1;
	}

	set_spte_ret = set_spte(vcpu, sptep, pte_access, level, gfn, pfn,
				speculative, true, host_writable);
	if (set_spte_ret & SET_SPTE_WRITE_PROTECTED_PT) {
		if (write_fault)
			ret = RET_PF_EMULATE;
		kvm_make_request(KVM_REQ_TLB_FLUSH_CURRENT, vcpu);
	}

	if (set_spte_ret & SET_SPTE_NEED_REMOTE_TLB_FLUSH || flush)
		kvm_flush_remote_tlbs_with_address(vcpu->kvm, gfn,
				KVM_PAGES_PER_HPAGE(level));

	/*
	 * The fault is fully spurious if and only if the new SPTE and old SPTE
	 * are identical, and emulation is not required.
	 */
	if ((set_spte_ret & SET_SPTE_SPURIOUS) && ret == RET_PF_FIXED) {
		WARN_ON_ONCE(!was_rmapped);
		return RET_PF_SPURIOUS;
	}

	pgprintk("%s: setting spte %llx\n", __func__, *sptep);
	trace_kvm_mmu_set_spte(level, gfn, sptep);
	if (!was_rmapped && is_large_pte(*sptep))
		++vcpu->kvm->stat.lpages;

	if (is_shadow_present_pte(*sptep)) {
		if (!was_rmapped) {
			rmap_count = rmap_add(vcpu, sptep, gfn);
			if (rmap_count > RMAP_RECYCLE_THRESHOLD)
				rmap_recycle(vcpu, sptep, gfn);
		}
	}

	return ret;
}

static kvm_pfn_t pte_prefetch_gfn_to_pfn(struct kvm_vcpu *vcpu, gfn_t gfn,
				     bool no_dirty_log)
{
	struct kvm_memory_slot *slot;

	slot = gfn_to_memslot_dirty_bitmap(vcpu, gfn, no_dirty_log);
	if (!slot)
		return KVM_PFN_ERR_FAULT;

	return gfn_to_pfn_memslot_atomic(slot, gfn);
}

static int direct_pte_prefetch_many(struct kvm_vcpu *vcpu,
				    struct kvm_mmu_page *sp,
				    u64 *start, u64 *end)
{
	struct page *pages[PTE_PREFETCH_NUM];
	struct kvm_memory_slot *slot;
	unsigned int access = sp->role.access;
	int i, ret;
	gfn_t gfn;

	gfn = kvm_mmu_page_get_gfn(sp, start - sp->spt);
	slot = gfn_to_memslot_dirty_bitmap(vcpu, gfn, access & ACC_WRITE_MASK);
	if (!slot)
		return -1;

	ret = gfn_to_page_many_atomic(slot, gfn, pages, end - start);
	if (ret <= 0)
		return -1;

	for (i = 0; i < ret; i++, gfn++, start++) {
		mmu_set_spte(vcpu, start, access, false, sp->role.level, gfn,
			     page_to_pfn(pages[i]), true, true);
		put_page(pages[i]);
	}

	return 0;
}

static void __direct_pte_prefetch(struct kvm_vcpu *vcpu,
				  struct kvm_mmu_page *sp, u64 *sptep)
{
	u64 *spte, *start = NULL;
	int i;

	WARN_ON(!sp->role.direct);

	i = (sptep - sp->spt) & ~(PTE_PREFETCH_NUM - 1);
	spte = sp->spt + i;

	for (i = 0; i < PTE_PREFETCH_NUM; i++, spte++) {
		if (is_shadow_present_pte(*spte) || spte == sptep) {
			if (!start)
				continue;
			if (direct_pte_prefetch_many(vcpu, sp, start, spte) < 0)
				break;
			start = NULL;
		} else if (!start)
			start = spte;
	}
}

static void direct_pte_prefetch(struct kvm_vcpu *vcpu, u64 *sptep)
{
	struct kvm_mmu_page *sp;

	sp = sptep_to_sp(sptep);

	/*
	 * Without accessed bits, there's no way to distinguish between
	 * actually accessed translations and prefetched, so disable pte
	 * prefetch if accessed bits aren't available.
	 */
	if (sp_ad_disabled(sp))
		return;

	if (sp->role.level > PG_LEVEL_4K)
		return;

	/*
	 * If addresses are being invalidated, skip prefetching to avoid
	 * accidentally prefetching those addresses.
	 */
	if (unlikely(vcpu->kvm->mmu_notifier_count))
		return;

	__direct_pte_prefetch(vcpu, sp, sptep);
}

static int host_pfn_mapping_level(struct kvm *kvm, gfn_t gfn, kvm_pfn_t pfn,
				  struct kvm_memory_slot *slot)
{
	unsigned long hva;
	pte_t *pte;
	int level;

	if (!PageCompound(pfn_to_page(pfn)) && !kvm_is_zone_device_pfn(pfn))
		return PG_LEVEL_4K;

	/*
	 * Note, using the already-retrieved memslot and __gfn_to_hva_memslot()
	 * is not solely for performance, it's also necessary to avoid the
	 * "writable" check in __gfn_to_hva_many(), which will always fail on
	 * read-only memslots due to gfn_to_hva() assuming writes.  Earlier
	 * page fault steps have already verified the guest isn't writing a
	 * read-only memslot.
	 */
	hva = __gfn_to_hva_memslot(slot, gfn);

	pte = lookup_address_in_mm(kvm->mm, hva, &level);
	if (unlikely(!pte))
		return PG_LEVEL_4K;

	return level;
}

int kvm_mmu_max_mapping_level(struct kvm *kvm, struct kvm_memory_slot *slot,
			      gfn_t gfn, kvm_pfn_t pfn, int max_level)
{
	struct kvm_lpage_info *linfo;

	max_level = min(max_level, max_huge_page_level);
	for ( ; max_level > PG_LEVEL_4K; max_level--) {
		linfo = lpage_info_slot(gfn, slot, max_level);
		if (!linfo->disallow_lpage)
			break;
	}

	if (max_level == PG_LEVEL_4K)
		return PG_LEVEL_4K;

	return host_pfn_mapping_level(kvm, gfn, pfn, slot);
}

int kvm_mmu_hugepage_adjust(struct kvm_vcpu *vcpu, gfn_t gfn,
			    int max_level, kvm_pfn_t *pfnp,
			    bool huge_page_disallowed, int *req_level)
{
	struct kvm_memory_slot *slot;
	kvm_pfn_t pfn = *pfnp;
	kvm_pfn_t mask;
	int level;

	*req_level = PG_LEVEL_4K;

	if (unlikely(max_level == PG_LEVEL_4K))
		return PG_LEVEL_4K;

	if (is_error_noslot_pfn(pfn) || kvm_is_reserved_pfn(pfn))
		return PG_LEVEL_4K;

	slot = gfn_to_memslot_dirty_bitmap(vcpu, gfn, true);
	if (!slot)
		return PG_LEVEL_4K;

	level = kvm_mmu_max_mapping_level(vcpu->kvm, slot, gfn, pfn, max_level);
	if (level == PG_LEVEL_4K)
		return level;

	*req_level = level = min(level, max_level);

	/*
	 * Enforce the iTLB multihit workaround after capturing the requested
	 * level, which will be used to do precise, accurate accounting.
	 */
	if (huge_page_disallowed)
		return PG_LEVEL_4K;

	/*
	 * mmu_notifier_retry() was successful and mmu_lock is held, so
	 * the pmd can't be split from under us.
	 */
	mask = KVM_PAGES_PER_HPAGE(level) - 1;
	VM_BUG_ON((gfn & mask) != (pfn & mask));
	*pfnp = pfn & ~mask;

	return level;
}

void disallowed_hugepage_adjust(u64 spte, gfn_t gfn, int cur_level,
				kvm_pfn_t *pfnp, int *goal_levelp)
{
	int level = *goal_levelp;

	if (cur_level == level && level > PG_LEVEL_4K &&
	    is_shadow_present_pte(spte) &&
	    !is_large_pte(spte)) {
		/*
		 * A small SPTE exists for this pfn, but FNAME(fetch)
		 * and __direct_map would like to create a large PTE
		 * instead: just force them to go down another level,
		 * patching back for them into pfn the next 9 bits of
		 * the address.
		 */
		u64 page_mask = KVM_PAGES_PER_HPAGE(level) -
				KVM_PAGES_PER_HPAGE(level - 1);
		*pfnp |= gfn & page_mask;
		(*goal_levelp)--;
	}
}

static int __direct_map(struct kvm_vcpu *vcpu, gpa_t gpa, u32 error_code,
			int map_writable, int max_level, kvm_pfn_t pfn,
			bool prefault, bool is_tdp)
{
	bool nx_huge_page_workaround_enabled = is_nx_huge_page_enabled();
	bool write = error_code & PFERR_WRITE_MASK;
	bool exec = error_code & PFERR_FETCH_MASK;
	bool huge_page_disallowed = exec && nx_huge_page_workaround_enabled;
	struct kvm_shadow_walk_iterator it;
	struct kvm_mmu_page *sp;
	int level, req_level, ret;
	gfn_t gfn = gpa >> PAGE_SHIFT;
	gfn_t base_gfn = gfn;

	if (WARN_ON(!VALID_PAGE(vcpu->arch.mmu->root_hpa)))
		return RET_PF_RETRY;

	level = kvm_mmu_hugepage_adjust(vcpu, gfn, max_level, &pfn,
					huge_page_disallowed, &req_level);

	trace_kvm_mmu_spte_requested(gpa, level, pfn);
	for_each_shadow_entry(vcpu, gpa, it) {
		/*
		 * We cannot overwrite existing page tables with an NX
		 * large page, as the leaf could be executable.
		 */
		if (nx_huge_page_workaround_enabled)
			disallowed_hugepage_adjust(*it.sptep, gfn, it.level,
						   &pfn, &level);

		base_gfn = gfn & ~(KVM_PAGES_PER_HPAGE(it.level) - 1);
		if (it.level == level)
			break;

		drop_large_spte(vcpu, it.sptep);
		if (!is_shadow_present_pte(*it.sptep)) {
			sp = kvm_mmu_get_page(vcpu, base_gfn, it.addr,
					      it.level - 1, true, ACC_ALL);

			link_shadow_page(vcpu, it.sptep, sp);
			if (is_tdp && huge_page_disallowed &&
			    req_level >= it.level)
				account_huge_nx_page(vcpu->kvm, sp);
		}
	}

	ret = mmu_set_spte(vcpu, it.sptep, ACC_ALL,
			   write, level, base_gfn, pfn, prefault,
			   map_writable);
	if (ret == RET_PF_SPURIOUS)
		return ret;

	direct_pte_prefetch(vcpu, it.sptep);
	++vcpu->stat.pf_fixed;
	return ret;
}

static void kvm_send_hwpoison_signal(unsigned long address, struct task_struct *tsk)
{
	send_sig_mceerr(BUS_MCEERR_AR, (void __user *)address, PAGE_SHIFT, tsk);
}

static int kvm_handle_bad_page(struct kvm_vcpu *vcpu, gfn_t gfn, kvm_pfn_t pfn)
{
	/*
	 * Do not cache the mmio info caused by writing the readonly gfn
	 * into the spte otherwise read access on readonly gfn also can
	 * caused mmio page fault and treat it as mmio access.
	 */
	if (pfn == KVM_PFN_ERR_RO_FAULT)
		return RET_PF_EMULATE;

	if (pfn == KVM_PFN_ERR_HWPOISON) {
		kvm_send_hwpoison_signal(kvm_vcpu_gfn_to_hva(vcpu, gfn), current);
		return RET_PF_RETRY;
	}

	return -EFAULT;
}

static bool handle_abnormal_pfn(struct kvm_vcpu *vcpu, gva_t gva, gfn_t gfn,
				kvm_pfn_t pfn, unsigned int access,
				int *ret_val)
{
	/* The pfn is invalid, report the error! */
	if (unlikely(is_error_pfn(pfn))) {
		*ret_val = kvm_handle_bad_page(vcpu, gfn, pfn);
		return true;
	}

	if (unlikely(is_noslot_pfn(pfn))) {
		vcpu_cache_mmio_info(vcpu, gva, gfn,
				     access & shadow_mmio_access_mask);
		/*
		 * If MMIO caching is disabled, emulate immediately without
		 * touching the shadow page tables as attempting to install an
		 * MMIO SPTE will just be an expensive nop.
		 */
		if (unlikely(!shadow_mmio_value)) {
			*ret_val = RET_PF_EMULATE;
			return true;
		}
	}

	return false;
}

static bool page_fault_can_be_fast(u32 error_code)
{
	/*
	 * Do not fix the mmio spte with invalid generation number which
	 * need to be updated by slow page fault path.
	 */
	if (unlikely(error_code & PFERR_RSVD_MASK))
		return false;

	/* See if the page fault is due to an NX violation */
	if (unlikely(((error_code & (PFERR_FETCH_MASK | PFERR_PRESENT_MASK))
		      == (PFERR_FETCH_MASK | PFERR_PRESENT_MASK))))
		return false;

	/*
	 * #PF can be fast if:
	 * 1. The shadow page table entry is not present, which could mean that
	 *    the fault is potentially caused by access tracking (if enabled).
	 * 2. The shadow page table entry is present and the fault
	 *    is caused by write-protect, that means we just need change the W
	 *    bit of the spte which can be done out of mmu-lock.
	 *
	 * However, if access tracking is disabled we know that a non-present
	 * page must be a genuine page fault where we have to create a new SPTE.
	 * So, if access tracking is disabled, we return true only for write
	 * accesses to a present page.
	 */

	return shadow_acc_track_mask != 0 ||
	       ((error_code & (PFERR_WRITE_MASK | PFERR_PRESENT_MASK))
		== (PFERR_WRITE_MASK | PFERR_PRESENT_MASK));
}

/*
 * Returns true if the SPTE was fixed successfully. Otherwise,
 * someone else modified the SPTE from its original value.
 */
static bool
fast_pf_fix_direct_spte(struct kvm_vcpu *vcpu, struct kvm_mmu_page *sp,
			u64 *sptep, u64 old_spte, u64 new_spte)
{
	gfn_t gfn;

	WARN_ON(!sp->role.direct);

	/*
	 * Theoretically we could also set dirty bit (and flush TLB) here in
	 * order to eliminate unnecessary PML logging. See comments in
	 * set_spte. But fast_page_fault is very unlikely to happen with PML
	 * enabled, so we do not do this. This might result in the same GPA
	 * to be logged in PML buffer again when the write really happens, and
	 * eventually to be called by mark_page_dirty twice. But it's also no
	 * harm. This also avoids the TLB flush needed after setting dirty bit
	 * so non-PML cases won't be impacted.
	 *
	 * Compare with set_spte where instead shadow_dirty_mask is set.
	 */
	if (cmpxchg64(sptep, old_spte, new_spte) != old_spte)
		return false;

	if (is_writable_pte(new_spte) && !is_writable_pte(old_spte)) {
		/*
		 * The gfn of direct spte is stable since it is
		 * calculated by sp->gfn.
		 */
		gfn = kvm_mmu_page_get_gfn(sp, sptep - sp->spt);
		kvm_vcpu_mark_page_dirty(vcpu, gfn);
	}

	return true;
}

static bool is_access_allowed(u32 fault_err_code, u64 spte)
{
	if (fault_err_code & PFERR_FETCH_MASK)
		return is_executable_pte(spte);

	if (fault_err_code & PFERR_WRITE_MASK)
		return is_writable_pte(spte);

	/* Fault was on Read access */
	return spte & PT_PRESENT_MASK;
}

/*
 * Returns one of RET_PF_INVALID, RET_PF_FIXED or RET_PF_SPURIOUS.
 */
static int fast_page_fault(struct kvm_vcpu *vcpu, gpa_t cr2_or_gpa,
			   u32 error_code)
{
	struct kvm_shadow_walk_iterator iterator;
	struct kvm_mmu_page *sp;
	int ret = RET_PF_INVALID;
	u64 spte = 0ull;
	uint retry_count = 0;

	if (!page_fault_can_be_fast(error_code))
		return ret;

	walk_shadow_page_lockless_begin(vcpu);

	do {
		u64 new_spte;

		for_each_shadow_entry_lockless(vcpu, cr2_or_gpa, iterator, spte)
			if (!is_shadow_present_pte(spte))
				break;

		if (!is_shadow_present_pte(spte))
			break;

		sp = sptep_to_sp(iterator.sptep);
		if (!is_last_spte(spte, sp->role.level))
			break;

		/*
		 * Check whether the memory access that caused the fault would
		 * still cause it if it were to be performed right now. If not,
		 * then this is a spurious fault caused by TLB lazily flushed,
		 * or some other CPU has already fixed the PTE after the
		 * current CPU took the fault.
		 *
		 * Need not check the access of upper level table entries since
		 * they are always ACC_ALL.
		 */
		if (is_access_allowed(error_code, spte)) {
			ret = RET_PF_SPURIOUS;
			break;
		}

		new_spte = spte;

		if (is_access_track_spte(spte))
			new_spte = restore_acc_track_spte(new_spte);

		/*
		 * Currently, to simplify the code, write-protection can
		 * be removed in the fast path only if the SPTE was
		 * write-protected for dirty-logging or access tracking.
		 */
		if ((error_code & PFERR_WRITE_MASK) &&
		    spte_can_locklessly_be_made_writable(spte)) {
			new_spte |= PT_WRITABLE_MASK;

			/*
			 * Do not fix write-permission on the large spte.  Since
			 * we only dirty the first page into the dirty-bitmap in
			 * fast_pf_fix_direct_spte(), other pages are missed
			 * if its slot has dirty logging enabled.
			 *
			 * Instead, we let the slow page fault path create a
			 * normal spte to fix the access.
			 *
			 * See the comments in kvm_arch_commit_memory_region().
			 */
			if (sp->role.level > PG_LEVEL_4K)
				break;
		}

		/* Verify that the fault can be handled in the fast path */
		if (new_spte == spte ||
		    !is_access_allowed(error_code, new_spte))
			break;

		/*
		 * Currently, fast page fault only works for direct mapping
		 * since the gfn is not stable for indirect shadow page. See
		 * Documentation/virt/kvm/locking.rst to get more detail.
		 */
		if (fast_pf_fix_direct_spte(vcpu, sp, iterator.sptep, spte,
					    new_spte)) {
			ret = RET_PF_FIXED;
			break;
		}

		if (++retry_count > 4) {
			printk_once(KERN_WARNING
				"kvm: Fast #PF retrying more than 4 times.\n");
			break;
		}

	} while (true);

	trace_fast_page_fault(vcpu, cr2_or_gpa, error_code, iterator.sptep,
			      spte, ret);
	walk_shadow_page_lockless_end(vcpu);

	return ret;
}

static void mmu_free_root_page(struct kvm *kvm, hpa_t *root_hpa,
			       struct list_head *invalid_list)
{
	struct kvm_mmu_page *sp;

	if (!VALID_PAGE(*root_hpa))
		return;

	sp = to_shadow_page(*root_hpa & PT64_BASE_ADDR_MASK);

	if (kvm_mmu_put_root(kvm, sp)) {
		if (is_tdp_mmu_page(sp))
			kvm_tdp_mmu_free_root(kvm, sp);
		else if (sp->role.invalid)
			kvm_mmu_prepare_zap_page(kvm, sp, invalid_list);
	}

	*root_hpa = INVALID_PAGE;
}

/* roots_to_free must be some combination of the KVM_MMU_ROOT_* flags */
void kvm_mmu_free_roots(struct kvm_vcpu *vcpu, struct kvm_mmu *mmu,
			ulong roots_to_free)
{
	struct kvm *kvm = vcpu->kvm;
	int i;
	LIST_HEAD(invalid_list);
	bool free_active_root = roots_to_free & KVM_MMU_ROOT_CURRENT;

	BUILD_BUG_ON(KVM_MMU_NUM_PREV_ROOTS >= BITS_PER_LONG);

	/* Before acquiring the MMU lock, see if we need to do any real work. */
	if (!(free_active_root && VALID_PAGE(mmu->root_hpa))) {
		for (i = 0; i < KVM_MMU_NUM_PREV_ROOTS; i++)
			if ((roots_to_free & KVM_MMU_ROOT_PREVIOUS(i)) &&
			    VALID_PAGE(mmu->prev_roots[i].hpa))
				break;

		if (i == KVM_MMU_NUM_PREV_ROOTS)
			return;
	}

	write_lock(&kvm->mmu_lock);

	for (i = 0; i < KVM_MMU_NUM_PREV_ROOTS; i++)
		if (roots_to_free & KVM_MMU_ROOT_PREVIOUS(i))
			mmu_free_root_page(kvm, &mmu->prev_roots[i].hpa,
					   &invalid_list);

	if (free_active_root) {
		if (mmu->shadow_root_level >= PT64_ROOT_4LEVEL &&
		    (mmu->root_level >= PT64_ROOT_4LEVEL || mmu->direct_map)) {
			mmu_free_root_page(kvm, &mmu->root_hpa, &invalid_list);
		} else if (mmu->pae_root) {
			for (i = 0; i < 4; ++i) {
				if (!IS_VALID_PAE_ROOT(mmu->pae_root[i]))
					continue;

				mmu_free_root_page(kvm, &mmu->pae_root[i],
						   &invalid_list);
				mmu->pae_root[i] = INVALID_PAE_ROOT;
			}
		}
		mmu->root_hpa = INVALID_PAGE;
		mmu->root_pgd = 0;
	}

	kvm_mmu_commit_zap_page(kvm, &invalid_list);
	write_unlock(&kvm->mmu_lock);
}
EXPORT_SYMBOL_GPL(kvm_mmu_free_roots);

static int mmu_check_root(struct kvm_vcpu *vcpu, gfn_t root_gfn)
{
	int ret = 0;

	if (!kvm_vcpu_is_visible_gfn(vcpu, root_gfn)) {
		kvm_make_request(KVM_REQ_TRIPLE_FAULT, vcpu);
		ret = 1;
	}

	return ret;
}

static hpa_t mmu_alloc_root(struct kvm_vcpu *vcpu, gfn_t gfn, gva_t gva,
			    u8 level, bool direct)
{
	struct kvm_mmu_page *sp;

<<<<<<< HEAD
	write_lock(&vcpu->kvm->mmu_lock);

	if (make_mmu_pages_available(vcpu)) {
		write_unlock(&vcpu->kvm->mmu_lock);
		return INVALID_PAGE;
	}
	sp = kvm_mmu_get_page(vcpu, gfn, gva, level, direct, ACC_ALL);
	++sp->root_count;

	write_unlock(&vcpu->kvm->mmu_lock);
=======
	sp = kvm_mmu_get_page(vcpu, gfn, gva, level, direct, ACC_ALL);
	++sp->root_count;

>>>>>>> 657f1d86
	return __pa(sp->spt);
}

static int mmu_alloc_direct_roots(struct kvm_vcpu *vcpu)
{
	struct kvm_mmu *mmu = vcpu->arch.mmu;
	u8 shadow_root_level = mmu->shadow_root_level;
	hpa_t root;
	unsigned i;

	if (is_tdp_mmu_enabled(vcpu->kvm)) {
		root = kvm_tdp_mmu_get_vcpu_root_hpa(vcpu);
		mmu->root_hpa = root;
	} else if (shadow_root_level >= PT64_ROOT_4LEVEL) {
		root = mmu_alloc_root(vcpu, 0, 0, shadow_root_level, true);
		mmu->root_hpa = root;
	} else if (shadow_root_level == PT32E_ROOT_LEVEL) {
		if (WARN_ON_ONCE(!mmu->pae_root))
			return -EIO;

		for (i = 0; i < 4; ++i) {
			WARN_ON_ONCE(IS_VALID_PAE_ROOT(mmu->pae_root[i]));

			root = mmu_alloc_root(vcpu, i << (30 - PAGE_SHIFT),
					      i << 30, PT32_ROOT_LEVEL, true);
			mmu->pae_root[i] = root | PT_PRESENT_MASK |
					   shadow_me_mask;
		}
		mmu->root_hpa = __pa(mmu->pae_root);
	} else {
		WARN_ONCE(1, "Bad TDP root level = %d\n", shadow_root_level);
		return -EIO;
	}

	/* root_pgd is ignored for direct MMUs. */
	mmu->root_pgd = 0;

	return 0;
}

static int mmu_alloc_shadow_roots(struct kvm_vcpu *vcpu)
{
	struct kvm_mmu *mmu = vcpu->arch.mmu;
	u64 pdptrs[4], pm_mask;
	gfn_t root_gfn, root_pgd;
	hpa_t root;
	int i;

	root_pgd = mmu->get_guest_pgd(vcpu);
	root_gfn = root_pgd >> PAGE_SHIFT;

	if (mmu_check_root(vcpu, root_gfn))
		return 1;

	if (mmu->root_level == PT32E_ROOT_LEVEL) {
		for (i = 0; i < 4; ++i) {
			pdptrs[i] = mmu->get_pdptr(vcpu, i);
			if (!(pdptrs[i] & PT_PRESENT_MASK))
				continue;

			if (mmu_check_root(vcpu, pdptrs[i] >> PAGE_SHIFT))
				return 1;
		}
	}

	/*
	 * Do we shadow a long mode page table? If so we need to
	 * write-protect the guests page table root.
	 */
	if (mmu->root_level >= PT64_ROOT_4LEVEL) {
		root = mmu_alloc_root(vcpu, root_gfn, 0,
				      mmu->shadow_root_level, false);
		mmu->root_hpa = root;
		goto set_root_pgd;
	}

	if (WARN_ON_ONCE(!mmu->pae_root))
		return -EIO;

	/*
	 * We shadow a 32 bit page table. This may be a legacy 2-level
	 * or a PAE 3-level page table. In either case we need to be aware that
	 * the shadow page table may be a PAE or a long mode page table.
	 */
	pm_mask = PT_PRESENT_MASK | shadow_me_mask;
	if (mmu->shadow_root_level == PT64_ROOT_4LEVEL) {
		pm_mask |= PT_ACCESSED_MASK | PT_WRITABLE_MASK | PT_USER_MASK;

		if (WARN_ON_ONCE(!mmu->lm_root))
			return -EIO;

		mmu->lm_root[0] = __pa(mmu->pae_root) | pm_mask;
	}

	for (i = 0; i < 4; ++i) {
		WARN_ON_ONCE(IS_VALID_PAE_ROOT(mmu->pae_root[i]));

		if (mmu->root_level == PT32E_ROOT_LEVEL) {
			if (!(pdptrs[i] & PT_PRESENT_MASK)) {
				mmu->pae_root[i] = INVALID_PAE_ROOT;
				continue;
			}
			root_gfn = pdptrs[i] >> PAGE_SHIFT;
		}

		root = mmu_alloc_root(vcpu, root_gfn, i << 30,
				      PT32_ROOT_LEVEL, false);
		mmu->pae_root[i] = root | pm_mask;
	}

	if (mmu->shadow_root_level == PT64_ROOT_4LEVEL)
		mmu->root_hpa = __pa(mmu->lm_root);
	else
		mmu->root_hpa = __pa(mmu->pae_root);

set_root_pgd:
	mmu->root_pgd = root_pgd;

	return 0;
}

static int mmu_alloc_special_roots(struct kvm_vcpu *vcpu)
{
	struct kvm_mmu *mmu = vcpu->arch.mmu;
	u64 *lm_root, *pae_root;

	/*
	 * When shadowing 32-bit or PAE NPT with 64-bit NPT, the PML4 and PDP
	 * tables are allocated and initialized at root creation as there is no
	 * equivalent level in the guest's NPT to shadow.  Allocate the tables
	 * on demand, as running a 32-bit L1 VMM on 64-bit KVM is very rare.
	 */
	if (mmu->direct_map || mmu->root_level >= PT64_ROOT_4LEVEL ||
	    mmu->shadow_root_level < PT64_ROOT_4LEVEL)
		return 0;

	/*
	 * This mess only works with 4-level paging and needs to be updated to
	 * work with 5-level paging.
	 */
	if (WARN_ON_ONCE(mmu->shadow_root_level != PT64_ROOT_4LEVEL))
		return -EIO;

	if (mmu->pae_root && mmu->lm_root)
		return 0;

	/*
	 * The special roots should always be allocated in concert.  Yell and
	 * bail if KVM ends up in a state where only one of the roots is valid.
	 */
	if (WARN_ON_ONCE(!tdp_enabled || mmu->pae_root || mmu->lm_root))
		return -EIO;

	/*
	 * Unlike 32-bit NPT, the PDP table doesn't need to be in low mem, and
	 * doesn't need to be decrypted.
	 */
	pae_root = (void *)get_zeroed_page(GFP_KERNEL_ACCOUNT);
	if (!pae_root)
		return -ENOMEM;

	lm_root = (void *)get_zeroed_page(GFP_KERNEL_ACCOUNT);
	if (!lm_root) {
		free_page((unsigned long)pae_root);
		return -ENOMEM;
	}

	mmu->pae_root = pae_root;
	mmu->lm_root = lm_root;

	return 0;
}

void kvm_mmu_sync_roots(struct kvm_vcpu *vcpu)
{
	int i;
	struct kvm_mmu_page *sp;

	if (vcpu->arch.mmu->direct_map)
		return;

	if (!VALID_PAGE(vcpu->arch.mmu->root_hpa))
		return;

	vcpu_clear_mmio_info(vcpu, MMIO_GVA_ANY);

	if (vcpu->arch.mmu->root_level >= PT64_ROOT_4LEVEL) {
		hpa_t root = vcpu->arch.mmu->root_hpa;
		sp = to_shadow_page(root);

		/*
		 * Even if another CPU was marking the SP as unsync-ed
		 * simultaneously, any guest page table changes are not
		 * guaranteed to be visible anyway until this VCPU issues a TLB
		 * flush strictly after those changes are made. We only need to
		 * ensure that the other CPU sets these flags before any actual
		 * changes to the page tables are made. The comments in
		 * mmu_need_write_protect() describe what could go wrong if this
		 * requirement isn't satisfied.
		 */
		if (!smp_load_acquire(&sp->unsync) &&
		    !smp_load_acquire(&sp->unsync_children))
			return;

		write_lock(&vcpu->kvm->mmu_lock);
		kvm_mmu_audit(vcpu, AUDIT_PRE_SYNC);

		mmu_sync_children(vcpu, sp);

		kvm_mmu_audit(vcpu, AUDIT_POST_SYNC);
		write_unlock(&vcpu->kvm->mmu_lock);
		return;
	}

	write_lock(&vcpu->kvm->mmu_lock);
	kvm_mmu_audit(vcpu, AUDIT_PRE_SYNC);

	for (i = 0; i < 4; ++i) {
		hpa_t root = vcpu->arch.mmu->pae_root[i];

		if (IS_VALID_PAE_ROOT(root)) {
			root &= PT64_BASE_ADDR_MASK;
			sp = to_shadow_page(root);
			mmu_sync_children(vcpu, sp);
		}
	}

	kvm_mmu_audit(vcpu, AUDIT_POST_SYNC);
	write_unlock(&vcpu->kvm->mmu_lock);
}

static gpa_t nonpaging_gva_to_gpa(struct kvm_vcpu *vcpu, gpa_t vaddr,
				  u32 access, struct x86_exception *exception)
{
	if (exception)
		exception->error_code = 0;
	return vaddr;
}

static gpa_t nonpaging_gva_to_gpa_nested(struct kvm_vcpu *vcpu, gpa_t vaddr,
					 u32 access,
					 struct x86_exception *exception)
{
	if (exception)
		exception->error_code = 0;
	return vcpu->arch.nested_mmu.translate_gpa(vcpu, vaddr, access, exception);
}

static bool
__is_rsvd_bits_set(struct rsvd_bits_validate *rsvd_check, u64 pte, int level)
{
	int bit7 = (pte >> 7) & 1;

	return pte & rsvd_check->rsvd_bits_mask[bit7][level-1];
}

static bool __is_bad_mt_xwr(struct rsvd_bits_validate *rsvd_check, u64 pte)
{
	return rsvd_check->bad_mt_xwr & BIT_ULL(pte & 0x3f);
}

static bool mmio_info_in_cache(struct kvm_vcpu *vcpu, u64 addr, bool direct)
{
	/*
	 * A nested guest cannot use the MMIO cache if it is using nested
	 * page tables, because cr2 is a nGPA while the cache stores GPAs.
	 */
	if (mmu_is_nested(vcpu))
		return false;

	if (direct)
		return vcpu_match_mmio_gpa(vcpu, addr);

	return vcpu_match_mmio_gva(vcpu, addr);
}

/*
 * Return the level of the lowest level SPTE added to sptes.
 * That SPTE may be non-present.
 */
static int get_walk(struct kvm_vcpu *vcpu, u64 addr, u64 *sptes, int *root_level)
{
	struct kvm_shadow_walk_iterator iterator;
	int leaf = -1;
	u64 spte;

	walk_shadow_page_lockless_begin(vcpu);

	for (shadow_walk_init(&iterator, vcpu, addr),
	     *root_level = iterator.level;
	     shadow_walk_okay(&iterator);
	     __shadow_walk_next(&iterator, spte)) {
		leaf = iterator.level;
		spte = mmu_spte_get_lockless(iterator.sptep);

		sptes[leaf] = spte;

		if (!is_shadow_present_pte(spte))
			break;
	}

	walk_shadow_page_lockless_end(vcpu);

	return leaf;
}

/* return true if reserved bit(s) are detected on a valid, non-MMIO SPTE. */
static bool get_mmio_spte(struct kvm_vcpu *vcpu, u64 addr, u64 *sptep)
{
	u64 sptes[PT64_ROOT_MAX_LEVEL + 1];
	struct rsvd_bits_validate *rsvd_check;
	int root, leaf, level;
	bool reserved = false;

	if (!VALID_PAGE(vcpu->arch.mmu->root_hpa)) {
		*sptep = 0ull;
		return reserved;
	}

	if (is_tdp_mmu_root(vcpu->kvm, vcpu->arch.mmu->root_hpa))
		leaf = kvm_tdp_mmu_get_walk(vcpu, addr, sptes, &root);
	else
		leaf = get_walk(vcpu, addr, sptes, &root);

	if (unlikely(leaf < 0)) {
		*sptep = 0ull;
		return reserved;
	}

	*sptep = sptes[leaf];

	/*
	 * Skip reserved bits checks on the terminal leaf if it's not a valid
	 * SPTE.  Note, this also (intentionally) skips MMIO SPTEs, which, by
	 * design, always have reserved bits set.  The purpose of the checks is
	 * to detect reserved bits on non-MMIO SPTEs. i.e. buggy SPTEs.
	 */
	if (!is_shadow_present_pte(sptes[leaf]))
		leaf++;

	rsvd_check = &vcpu->arch.mmu->shadow_zero_check;

	for (level = root; level >= leaf; level--)
		/*
		 * Use a bitwise-OR instead of a logical-OR to aggregate the
		 * reserved bit and EPT's invalid memtype/XWR checks to avoid
		 * adding a Jcc in the loop.
		 */
		reserved |= __is_bad_mt_xwr(rsvd_check, sptes[level]) |
			    __is_rsvd_bits_set(rsvd_check, sptes[level], level);

	if (reserved) {
		pr_err("%s: reserved bits set on MMU-present spte, addr 0x%llx, hierarchy:\n",
		       __func__, addr);
		for (level = root; level >= leaf; level--)
<<<<<<< HEAD
			pr_err("------ spte 0x%llx level %d.\n",
			       sptes[level], level);
=======
			pr_err("------ spte = 0x%llx level = %d, rsvd bits = 0x%llx",
			       sptes[level], level,
			       rsvd_check->rsvd_bits_mask[(sptes[level] >> 7) & 1][level-1]);
>>>>>>> 657f1d86
	}

	return reserved;
}

static int handle_mmio_page_fault(struct kvm_vcpu *vcpu, u64 addr, bool direct)
{
	u64 spte;
	bool reserved;

	if (mmio_info_in_cache(vcpu, addr, direct))
		return RET_PF_EMULATE;

	reserved = get_mmio_spte(vcpu, addr, &spte);
	if (WARN_ON(reserved))
		return -EINVAL;

	if (is_mmio_spte(spte)) {
		gfn_t gfn = get_mmio_spte_gfn(spte);
		unsigned int access = get_mmio_spte_access(spte);

		if (!check_mmio_spte(vcpu, spte))
			return RET_PF_INVALID;

		if (direct)
			addr = 0;

		trace_handle_mmio_page_fault(addr, gfn, access);
		vcpu_cache_mmio_info(vcpu, addr, gfn, access);
		return RET_PF_EMULATE;
	}

	/*
	 * If the page table is zapped by other cpus, let CPU fault again on
	 * the address.
	 */
	return RET_PF_RETRY;
}

static bool page_fault_handle_page_track(struct kvm_vcpu *vcpu,
					 u32 error_code, gfn_t gfn)
{
	if (unlikely(error_code & PFERR_RSVD_MASK))
		return false;

	if (!(error_code & PFERR_PRESENT_MASK) ||
	      !(error_code & PFERR_WRITE_MASK))
		return false;

	/*
	 * guest is writing the page which is write tracked which can
	 * not be fixed by page fault handler.
	 */
	if (kvm_page_track_is_active(vcpu, gfn, KVM_PAGE_TRACK_WRITE))
		return true;

	return false;
}

static void shadow_page_table_clear_flood(struct kvm_vcpu *vcpu, gva_t addr)
{
	struct kvm_shadow_walk_iterator iterator;
	u64 spte;

	walk_shadow_page_lockless_begin(vcpu);
	for_each_shadow_entry_lockless(vcpu, addr, iterator, spte) {
		clear_sp_write_flooding_count(iterator.sptep);
		if (!is_shadow_present_pte(spte))
			break;
	}
	walk_shadow_page_lockless_end(vcpu);
}

static bool kvm_arch_setup_async_pf(struct kvm_vcpu *vcpu, gpa_t cr2_or_gpa,
				    gfn_t gfn)
{
	struct kvm_arch_async_pf arch;

	arch.token = (vcpu->arch.apf.id++ << 12) | vcpu->vcpu_id;
	arch.gfn = gfn;
	arch.direct_map = vcpu->arch.mmu->direct_map;
	arch.cr3 = vcpu->arch.mmu->get_guest_pgd(vcpu);

	return kvm_setup_async_pf(vcpu, cr2_or_gpa,
				  kvm_vcpu_gfn_to_hva(vcpu, gfn), &arch);
}

static bool try_async_pf(struct kvm_vcpu *vcpu, bool prefault, gfn_t gfn,
			 gpa_t cr2_or_gpa, kvm_pfn_t *pfn, hva_t *hva,
			 bool write, bool *writable)
{
	struct kvm_memory_slot *slot = kvm_vcpu_gfn_to_memslot(vcpu, gfn);
	bool async;

	/*
	 * Retry the page fault if the gfn hit a memslot that is being deleted
	 * or moved.  This ensures any existing SPTEs for the old memslot will
	 * be zapped before KVM inserts a new MMIO SPTE for the gfn.
	 */
	if (slot && (slot->flags & KVM_MEMSLOT_INVALID))
		return true;

	/* Don't expose private memslots to L2. */
	if (is_guest_mode(vcpu) && !kvm_is_visible_memslot(slot)) {
		*pfn = KVM_PFN_NOSLOT;
		*writable = false;
		return false;
	}

	async = false;
	*pfn = __gfn_to_pfn_memslot(slot, gfn, false, &async,
				    write, writable, hva);
	if (!async)
		return false; /* *pfn has correct page already */

	if (!prefault && kvm_can_do_async_pf(vcpu)) {
		trace_kvm_try_async_get_page(cr2_or_gpa, gfn);
		if (kvm_find_async_pf_gfn(vcpu, gfn)) {
			trace_kvm_async_pf_doublefault(cr2_or_gpa, gfn);
			kvm_make_request(KVM_REQ_APF_HALT, vcpu);
			return true;
		} else if (kvm_arch_setup_async_pf(vcpu, cr2_or_gpa, gfn))
			return true;
	}

	*pfn = __gfn_to_pfn_memslot(slot, gfn, false, NULL,
				    write, writable, hva);
	return false;
}

static int direct_page_fault(struct kvm_vcpu *vcpu, gpa_t gpa, u32 error_code,
			     bool prefault, int max_level, bool is_tdp)
{
	bool write = error_code & PFERR_WRITE_MASK;
	bool map_writable;

	gfn_t gfn = gpa >> PAGE_SHIFT;
	unsigned long mmu_seq;
	kvm_pfn_t pfn;
	hva_t hva;
	int r;

	if (page_fault_handle_page_track(vcpu, error_code, gfn))
		return RET_PF_EMULATE;

	if (!is_tdp_mmu_root(vcpu->kvm, vcpu->arch.mmu->root_hpa)) {
		r = fast_page_fault(vcpu, gpa, error_code);
		if (r != RET_PF_INVALID)
			return r;
	}

	r = mmu_topup_memory_caches(vcpu, false);
	if (r)
		return r;

	mmu_seq = vcpu->kvm->mmu_notifier_seq;
	smp_rmb();

	if (try_async_pf(vcpu, prefault, gfn, gpa, &pfn, &hva,
			 write, &map_writable))
		return RET_PF_RETRY;

	if (handle_abnormal_pfn(vcpu, is_tdp ? 0 : gpa, gfn, pfn, ACC_ALL, &r))
		return r;

	r = RET_PF_RETRY;

	if (is_tdp_mmu_root(vcpu->kvm, vcpu->arch.mmu->root_hpa))
		read_lock(&vcpu->kvm->mmu_lock);
	else
		write_lock(&vcpu->kvm->mmu_lock);

	if (!is_noslot_pfn(pfn) && mmu_notifier_retry_hva(vcpu->kvm, mmu_seq, hva))
		goto out_unlock;
	r = make_mmu_pages_available(vcpu);
	if (r)
		goto out_unlock;

	if (is_tdp_mmu_root(vcpu->kvm, vcpu->arch.mmu->root_hpa))
		r = kvm_tdp_mmu_map(vcpu, gpa, error_code, map_writable, max_level,
				    pfn, prefault);
	else
		r = __direct_map(vcpu, gpa, error_code, map_writable, max_level, pfn,
				 prefault, is_tdp);

out_unlock:
	if (is_tdp_mmu_root(vcpu->kvm, vcpu->arch.mmu->root_hpa))
		read_unlock(&vcpu->kvm->mmu_lock);
	else
		write_unlock(&vcpu->kvm->mmu_lock);
	kvm_release_pfn_clean(pfn);
	return r;
}

static int nonpaging_page_fault(struct kvm_vcpu *vcpu, gpa_t gpa,
				u32 error_code, bool prefault)
{
	pgprintk("%s: gva %lx error %x\n", __func__, gpa, error_code);

	/* This path builds a PAE pagetable, we can map 2mb pages at maximum. */
	return direct_page_fault(vcpu, gpa & PAGE_MASK, error_code, prefault,
				 PG_LEVEL_2M, false);
}

int kvm_handle_page_fault(struct kvm_vcpu *vcpu, u64 error_code,
				u64 fault_address, char *insn, int insn_len)
{
	int r = 1;
	u32 flags = vcpu->arch.apf.host_apf_flags;

#ifndef CONFIG_X86_64
	/* A 64-bit CR2 should be impossible on 32-bit KVM. */
	if (WARN_ON_ONCE(fault_address >> 32))
		return -EFAULT;
#endif

	vcpu->arch.l1tf_flush_l1d = true;
	if (!flags) {
		trace_kvm_page_fault(fault_address, error_code);

		if (kvm_event_needs_reinjection(vcpu))
			kvm_mmu_unprotect_page_virt(vcpu, fault_address);
		r = kvm_mmu_page_fault(vcpu, fault_address, error_code, insn,
				insn_len);
	} else if (flags & KVM_PV_REASON_PAGE_NOT_PRESENT) {
		vcpu->arch.apf.host_apf_flags = 0;
		local_irq_disable();
		kvm_async_pf_task_wait_schedule(fault_address);
		local_irq_enable();
	} else {
		WARN_ONCE(1, "Unexpected host async PF flags: %x\n", flags);
	}

	return r;
}
EXPORT_SYMBOL_GPL(kvm_handle_page_fault);

int kvm_tdp_page_fault(struct kvm_vcpu *vcpu, gpa_t gpa, u32 error_code,
		       bool prefault)
{
	int max_level;

	for (max_level = KVM_MAX_HUGEPAGE_LEVEL;
	     max_level > PG_LEVEL_4K;
	     max_level--) {
		int page_num = KVM_PAGES_PER_HPAGE(max_level);
		gfn_t base = (gpa >> PAGE_SHIFT) & ~(page_num - 1);

		if (kvm_mtrr_check_gfn_range_consistency(vcpu, base, page_num))
			break;
	}

	return direct_page_fault(vcpu, gpa, error_code, prefault,
				 max_level, true);
}

static void nonpaging_init_context(struct kvm_vcpu *vcpu,
				   struct kvm_mmu *context)
{
	context->page_fault = nonpaging_page_fault;
	context->gva_to_gpa = nonpaging_gva_to_gpa;
	context->sync_page = nonpaging_sync_page;
	context->invlpg = NULL;
	context->root_level = 0;
	context->shadow_root_level = PT32E_ROOT_LEVEL;
	context->direct_map = true;
	context->nx = false;
}

static inline bool is_root_usable(struct kvm_mmu_root_info *root, gpa_t pgd,
				  union kvm_mmu_page_role role)
{
	return (role.direct || pgd == root->pgd) &&
	       VALID_PAGE(root->hpa) && to_shadow_page(root->hpa) &&
	       role.word == to_shadow_page(root->hpa)->role.word;
}

/*
 * Find out if a previously cached root matching the new pgd/role is available.
 * The current root is also inserted into the cache.
 * If a matching root was found, it is assigned to kvm_mmu->root_hpa and true is
 * returned.
 * Otherwise, the LRU root from the cache is assigned to kvm_mmu->root_hpa and
 * false is returned. This root should now be freed by the caller.
 */
static bool cached_root_available(struct kvm_vcpu *vcpu, gpa_t new_pgd,
				  union kvm_mmu_page_role new_role)
{
	uint i;
	struct kvm_mmu_root_info root;
	struct kvm_mmu *mmu = vcpu->arch.mmu;

	root.pgd = mmu->root_pgd;
	root.hpa = mmu->root_hpa;

	if (is_root_usable(&root, new_pgd, new_role))
		return true;

	for (i = 0; i < KVM_MMU_NUM_PREV_ROOTS; i++) {
		swap(root, mmu->prev_roots[i]);

		if (is_root_usable(&root, new_pgd, new_role))
			break;
	}

	mmu->root_hpa = root.hpa;
	mmu->root_pgd = root.pgd;

	return i < KVM_MMU_NUM_PREV_ROOTS;
}

static bool fast_pgd_switch(struct kvm_vcpu *vcpu, gpa_t new_pgd,
			    union kvm_mmu_page_role new_role)
{
	struct kvm_mmu *mmu = vcpu->arch.mmu;

	/*
	 * For now, limit the fast switch to 64-bit hosts+VMs in order to avoid
	 * having to deal with PDPTEs. We may add support for 32-bit hosts/VMs
	 * later if necessary.
	 */
	if (mmu->shadow_root_level >= PT64_ROOT_4LEVEL &&
	    mmu->root_level >= PT64_ROOT_4LEVEL)
		return cached_root_available(vcpu, new_pgd, new_role);

	return false;
}

static void __kvm_mmu_new_pgd(struct kvm_vcpu *vcpu, gpa_t new_pgd,
			      union kvm_mmu_page_role new_role,
			      bool skip_tlb_flush, bool skip_mmu_sync)
{
	if (!fast_pgd_switch(vcpu, new_pgd, new_role)) {
		kvm_mmu_free_roots(vcpu, vcpu->arch.mmu, KVM_MMU_ROOT_CURRENT);
		return;
	}

	/*
	 * It's possible that the cached previous root page is obsolete because
	 * of a change in the MMU generation number. However, changing the
	 * generation number is accompanied by KVM_REQ_MMU_RELOAD, which will
	 * free the root set here and allocate a new one.
	 */
	kvm_make_request(KVM_REQ_LOAD_MMU_PGD, vcpu);

	if (!skip_mmu_sync || force_flush_and_sync_on_reuse)
		kvm_make_request(KVM_REQ_MMU_SYNC, vcpu);
	if (!skip_tlb_flush || force_flush_and_sync_on_reuse)
		kvm_make_request(KVM_REQ_TLB_FLUSH_CURRENT, vcpu);

	/*
	 * The last MMIO access's GVA and GPA are cached in the VCPU. When
	 * switching to a new CR3, that GVA->GPA mapping may no longer be
	 * valid. So clear any cached MMIO info even when we don't need to sync
	 * the shadow page tables.
	 */
	vcpu_clear_mmio_info(vcpu, MMIO_GVA_ANY);

	/*
	 * If this is a direct root page, it doesn't have a write flooding
	 * count. Otherwise, clear the write flooding count.
	 */
	if (!new_role.direct)
		__clear_sp_write_flooding_count(
				to_shadow_page(vcpu->arch.mmu->root_hpa));
}

void kvm_mmu_new_pgd(struct kvm_vcpu *vcpu, gpa_t new_pgd, bool skip_tlb_flush,
		     bool skip_mmu_sync)
{
	__kvm_mmu_new_pgd(vcpu, new_pgd, kvm_mmu_calc_root_page_role(vcpu),
			  skip_tlb_flush, skip_mmu_sync);
}
EXPORT_SYMBOL_GPL(kvm_mmu_new_pgd);

static unsigned long get_cr3(struct kvm_vcpu *vcpu)
{
	return kvm_read_cr3(vcpu);
}

static bool sync_mmio_spte(struct kvm_vcpu *vcpu, u64 *sptep, gfn_t gfn,
			   unsigned int access, int *nr_present)
{
	if (unlikely(is_mmio_spte(*sptep))) {
		if (gfn != get_mmio_spte_gfn(*sptep)) {
			mmu_spte_clear_no_track(sptep);
			return true;
		}

		(*nr_present)++;
		mark_mmio_spte(vcpu, sptep, gfn, access);
		return true;
	}

	return false;
}

static inline bool is_last_gpte(struct kvm_mmu *mmu,
				unsigned level, unsigned gpte)
{
	/*
	 * The RHS has bit 7 set iff level < mmu->last_nonleaf_level.
	 * If it is clear, there are no large pages at this level, so clear
	 * PT_PAGE_SIZE_MASK in gpte if that is the case.
	 */
	gpte &= level - mmu->last_nonleaf_level;

	/*
	 * PG_LEVEL_4K always terminates.  The RHS has bit 7 set
	 * iff level <= PG_LEVEL_4K, which for our purpose means
	 * level == PG_LEVEL_4K; set PT_PAGE_SIZE_MASK in gpte then.
	 */
	gpte |= level - PG_LEVEL_4K - 1;

	return gpte & PT_PAGE_SIZE_MASK;
}

#define PTTYPE_EPT 18 /* arbitrary */
#define PTTYPE PTTYPE_EPT
#include "paging_tmpl.h"
#undef PTTYPE

#define PTTYPE 64
#include "paging_tmpl.h"
#undef PTTYPE

#define PTTYPE 32
#include "paging_tmpl.h"
#undef PTTYPE

static void
__reset_rsvds_bits_mask(struct kvm_vcpu *vcpu,
			struct rsvd_bits_validate *rsvd_check,
			u64 pa_bits_rsvd, int level, bool nx, bool gbpages,
			bool pse, bool amd)
{
	u64 gbpages_bit_rsvd = 0;
	u64 nonleaf_bit8_rsvd = 0;
	u64 high_bits_rsvd;

	rsvd_check->bad_mt_xwr = 0;

	if (!gbpages)
		gbpages_bit_rsvd = rsvd_bits(7, 7);

	if (level == PT32E_ROOT_LEVEL)
		high_bits_rsvd = pa_bits_rsvd & rsvd_bits(0, 62);
	else
		high_bits_rsvd = pa_bits_rsvd & rsvd_bits(0, 51);

	/* Note, NX doesn't exist in PDPTEs, this is handled below. */
	if (!nx)
		high_bits_rsvd |= rsvd_bits(63, 63);

	/*
	 * Non-leaf PML4Es and PDPEs reserve bit 8 (which would be the G bit for
	 * leaf entries) on AMD CPUs only.
	 */
	if (amd)
		nonleaf_bit8_rsvd = rsvd_bits(8, 8);

	switch (level) {
	case PT32_ROOT_LEVEL:
		/* no rsvd bits for 2 level 4K page table entries */
		rsvd_check->rsvd_bits_mask[0][1] = 0;
		rsvd_check->rsvd_bits_mask[0][0] = 0;
		rsvd_check->rsvd_bits_mask[1][0] =
			rsvd_check->rsvd_bits_mask[0][0];

		if (!pse) {
			rsvd_check->rsvd_bits_mask[1][1] = 0;
			break;
		}

		if (is_cpuid_PSE36())
			/* 36bits PSE 4MB page */
			rsvd_check->rsvd_bits_mask[1][1] = rsvd_bits(17, 21);
		else
			/* 32 bits PSE 4MB page */
			rsvd_check->rsvd_bits_mask[1][1] = rsvd_bits(13, 21);
		break;
	case PT32E_ROOT_LEVEL:
		rsvd_check->rsvd_bits_mask[0][2] = rsvd_bits(63, 63) |
						   high_bits_rsvd |
						   rsvd_bits(5, 8) |
						   rsvd_bits(1, 2);	/* PDPTE */
		rsvd_check->rsvd_bits_mask[0][1] = high_bits_rsvd;	/* PDE */
		rsvd_check->rsvd_bits_mask[0][0] = high_bits_rsvd;	/* PTE */
		rsvd_check->rsvd_bits_mask[1][1] = high_bits_rsvd |
						   rsvd_bits(13, 20);	/* large page */
		rsvd_check->rsvd_bits_mask[1][0] =
			rsvd_check->rsvd_bits_mask[0][0];
		break;
	case PT64_ROOT_5LEVEL:
		rsvd_check->rsvd_bits_mask[0][4] = high_bits_rsvd |
						   nonleaf_bit8_rsvd |
						   rsvd_bits(7, 7);
		rsvd_check->rsvd_bits_mask[1][4] =
			rsvd_check->rsvd_bits_mask[0][4];
		fallthrough;
	case PT64_ROOT_4LEVEL:
		rsvd_check->rsvd_bits_mask[0][3] = high_bits_rsvd |
						   nonleaf_bit8_rsvd |
						   rsvd_bits(7, 7);
		rsvd_check->rsvd_bits_mask[0][2] = high_bits_rsvd |
						   gbpages_bit_rsvd;
		rsvd_check->rsvd_bits_mask[0][1] = high_bits_rsvd;
		rsvd_check->rsvd_bits_mask[0][0] = high_bits_rsvd;
		rsvd_check->rsvd_bits_mask[1][3] =
			rsvd_check->rsvd_bits_mask[0][3];
		rsvd_check->rsvd_bits_mask[1][2] = high_bits_rsvd |
						   gbpages_bit_rsvd |
						   rsvd_bits(13, 29);
		rsvd_check->rsvd_bits_mask[1][1] = high_bits_rsvd |
						   rsvd_bits(13, 20); /* large page */
		rsvd_check->rsvd_bits_mask[1][0] =
			rsvd_check->rsvd_bits_mask[0][0];
		break;
	}
}

static void reset_rsvds_bits_mask(struct kvm_vcpu *vcpu,
				  struct kvm_mmu *context)
{
	__reset_rsvds_bits_mask(vcpu, &context->guest_rsvd_check,
				vcpu->arch.reserved_gpa_bits,
				context->root_level, context->nx,
				guest_cpuid_has(vcpu, X86_FEATURE_GBPAGES),
				is_pse(vcpu),
				guest_cpuid_is_amd_or_hygon(vcpu));
}

static void
__reset_rsvds_bits_mask_ept(struct rsvd_bits_validate *rsvd_check,
			    u64 pa_bits_rsvd, bool execonly)
{
	u64 high_bits_rsvd = pa_bits_rsvd & rsvd_bits(0, 51);
	u64 bad_mt_xwr;

	rsvd_check->rsvd_bits_mask[0][4] = high_bits_rsvd | rsvd_bits(3, 7);
	rsvd_check->rsvd_bits_mask[0][3] = high_bits_rsvd | rsvd_bits(3, 7);
	rsvd_check->rsvd_bits_mask[0][2] = high_bits_rsvd | rsvd_bits(3, 6);
	rsvd_check->rsvd_bits_mask[0][1] = high_bits_rsvd | rsvd_bits(3, 6);
	rsvd_check->rsvd_bits_mask[0][0] = high_bits_rsvd;

	/* large page */
	rsvd_check->rsvd_bits_mask[1][4] = rsvd_check->rsvd_bits_mask[0][4];
	rsvd_check->rsvd_bits_mask[1][3] = rsvd_check->rsvd_bits_mask[0][3];
	rsvd_check->rsvd_bits_mask[1][2] = high_bits_rsvd | rsvd_bits(12, 29);
	rsvd_check->rsvd_bits_mask[1][1] = high_bits_rsvd | rsvd_bits(12, 20);
	rsvd_check->rsvd_bits_mask[1][0] = rsvd_check->rsvd_bits_mask[0][0];

	bad_mt_xwr = 0xFFull << (2 * 8);	/* bits 3..5 must not be 2 */
	bad_mt_xwr |= 0xFFull << (3 * 8);	/* bits 3..5 must not be 3 */
	bad_mt_xwr |= 0xFFull << (7 * 8);	/* bits 3..5 must not be 7 */
	bad_mt_xwr |= REPEAT_BYTE(1ull << 2);	/* bits 0..2 must not be 010 */
	bad_mt_xwr |= REPEAT_BYTE(1ull << 6);	/* bits 0..2 must not be 110 */
	if (!execonly) {
		/* bits 0..2 must not be 100 unless VMX capabilities allow it */
		bad_mt_xwr |= REPEAT_BYTE(1ull << 4);
	}
	rsvd_check->bad_mt_xwr = bad_mt_xwr;
}

static void reset_rsvds_bits_mask_ept(struct kvm_vcpu *vcpu,
		struct kvm_mmu *context, bool execonly)
{
	__reset_rsvds_bits_mask_ept(&context->guest_rsvd_check,
				    vcpu->arch.reserved_gpa_bits, execonly);
}

static inline u64 reserved_hpa_bits(void)
{
	return rsvd_bits(shadow_phys_bits, 63);
}

/*
 * the page table on host is the shadow page table for the page
 * table in guest or amd nested guest, its mmu features completely
 * follow the features in guest.
 */
void
reset_shadow_zero_bits_mask(struct kvm_vcpu *vcpu, struct kvm_mmu *context)
{
	bool uses_nx = context->nx ||
		context->mmu_role.base.smep_andnot_wp;
	struct rsvd_bits_validate *shadow_zero_check;
	int i;

	/*
	 * Passing "true" to the last argument is okay; it adds a check
	 * on bit 8 of the SPTEs which KVM doesn't use anyway.
	 */
	shadow_zero_check = &context->shadow_zero_check;
	__reset_rsvds_bits_mask(vcpu, shadow_zero_check,
				reserved_hpa_bits(),
				context->shadow_root_level, uses_nx,
				guest_cpuid_has(vcpu, X86_FEATURE_GBPAGES),
				is_pse(vcpu), true);

	if (!shadow_me_mask)
		return;

	for (i = context->shadow_root_level; --i >= 0;) {
		shadow_zero_check->rsvd_bits_mask[0][i] &= ~shadow_me_mask;
		shadow_zero_check->rsvd_bits_mask[1][i] &= ~shadow_me_mask;
	}

}
EXPORT_SYMBOL_GPL(reset_shadow_zero_bits_mask);

static inline bool boot_cpu_is_amd(void)
{
	WARN_ON_ONCE(!tdp_enabled);
	return shadow_x_mask == 0;
}

/*
 * the direct page table on host, use as much mmu features as
 * possible, however, kvm currently does not do execution-protection.
 */
static void
reset_tdp_shadow_zero_bits_mask(struct kvm_vcpu *vcpu,
				struct kvm_mmu *context)
{
	struct rsvd_bits_validate *shadow_zero_check;
	int i;

	shadow_zero_check = &context->shadow_zero_check;

	if (boot_cpu_is_amd())
		__reset_rsvds_bits_mask(vcpu, shadow_zero_check,
					reserved_hpa_bits(),
					context->shadow_root_level, false,
					boot_cpu_has(X86_FEATURE_GBPAGES),
					true, true);
	else
		__reset_rsvds_bits_mask_ept(shadow_zero_check,
					    reserved_hpa_bits(), false);

	if (!shadow_me_mask)
		return;

	for (i = context->shadow_root_level; --i >= 0;) {
		shadow_zero_check->rsvd_bits_mask[0][i] &= ~shadow_me_mask;
		shadow_zero_check->rsvd_bits_mask[1][i] &= ~shadow_me_mask;
	}
}

/*
 * as the comments in reset_shadow_zero_bits_mask() except it
 * is the shadow page table for intel nested guest.
 */
static void
reset_ept_shadow_zero_bits_mask(struct kvm_vcpu *vcpu,
				struct kvm_mmu *context, bool execonly)
{
	__reset_rsvds_bits_mask_ept(&context->shadow_zero_check,
				    reserved_hpa_bits(), execonly);
}

#define BYTE_MASK(access) \
	((1 & (access) ? 2 : 0) | \
	 (2 & (access) ? 4 : 0) | \
	 (3 & (access) ? 8 : 0) | \
	 (4 & (access) ? 16 : 0) | \
	 (5 & (access) ? 32 : 0) | \
	 (6 & (access) ? 64 : 0) | \
	 (7 & (access) ? 128 : 0))


static void update_permission_bitmask(struct kvm_vcpu *vcpu,
				      struct kvm_mmu *mmu, bool ept)
{
	unsigned byte;

	const u8 x = BYTE_MASK(ACC_EXEC_MASK);
	const u8 w = BYTE_MASK(ACC_WRITE_MASK);
	const u8 u = BYTE_MASK(ACC_USER_MASK);

	bool cr4_smep = kvm_read_cr4_bits(vcpu, X86_CR4_SMEP) != 0;
	bool cr4_smap = kvm_read_cr4_bits(vcpu, X86_CR4_SMAP) != 0;
	bool cr0_wp = is_write_protection(vcpu);

	for (byte = 0; byte < ARRAY_SIZE(mmu->permissions); ++byte) {
		unsigned pfec = byte << 1;

		/*
		 * Each "*f" variable has a 1 bit for each UWX value
		 * that causes a fault with the given PFEC.
		 */

		/* Faults from writes to non-writable pages */
		u8 wf = (pfec & PFERR_WRITE_MASK) ? (u8)~w : 0;
		/* Faults from user mode accesses to supervisor pages */
		u8 uf = (pfec & PFERR_USER_MASK) ? (u8)~u : 0;
		/* Faults from fetches of non-executable pages*/
		u8 ff = (pfec & PFERR_FETCH_MASK) ? (u8)~x : 0;
		/* Faults from kernel mode fetches of user pages */
		u8 smepf = 0;
		/* Faults from kernel mode accesses of user pages */
		u8 smapf = 0;

		if (!ept) {
			/* Faults from kernel mode accesses to user pages */
			u8 kf = (pfec & PFERR_USER_MASK) ? 0 : u;

			/* Not really needed: !nx will cause pte.nx to fault */
			if (!mmu->nx)
				ff = 0;

			/* Allow supervisor writes if !cr0.wp */
			if (!cr0_wp)
				wf = (pfec & PFERR_USER_MASK) ? wf : 0;

			/* Disallow supervisor fetches of user code if cr4.smep */
			if (cr4_smep)
				smepf = (pfec & PFERR_FETCH_MASK) ? kf : 0;

			/*
			 * SMAP:kernel-mode data accesses from user-mode
			 * mappings should fault. A fault is considered
			 * as a SMAP violation if all of the following
			 * conditions are true:
			 *   - X86_CR4_SMAP is set in CR4
			 *   - A user page is accessed
			 *   - The access is not a fetch
			 *   - Page fault in kernel mode
			 *   - if CPL = 3 or X86_EFLAGS_AC is clear
			 *
			 * Here, we cover the first three conditions.
			 * The fourth is computed dynamically in permission_fault();
			 * PFERR_RSVD_MASK bit will be set in PFEC if the access is
			 * *not* subject to SMAP restrictions.
			 */
			if (cr4_smap)
				smapf = (pfec & (PFERR_RSVD_MASK|PFERR_FETCH_MASK)) ? 0 : kf;
		}

		mmu->permissions[byte] = ff | uf | wf | smepf | smapf;
	}
}

/*
* PKU is an additional mechanism by which the paging controls access to
* user-mode addresses based on the value in the PKRU register.  Protection
* key violations are reported through a bit in the page fault error code.
* Unlike other bits of the error code, the PK bit is not known at the
* call site of e.g. gva_to_gpa; it must be computed directly in
* permission_fault based on two bits of PKRU, on some machine state (CR4,
* CR0, EFER, CPL), and on other bits of the error code and the page tables.
*
* In particular the following conditions come from the error code, the
* page tables and the machine state:
* - PK is always zero unless CR4.PKE=1 and EFER.LMA=1
* - PK is always zero if RSVD=1 (reserved bit set) or F=1 (instruction fetch)
* - PK is always zero if U=0 in the page tables
* - PKRU.WD is ignored if CR0.WP=0 and the access is a supervisor access.
*
* The PKRU bitmask caches the result of these four conditions.  The error
* code (minus the P bit) and the page table's U bit form an index into the
* PKRU bitmask.  Two bits of the PKRU bitmask are then extracted and ANDed
* with the two bits of the PKRU register corresponding to the protection key.
* For the first three conditions above the bits will be 00, thus masking
* away both AD and WD.  For all reads or if the last condition holds, WD
* only will be masked away.
*/
static void update_pkru_bitmask(struct kvm_vcpu *vcpu, struct kvm_mmu *mmu,
				bool ept)
{
	unsigned bit;
	bool wp;

	if (ept) {
		mmu->pkru_mask = 0;
		return;
	}

	/* PKEY is enabled only if CR4.PKE and EFER.LMA are both set. */
	if (!kvm_read_cr4_bits(vcpu, X86_CR4_PKE) || !is_long_mode(vcpu)) {
		mmu->pkru_mask = 0;
		return;
	}

	wp = is_write_protection(vcpu);

	for (bit = 0; bit < ARRAY_SIZE(mmu->permissions); ++bit) {
		unsigned pfec, pkey_bits;
		bool check_pkey, check_write, ff, uf, wf, pte_user;

		pfec = bit << 1;
		ff = pfec & PFERR_FETCH_MASK;
		uf = pfec & PFERR_USER_MASK;
		wf = pfec & PFERR_WRITE_MASK;

		/* PFEC.RSVD is replaced by ACC_USER_MASK. */
		pte_user = pfec & PFERR_RSVD_MASK;

		/*
		 * Only need to check the access which is not an
		 * instruction fetch and is to a user page.
		 */
		check_pkey = (!ff && pte_user);
		/*
		 * write access is controlled by PKRU if it is a
		 * user access or CR0.WP = 1.
		 */
		check_write = check_pkey && wf && (uf || wp);

		/* PKRU.AD stops both read and write access. */
		pkey_bits = !!check_pkey;
		/* PKRU.WD stops write access. */
		pkey_bits |= (!!check_write) << 1;

		mmu->pkru_mask |= (pkey_bits & 3) << pfec;
	}
}

static void update_last_nonleaf_level(struct kvm_vcpu *vcpu, struct kvm_mmu *mmu)
{
	unsigned root_level = mmu->root_level;

	mmu->last_nonleaf_level = root_level;
	if (root_level == PT32_ROOT_LEVEL && is_pse(vcpu))
		mmu->last_nonleaf_level++;
}

static void paging64_init_context_common(struct kvm_vcpu *vcpu,
					 struct kvm_mmu *context,
					 int level)
{
	context->nx = is_nx(vcpu);
	context->root_level = level;

	reset_rsvds_bits_mask(vcpu, context);
	update_permission_bitmask(vcpu, context, false);
	update_pkru_bitmask(vcpu, context, false);
	update_last_nonleaf_level(vcpu, context);

	MMU_WARN_ON(!is_pae(vcpu));
	context->page_fault = paging64_page_fault;
	context->gva_to_gpa = paging64_gva_to_gpa;
	context->sync_page = paging64_sync_page;
	context->invlpg = paging64_invlpg;
	context->shadow_root_level = level;
	context->direct_map = false;
}

static void paging64_init_context(struct kvm_vcpu *vcpu,
				  struct kvm_mmu *context)
{
	int root_level = is_la57_mode(vcpu) ?
			 PT64_ROOT_5LEVEL : PT64_ROOT_4LEVEL;

	paging64_init_context_common(vcpu, context, root_level);
}

static void paging32_init_context(struct kvm_vcpu *vcpu,
				  struct kvm_mmu *context)
{
	context->nx = false;
	context->root_level = PT32_ROOT_LEVEL;

	reset_rsvds_bits_mask(vcpu, context);
	update_permission_bitmask(vcpu, context, false);
	update_pkru_bitmask(vcpu, context, false);
	update_last_nonleaf_level(vcpu, context);

	context->page_fault = paging32_page_fault;
	context->gva_to_gpa = paging32_gva_to_gpa;
	context->sync_page = paging32_sync_page;
	context->invlpg = paging32_invlpg;
	context->shadow_root_level = PT32E_ROOT_LEVEL;
	context->direct_map = false;
}

static void paging32E_init_context(struct kvm_vcpu *vcpu,
				   struct kvm_mmu *context)
{
	paging64_init_context_common(vcpu, context, PT32E_ROOT_LEVEL);
}

static union kvm_mmu_extended_role kvm_calc_mmu_role_ext(struct kvm_vcpu *vcpu)
{
	union kvm_mmu_extended_role ext = {0};

	ext.cr0_pg = !!is_paging(vcpu);
	ext.cr4_pae = !!is_pae(vcpu);
	ext.cr4_smep = !!kvm_read_cr4_bits(vcpu, X86_CR4_SMEP);
	ext.cr4_smap = !!kvm_read_cr4_bits(vcpu, X86_CR4_SMAP);
	ext.cr4_pse = !!is_pse(vcpu);
	ext.cr4_pke = !!kvm_read_cr4_bits(vcpu, X86_CR4_PKE);
	ext.maxphyaddr = cpuid_maxphyaddr(vcpu);

	ext.valid = 1;

	return ext;
}

static union kvm_mmu_role kvm_calc_mmu_role_common(struct kvm_vcpu *vcpu,
						   bool base_only)
{
	union kvm_mmu_role role = {0};

	role.base.access = ACC_ALL;
	role.base.nxe = !!is_nx(vcpu);
	role.base.cr0_wp = is_write_protection(vcpu);
	role.base.smm = is_smm(vcpu);
	role.base.guest_mode = is_guest_mode(vcpu);

	if (base_only)
		return role;

	role.ext = kvm_calc_mmu_role_ext(vcpu);

	return role;
}

static inline int kvm_mmu_get_tdp_level(struct kvm_vcpu *vcpu)
{
	/* Use 5-level TDP if and only if it's useful/necessary. */
	if (max_tdp_level == 5 && cpuid_maxphyaddr(vcpu) <= 48)
		return 4;

	return max_tdp_level;
}

static union kvm_mmu_role
kvm_calc_tdp_mmu_root_page_role(struct kvm_vcpu *vcpu, bool base_only)
{
	union kvm_mmu_role role = kvm_calc_mmu_role_common(vcpu, base_only);

	role.base.ad_disabled = (shadow_accessed_mask == 0);
	role.base.level = kvm_mmu_get_tdp_level(vcpu);
	role.base.direct = true;
	role.base.gpte_is_8_bytes = true;

	return role;
}

static void init_kvm_tdp_mmu(struct kvm_vcpu *vcpu)
{
	struct kvm_mmu *context = &vcpu->arch.root_mmu;
	union kvm_mmu_role new_role =
		kvm_calc_tdp_mmu_root_page_role(vcpu, false);

	if (new_role.as_u64 == context->mmu_role.as_u64)
		return;

	context->mmu_role.as_u64 = new_role.as_u64;
	context->page_fault = kvm_tdp_page_fault;
	context->sync_page = nonpaging_sync_page;
	context->invlpg = NULL;
	context->shadow_root_level = kvm_mmu_get_tdp_level(vcpu);
	context->direct_map = true;
	context->get_guest_pgd = get_cr3;
	context->get_pdptr = kvm_pdptr_read;
	context->inject_page_fault = kvm_inject_page_fault;

	if (!is_paging(vcpu)) {
		context->nx = false;
		context->gva_to_gpa = nonpaging_gva_to_gpa;
		context->root_level = 0;
	} else if (is_long_mode(vcpu)) {
		context->nx = is_nx(vcpu);
		context->root_level = is_la57_mode(vcpu) ?
				PT64_ROOT_5LEVEL : PT64_ROOT_4LEVEL;
		reset_rsvds_bits_mask(vcpu, context);
		context->gva_to_gpa = paging64_gva_to_gpa;
	} else if (is_pae(vcpu)) {
		context->nx = is_nx(vcpu);
		context->root_level = PT32E_ROOT_LEVEL;
		reset_rsvds_bits_mask(vcpu, context);
		context->gva_to_gpa = paging64_gva_to_gpa;
	} else {
		context->nx = false;
		context->root_level = PT32_ROOT_LEVEL;
		reset_rsvds_bits_mask(vcpu, context);
		context->gva_to_gpa = paging32_gva_to_gpa;
	}

	update_permission_bitmask(vcpu, context, false);
	update_pkru_bitmask(vcpu, context, false);
	update_last_nonleaf_level(vcpu, context);
	reset_tdp_shadow_zero_bits_mask(vcpu, context);
}

static union kvm_mmu_role
kvm_calc_shadow_root_page_role_common(struct kvm_vcpu *vcpu, bool base_only)
{
	union kvm_mmu_role role = kvm_calc_mmu_role_common(vcpu, base_only);

	role.base.smep_andnot_wp = role.ext.cr4_smep &&
		!is_write_protection(vcpu);
	role.base.smap_andnot_wp = role.ext.cr4_smap &&
		!is_write_protection(vcpu);
	role.base.gpte_is_8_bytes = !!is_pae(vcpu);

	return role;
}

static union kvm_mmu_role
kvm_calc_shadow_mmu_root_page_role(struct kvm_vcpu *vcpu, bool base_only)
{
	union kvm_mmu_role role =
		kvm_calc_shadow_root_page_role_common(vcpu, base_only);

	role.base.direct = !is_paging(vcpu);

	if (!is_long_mode(vcpu))
		role.base.level = PT32E_ROOT_LEVEL;
	else if (is_la57_mode(vcpu))
		role.base.level = PT64_ROOT_5LEVEL;
	else
		role.base.level = PT64_ROOT_4LEVEL;

	return role;
}

static void shadow_mmu_init_context(struct kvm_vcpu *vcpu, struct kvm_mmu *context,
				    u32 cr0, u32 cr4, u32 efer,
				    union kvm_mmu_role new_role)
{
	if (!(cr0 & X86_CR0_PG))
		nonpaging_init_context(vcpu, context);
	else if (efer & EFER_LMA)
		paging64_init_context(vcpu, context);
	else if (cr4 & X86_CR4_PAE)
		paging32E_init_context(vcpu, context);
	else
		paging32_init_context(vcpu, context);

	context->mmu_role.as_u64 = new_role.as_u64;
	reset_shadow_zero_bits_mask(vcpu, context);
}

static void kvm_init_shadow_mmu(struct kvm_vcpu *vcpu, u32 cr0, u32 cr4, u32 efer)
{
	struct kvm_mmu *context = &vcpu->arch.root_mmu;
	union kvm_mmu_role new_role =
		kvm_calc_shadow_mmu_root_page_role(vcpu, false);

	if (new_role.as_u64 != context->mmu_role.as_u64)
		shadow_mmu_init_context(vcpu, context, cr0, cr4, efer, new_role);
}

static union kvm_mmu_role
kvm_calc_shadow_npt_root_page_role(struct kvm_vcpu *vcpu)
{
	union kvm_mmu_role role =
		kvm_calc_shadow_root_page_role_common(vcpu, false);

	role.base.direct = false;
	role.base.level = kvm_mmu_get_tdp_level(vcpu);

	return role;
}

void kvm_init_shadow_npt_mmu(struct kvm_vcpu *vcpu, u32 cr0, u32 cr4, u32 efer,
			     gpa_t nested_cr3)
{
	struct kvm_mmu *context = &vcpu->arch.guest_mmu;
	union kvm_mmu_role new_role = kvm_calc_shadow_npt_root_page_role(vcpu);

	__kvm_mmu_new_pgd(vcpu, nested_cr3, new_role.base, false, false);

	if (new_role.as_u64 != context->mmu_role.as_u64) {
		shadow_mmu_init_context(vcpu, context, cr0, cr4, efer, new_role);

		/*
		 * Override the level set by the common init helper, nested TDP
		 * always uses the host's TDP configuration.
		 */
		context->shadow_root_level = new_role.base.level;
	}
}
EXPORT_SYMBOL_GPL(kvm_init_shadow_npt_mmu);

static union kvm_mmu_role
kvm_calc_shadow_ept_root_page_role(struct kvm_vcpu *vcpu, bool accessed_dirty,
				   bool execonly, u8 level)
{
	union kvm_mmu_role role = {0};

	/* SMM flag is inherited from root_mmu */
	role.base.smm = vcpu->arch.root_mmu.mmu_role.base.smm;

	role.base.level = level;
	role.base.gpte_is_8_bytes = true;
	role.base.direct = false;
	role.base.ad_disabled = !accessed_dirty;
	role.base.guest_mode = true;
	role.base.access = ACC_ALL;

	/*
	 * WP=1 and NOT_WP=1 is an impossible combination, use WP and the
	 * SMAP variation to denote shadow EPT entries.
	 */
	role.base.cr0_wp = true;
	role.base.smap_andnot_wp = true;

	role.ext = kvm_calc_mmu_role_ext(vcpu);
	role.ext.execonly = execonly;

	return role;
}

void kvm_init_shadow_ept_mmu(struct kvm_vcpu *vcpu, bool execonly,
			     bool accessed_dirty, gpa_t new_eptp)
{
	struct kvm_mmu *context = &vcpu->arch.guest_mmu;
	u8 level = vmx_eptp_page_walk_level(new_eptp);
	union kvm_mmu_role new_role =
		kvm_calc_shadow_ept_root_page_role(vcpu, accessed_dirty,
						   execonly, level);

	__kvm_mmu_new_pgd(vcpu, new_eptp, new_role.base, true, true);

	if (new_role.as_u64 == context->mmu_role.as_u64)
		return;

	context->shadow_root_level = level;

	context->nx = true;
	context->ept_ad = accessed_dirty;
	context->page_fault = ept_page_fault;
	context->gva_to_gpa = ept_gva_to_gpa;
	context->sync_page = ept_sync_page;
	context->invlpg = ept_invlpg;
	context->root_level = level;
	context->direct_map = false;
	context->mmu_role.as_u64 = new_role.as_u64;

	update_permission_bitmask(vcpu, context, true);
	update_pkru_bitmask(vcpu, context, true);
	update_last_nonleaf_level(vcpu, context);
	reset_rsvds_bits_mask_ept(vcpu, context, execonly);
	reset_ept_shadow_zero_bits_mask(vcpu, context, execonly);
}
EXPORT_SYMBOL_GPL(kvm_init_shadow_ept_mmu);

static void init_kvm_softmmu(struct kvm_vcpu *vcpu)
{
	struct kvm_mmu *context = &vcpu->arch.root_mmu;

	kvm_init_shadow_mmu(vcpu,
			    kvm_read_cr0_bits(vcpu, X86_CR0_PG),
			    kvm_read_cr4_bits(vcpu, X86_CR4_PAE),
			    vcpu->arch.efer);

	context->get_guest_pgd     = get_cr3;
	context->get_pdptr         = kvm_pdptr_read;
	context->inject_page_fault = kvm_inject_page_fault;
}

static void init_kvm_nested_mmu(struct kvm_vcpu *vcpu)
{
	union kvm_mmu_role new_role = kvm_calc_mmu_role_common(vcpu, false);
	struct kvm_mmu *g_context = &vcpu->arch.nested_mmu;

	if (new_role.as_u64 == g_context->mmu_role.as_u64)
		return;

	g_context->mmu_role.as_u64 = new_role.as_u64;
	g_context->get_guest_pgd     = get_cr3;
	g_context->get_pdptr         = kvm_pdptr_read;
	g_context->inject_page_fault = kvm_inject_page_fault;

	/*
	 * L2 page tables are never shadowed, so there is no need to sync
	 * SPTEs.
	 */
	g_context->invlpg            = NULL;

	/*
	 * Note that arch.mmu->gva_to_gpa translates l2_gpa to l1_gpa using
	 * L1's nested page tables (e.g. EPT12). The nested translation
	 * of l2_gva to l1_gpa is done by arch.nested_mmu.gva_to_gpa using
	 * L2's page tables as the first level of translation and L1's
	 * nested page tables as the second level of translation. Basically
	 * the gva_to_gpa functions between mmu and nested_mmu are swapped.
	 */
	if (!is_paging(vcpu)) {
		g_context->nx = false;
		g_context->root_level = 0;
		g_context->gva_to_gpa = nonpaging_gva_to_gpa_nested;
	} else if (is_long_mode(vcpu)) {
		g_context->nx = is_nx(vcpu);
		g_context->root_level = is_la57_mode(vcpu) ?
					PT64_ROOT_5LEVEL : PT64_ROOT_4LEVEL;
		reset_rsvds_bits_mask(vcpu, g_context);
		g_context->gva_to_gpa = paging64_gva_to_gpa_nested;
	} else if (is_pae(vcpu)) {
		g_context->nx = is_nx(vcpu);
		g_context->root_level = PT32E_ROOT_LEVEL;
		reset_rsvds_bits_mask(vcpu, g_context);
		g_context->gva_to_gpa = paging64_gva_to_gpa_nested;
	} else {
		g_context->nx = false;
		g_context->root_level = PT32_ROOT_LEVEL;
		reset_rsvds_bits_mask(vcpu, g_context);
		g_context->gva_to_gpa = paging32_gva_to_gpa_nested;
	}

	update_permission_bitmask(vcpu, g_context, false);
	update_pkru_bitmask(vcpu, g_context, false);
	update_last_nonleaf_level(vcpu, g_context);
}

void kvm_init_mmu(struct kvm_vcpu *vcpu, bool reset_roots)
{
	if (reset_roots) {
		uint i;

		vcpu->arch.mmu->root_hpa = INVALID_PAGE;

		for (i = 0; i < KVM_MMU_NUM_PREV_ROOTS; i++)
			vcpu->arch.mmu->prev_roots[i] = KVM_MMU_ROOT_INFO_INVALID;
	}

	if (mmu_is_nested(vcpu))
		init_kvm_nested_mmu(vcpu);
	else if (tdp_enabled)
		init_kvm_tdp_mmu(vcpu);
	else
		init_kvm_softmmu(vcpu);
}
EXPORT_SYMBOL_GPL(kvm_init_mmu);

static union kvm_mmu_page_role
kvm_mmu_calc_root_page_role(struct kvm_vcpu *vcpu)
{
	union kvm_mmu_role role;

	if (tdp_enabled)
		role = kvm_calc_tdp_mmu_root_page_role(vcpu, true);
	else
		role = kvm_calc_shadow_mmu_root_page_role(vcpu, true);

	return role.base;
}

void kvm_mmu_reset_context(struct kvm_vcpu *vcpu)
{
	kvm_mmu_unload(vcpu);
	kvm_init_mmu(vcpu, true);
}
EXPORT_SYMBOL_GPL(kvm_mmu_reset_context);

int kvm_mmu_load(struct kvm_vcpu *vcpu)
{
	int r;

	r = mmu_topup_memory_caches(vcpu, !vcpu->arch.mmu->direct_map);
	if (r)
		goto out;
	r = mmu_alloc_special_roots(vcpu);
	if (r)
		goto out;
	write_lock(&vcpu->kvm->mmu_lock);
	if (make_mmu_pages_available(vcpu))
		r = -ENOSPC;
	else if (vcpu->arch.mmu->direct_map)
		r = mmu_alloc_direct_roots(vcpu);
	else
		r = mmu_alloc_shadow_roots(vcpu);
	write_unlock(&vcpu->kvm->mmu_lock);
	if (r)
		goto out;

	kvm_mmu_sync_roots(vcpu);

	kvm_mmu_load_pgd(vcpu);
	static_call(kvm_x86_tlb_flush_current)(vcpu);
out:
	return r;
}

void kvm_mmu_unload(struct kvm_vcpu *vcpu)
{
	kvm_mmu_free_roots(vcpu, &vcpu->arch.root_mmu, KVM_MMU_ROOTS_ALL);
	WARN_ON(VALID_PAGE(vcpu->arch.root_mmu.root_hpa));
	kvm_mmu_free_roots(vcpu, &vcpu->arch.guest_mmu, KVM_MMU_ROOTS_ALL);
	WARN_ON(VALID_PAGE(vcpu->arch.guest_mmu.root_hpa));
}
<<<<<<< HEAD
EXPORT_SYMBOL_GPL(kvm_mmu_unload);
=======
>>>>>>> 657f1d86

static bool need_remote_flush(u64 old, u64 new)
{
	if (!is_shadow_present_pte(old))
		return false;
	if (!is_shadow_present_pte(new))
		return true;
	if ((old ^ new) & PT64_BASE_ADDR_MASK)
		return true;
	old ^= shadow_nx_mask;
	new ^= shadow_nx_mask;
	return (old & ~new & PT64_PERM_MASK) != 0;
}

static u64 mmu_pte_write_fetch_gpte(struct kvm_vcpu *vcpu, gpa_t *gpa,
				    int *bytes)
{
	u64 gentry = 0;
	int r;

	/*
	 * Assume that the pte write on a page table of the same type
	 * as the current vcpu paging mode since we update the sptes only
	 * when they have the same mode.
	 */
	if (is_pae(vcpu) && *bytes == 4) {
		/* Handle a 32-bit guest writing two halves of a 64-bit gpte */
		*gpa &= ~(gpa_t)7;
		*bytes = 8;
	}

	if (*bytes == 4 || *bytes == 8) {
		r = kvm_vcpu_read_guest_atomic(vcpu, *gpa, &gentry, *bytes);
		if (r)
			gentry = 0;
	}

	return gentry;
}

/*
 * If we're seeing too many writes to a page, it may no longer be a page table,
 * or we may be forking, in which case it is better to unmap the page.
 */
static bool detect_write_flooding(struct kvm_mmu_page *sp)
{
	/*
	 * Skip write-flooding detected for the sp whose level is 1, because
	 * it can become unsync, then the guest page is not write-protected.
	 */
	if (sp->role.level == PG_LEVEL_4K)
		return false;

	atomic_inc(&sp->write_flooding_count);
	return atomic_read(&sp->write_flooding_count) >= 3;
}

/*
 * Misaligned accesses are too much trouble to fix up; also, they usually
 * indicate a page is not used as a page table.
 */
static bool detect_write_misaligned(struct kvm_mmu_page *sp, gpa_t gpa,
				    int bytes)
{
	unsigned offset, pte_size, misaligned;

	pgprintk("misaligned: gpa %llx bytes %d role %x\n",
		 gpa, bytes, sp->role.word);

	offset = offset_in_page(gpa);
	pte_size = sp->role.gpte_is_8_bytes ? 8 : 4;

	/*
	 * Sometimes, the OS only writes the last one bytes to update status
	 * bits, for example, in linux, andb instruction is used in clear_bit().
	 */
	if (!(offset & (pte_size - 1)) && bytes == 1)
		return false;

	misaligned = (offset ^ (offset + bytes - 1)) & ~(pte_size - 1);
	misaligned |= bytes < 4;

	return misaligned;
}

static u64 *get_written_sptes(struct kvm_mmu_page *sp, gpa_t gpa, int *nspte)
{
	unsigned page_offset, quadrant;
	u64 *spte;
	int level;

	page_offset = offset_in_page(gpa);
	level = sp->role.level;
	*nspte = 1;
	if (!sp->role.gpte_is_8_bytes) {
		page_offset <<= 1;	/* 32->64 */
		/*
		 * A 32-bit pde maps 4MB while the shadow pdes map
		 * only 2MB.  So we need to double the offset again
		 * and zap two pdes instead of one.
		 */
		if (level == PT32_ROOT_LEVEL) {
			page_offset &= ~7; /* kill rounding error */
			page_offset <<= 1;
			*nspte = 2;
		}
		quadrant = page_offset >> PAGE_SHIFT;
		page_offset &= ~PAGE_MASK;
		if (quadrant != sp->role.quadrant)
			return NULL;
	}

	spte = &sp->spt[page_offset / sizeof(*spte)];
	return spte;
}

static void kvm_mmu_pte_write(struct kvm_vcpu *vcpu, gpa_t gpa,
			      const u8 *new, int bytes,
			      struct kvm_page_track_notifier_node *node)
{
	gfn_t gfn = gpa >> PAGE_SHIFT;
	struct kvm_mmu_page *sp;
	LIST_HEAD(invalid_list);
	u64 entry, gentry, *spte;
	int npte;
	bool remote_flush, local_flush;

	/*
	 * If we don't have indirect shadow pages, it means no page is
	 * write-protected, so we can exit simply.
	 */
	if (!READ_ONCE(vcpu->kvm->arch.indirect_shadow_pages))
		return;

	remote_flush = local_flush = false;

	pgprintk("%s: gpa %llx bytes %d\n", __func__, gpa, bytes);

	/*
	 * No need to care whether allocation memory is successful
	 * or not since pte prefetch is skipped if it does not have
	 * enough objects in the cache.
	 */
	mmu_topup_memory_caches(vcpu, true);

	write_lock(&vcpu->kvm->mmu_lock);

	gentry = mmu_pte_write_fetch_gpte(vcpu, &gpa, &bytes);

	++vcpu->kvm->stat.mmu_pte_write;
	kvm_mmu_audit(vcpu, AUDIT_PRE_PTE_WRITE);

	for_each_gfn_indirect_valid_sp(vcpu->kvm, sp, gfn) {
		if (detect_write_misaligned(sp, gpa, bytes) ||
		      detect_write_flooding(sp)) {
			kvm_mmu_prepare_zap_page(vcpu->kvm, sp, &invalid_list);
			++vcpu->kvm->stat.mmu_flooded;
			continue;
		}

		spte = get_written_sptes(sp, gpa, &npte);
		if (!spte)
			continue;

		local_flush = true;
		while (npte--) {
			entry = *spte;
			mmu_page_zap_pte(vcpu->kvm, sp, spte, NULL);
			if (gentry && sp->role.level != PG_LEVEL_4K)
				++vcpu->kvm->stat.mmu_pde_zapped;
			if (need_remote_flush(entry, *spte))
				remote_flush = true;
			++spte;
		}
	}
	kvm_mmu_flush_or_zap(vcpu, &invalid_list, remote_flush, local_flush);
	kvm_mmu_audit(vcpu, AUDIT_POST_PTE_WRITE);
	write_unlock(&vcpu->kvm->mmu_lock);
}

int kvm_mmu_page_fault(struct kvm_vcpu *vcpu, gpa_t cr2_or_gpa, u64 error_code,
		       void *insn, int insn_len)
{
	int r, emulation_type = EMULTYPE_PF;
	bool direct = vcpu->arch.mmu->direct_map;

	if (WARN_ON(!VALID_PAGE(vcpu->arch.mmu->root_hpa)))
		return RET_PF_RETRY;

	r = RET_PF_INVALID;
	if (unlikely(error_code & PFERR_RSVD_MASK)) {
		r = handle_mmio_page_fault(vcpu, cr2_or_gpa, direct);
		if (r == RET_PF_EMULATE)
			goto emulate;
	}

	if (r == RET_PF_INVALID) {
		r = kvm_mmu_do_page_fault(vcpu, cr2_or_gpa,
					  lower_32_bits(error_code), false);
		if (WARN_ON_ONCE(r == RET_PF_INVALID))
			return -EIO;
	}

	if (r < 0)
		return r;
	if (r != RET_PF_EMULATE)
		return 1;

	/*
	 * Before emulating the instruction, check if the error code
	 * was due to a RO violation while translating the guest page.
	 * This can occur when using nested virtualization with nested
	 * paging in both guests. If true, we simply unprotect the page
	 * and resume the guest.
	 */
	if (vcpu->arch.mmu->direct_map &&
	    (error_code & PFERR_NESTED_GUEST_PAGE) == PFERR_NESTED_GUEST_PAGE) {
		kvm_mmu_unprotect_page(vcpu->kvm, gpa_to_gfn(cr2_or_gpa));
		return 1;
	}

	/*
	 * vcpu->arch.mmu.page_fault returned RET_PF_EMULATE, but we can still
	 * optimistically try to just unprotect the page and let the processor
	 * re-execute the instruction that caused the page fault.  Do not allow
	 * retrying MMIO emulation, as it's not only pointless but could also
	 * cause us to enter an infinite loop because the processor will keep
	 * faulting on the non-existent MMIO address.  Retrying an instruction
	 * from a nested guest is also pointless and dangerous as we are only
	 * explicitly shadowing L1's page tables, i.e. unprotecting something
	 * for L1 isn't going to magically fix whatever issue cause L2 to fail.
	 */
	if (!mmio_info_in_cache(vcpu, cr2_or_gpa, direct) && !is_guest_mode(vcpu))
		emulation_type |= EMULTYPE_ALLOW_RETRY_PF;
emulate:
	return x86_emulate_instruction(vcpu, cr2_or_gpa, emulation_type, insn,
				       insn_len);
}
EXPORT_SYMBOL_GPL(kvm_mmu_page_fault);

void kvm_mmu_invalidate_gva(struct kvm_vcpu *vcpu, struct kvm_mmu *mmu,
			    gva_t gva, hpa_t root_hpa)
{
	int i;

	/* It's actually a GPA for vcpu->arch.guest_mmu.  */
	if (mmu != &vcpu->arch.guest_mmu) {
		/* INVLPG on a non-canonical address is a NOP according to the SDM.  */
		if (is_noncanonical_address(gva, vcpu))
			return;

		static_call(kvm_x86_tlb_flush_gva)(vcpu, gva);
	}

	if (!mmu->invlpg)
		return;

	if (root_hpa == INVALID_PAGE) {
		mmu->invlpg(vcpu, gva, mmu->root_hpa);

		/*
		 * INVLPG is required to invalidate any global mappings for the VA,
		 * irrespective of PCID. Since it would take us roughly similar amount
		 * of work to determine whether any of the prev_root mappings of the VA
		 * is marked global, or to just sync it blindly, so we might as well
		 * just always sync it.
		 *
		 * Mappings not reachable via the current cr3 or the prev_roots will be
		 * synced when switching to that cr3, so nothing needs to be done here
		 * for them.
		 */
		for (i = 0; i < KVM_MMU_NUM_PREV_ROOTS; i++)
			if (VALID_PAGE(mmu->prev_roots[i].hpa))
				mmu->invlpg(vcpu, gva, mmu->prev_roots[i].hpa);
	} else {
		mmu->invlpg(vcpu, gva, root_hpa);
	}
}

void kvm_mmu_invlpg(struct kvm_vcpu *vcpu, gva_t gva)
{
	kvm_mmu_invalidate_gva(vcpu, vcpu->arch.mmu, gva, INVALID_PAGE);
	++vcpu->stat.invlpg;
}
EXPORT_SYMBOL_GPL(kvm_mmu_invlpg);


void kvm_mmu_invpcid_gva(struct kvm_vcpu *vcpu, gva_t gva, unsigned long pcid)
{
	struct kvm_mmu *mmu = vcpu->arch.mmu;
	bool tlb_flush = false;
	uint i;

	if (pcid == kvm_get_active_pcid(vcpu)) {
		mmu->invlpg(vcpu, gva, mmu->root_hpa);
		tlb_flush = true;
	}

	for (i = 0; i < KVM_MMU_NUM_PREV_ROOTS; i++) {
		if (VALID_PAGE(mmu->prev_roots[i].hpa) &&
		    pcid == kvm_get_pcid(vcpu, mmu->prev_roots[i].pgd)) {
			mmu->invlpg(vcpu, gva, mmu->prev_roots[i].hpa);
			tlb_flush = true;
		}
	}

	if (tlb_flush)
		static_call(kvm_x86_tlb_flush_gva)(vcpu, gva);

	++vcpu->stat.invlpg;

	/*
	 * Mappings not reachable via the current cr3 or the prev_roots will be
	 * synced when switching to that cr3, so nothing needs to be done here
	 * for them.
	 */
}

void kvm_configure_mmu(bool enable_tdp, int tdp_max_root_level,
		       int tdp_huge_page_level)
{
	tdp_enabled = enable_tdp;
	max_tdp_level = tdp_max_root_level;

	/*
	 * max_huge_page_level reflects KVM's MMU capabilities irrespective
	 * of kernel support, e.g. KVM may be capable of using 1GB pages when
	 * the kernel is not.  But, KVM never creates a page size greater than
	 * what is used by the kernel for any given HVA, i.e. the kernel's
	 * capabilities are ultimately consulted by kvm_mmu_hugepage_adjust().
	 */
	if (tdp_enabled)
		max_huge_page_level = tdp_huge_page_level;
	else if (boot_cpu_has(X86_FEATURE_GBPAGES))
		max_huge_page_level = PG_LEVEL_1G;
	else
		max_huge_page_level = PG_LEVEL_2M;
}
EXPORT_SYMBOL_GPL(kvm_configure_mmu);

/* The return value indicates if tlb flush on all vcpus is needed. */
typedef bool (*slot_level_handler) (struct kvm *kvm, struct kvm_rmap_head *rmap_head,
				    struct kvm_memory_slot *slot);

/* The caller should hold mmu-lock before calling this function. */
static __always_inline bool
slot_handle_level_range(struct kvm *kvm, struct kvm_memory_slot *memslot,
			slot_level_handler fn, int start_level, int end_level,
			gfn_t start_gfn, gfn_t end_gfn, bool lock_flush_tlb)
{
	struct slot_rmap_walk_iterator iterator;
	bool flush = false;

	for_each_slot_rmap_range(memslot, start_level, end_level, start_gfn,
			end_gfn, &iterator) {
		if (iterator.rmap)
			flush |= fn(kvm, iterator.rmap, memslot);

		if (need_resched() || rwlock_needbreak(&kvm->mmu_lock)) {
			if (flush && lock_flush_tlb) {
				kvm_flush_remote_tlbs_with_address(kvm,
						start_gfn,
						iterator.gfn - start_gfn + 1);
				flush = false;
			}
			cond_resched_rwlock_write(&kvm->mmu_lock);
		}
	}

	if (flush && lock_flush_tlb) {
		kvm_flush_remote_tlbs_with_address(kvm, start_gfn,
						   end_gfn - start_gfn + 1);
		flush = false;
	}

	return flush;
}

static __always_inline bool
slot_handle_level(struct kvm *kvm, struct kvm_memory_slot *memslot,
		  slot_level_handler fn, int start_level, int end_level,
		  bool lock_flush_tlb)
{
	return slot_handle_level_range(kvm, memslot, fn, start_level,
			end_level, memslot->base_gfn,
			memslot->base_gfn + memslot->npages - 1,
			lock_flush_tlb);
}

static __always_inline bool
slot_handle_leaf(struct kvm *kvm, struct kvm_memory_slot *memslot,
		 slot_level_handler fn, bool lock_flush_tlb)
{
	return slot_handle_level(kvm, memslot, fn, PG_LEVEL_4K,
				 PG_LEVEL_4K, lock_flush_tlb);
}

static void free_mmu_pages(struct kvm_mmu *mmu)
{
	if (!tdp_enabled && mmu->pae_root)
		set_memory_encrypted((unsigned long)mmu->pae_root, 1);
	free_page((unsigned long)mmu->pae_root);
	free_page((unsigned long)mmu->lm_root);
}

static int __kvm_mmu_create(struct kvm_vcpu *vcpu, struct kvm_mmu *mmu)
{
	struct page *page;
	int i;

	mmu->root_hpa = INVALID_PAGE;
	mmu->root_pgd = 0;
	mmu->translate_gpa = translate_gpa;
	for (i = 0; i < KVM_MMU_NUM_PREV_ROOTS; i++)
		mmu->prev_roots[i] = KVM_MMU_ROOT_INFO_INVALID;

	/*
	 * When using PAE paging, the four PDPTEs are treated as 'root' pages,
	 * while the PDP table is a per-vCPU construct that's allocated at MMU
	 * creation.  When emulating 32-bit mode, cr3 is only 32 bits even on
	 * x86_64.  Therefore we need to allocate the PDP table in the first
	 * 4GB of memory, which happens to fit the DMA32 zone.  TDP paging
	 * generally doesn't use PAE paging and can skip allocating the PDP
	 * table.  The main exception, handled here, is SVM's 32-bit NPT.  The
	 * other exception is for shadowing L1's 32-bit or PAE NPT on 64-bit
	 * KVM; that horror is handled on-demand by mmu_alloc_shadow_roots().
	 */
	if (tdp_enabled && kvm_mmu_get_tdp_level(vcpu) > PT32E_ROOT_LEVEL)
		return 0;

	page = alloc_page(GFP_KERNEL_ACCOUNT | __GFP_DMA32);
	if (!page)
		return -ENOMEM;

	mmu->pae_root = page_address(page);

	/*
	 * CR3 is only 32 bits when PAE paging is used, thus it's impossible to
	 * get the CPU to treat the PDPTEs as encrypted.  Decrypt the page so
	 * that KVM's writes and the CPU's reads get along.  Note, this is
	 * only necessary when using shadow paging, as 64-bit NPT can get at
	 * the C-bit even when shadowing 32-bit NPT, and SME isn't supported
	 * by 32-bit kernels (when KVM itself uses 32-bit NPT).
	 */
	if (!tdp_enabled)
		set_memory_decrypted((unsigned long)mmu->pae_root, 1);
	else
		WARN_ON_ONCE(shadow_me_mask);

	for (i = 0; i < 4; ++i)
		mmu->pae_root[i] = INVALID_PAE_ROOT;

	return 0;
}

int kvm_mmu_create(struct kvm_vcpu *vcpu)
{
	int ret;

	vcpu->arch.mmu_pte_list_desc_cache.kmem_cache = pte_list_desc_cache;
	vcpu->arch.mmu_pte_list_desc_cache.gfp_zero = __GFP_ZERO;

	vcpu->arch.mmu_page_header_cache.kmem_cache = mmu_page_header_cache;
	vcpu->arch.mmu_page_header_cache.gfp_zero = __GFP_ZERO;

	vcpu->arch.mmu_shadow_page_cache.gfp_zero = __GFP_ZERO;

	vcpu->arch.mmu = &vcpu->arch.root_mmu;
	vcpu->arch.walk_mmu = &vcpu->arch.root_mmu;

	vcpu->arch.nested_mmu.translate_gpa = translate_nested_gpa;

	ret = __kvm_mmu_create(vcpu, &vcpu->arch.guest_mmu);
	if (ret)
		return ret;

	ret = __kvm_mmu_create(vcpu, &vcpu->arch.root_mmu);
	if (ret)
		goto fail_allocate_root;

	return ret;
 fail_allocate_root:
	free_mmu_pages(&vcpu->arch.guest_mmu);
	return ret;
}

#define BATCH_ZAP_PAGES	10
static void kvm_zap_obsolete_pages(struct kvm *kvm)
{
	struct kvm_mmu_page *sp, *node;
	int nr_zapped, batch = 0;

restart:
	list_for_each_entry_safe_reverse(sp, node,
	      &kvm->arch.active_mmu_pages, link) {
		/*
		 * No obsolete valid page exists before a newly created page
		 * since active_mmu_pages is a FIFO list.
		 */
		if (!is_obsolete_sp(kvm, sp))
			break;

		/*
		 * Invalid pages should never land back on the list of active
		 * pages.  Skip the bogus page, otherwise we'll get stuck in an
		 * infinite loop if the page gets put back on the list (again).
		 */
		if (WARN_ON(sp->role.invalid))
			continue;

		/*
		 * No need to flush the TLB since we're only zapping shadow
		 * pages with an obsolete generation number and all vCPUS have
		 * loaded a new root, i.e. the shadow pages being zapped cannot
		 * be in active use by the guest.
		 */
		if (batch >= BATCH_ZAP_PAGES &&
		    cond_resched_rwlock_write(&kvm->mmu_lock)) {
			batch = 0;
			goto restart;
		}

		if (__kvm_mmu_prepare_zap_page(kvm, sp,
				&kvm->arch.zapped_obsolete_pages, &nr_zapped)) {
			batch += nr_zapped;
			goto restart;
		}
	}

	/*
	 * Trigger a remote TLB flush before freeing the page tables to ensure
	 * KVM is not in the middle of a lockless shadow page table walk, which
	 * may reference the pages.
	 */
	kvm_mmu_commit_zap_page(kvm, &kvm->arch.zapped_obsolete_pages);
}

/*
 * Fast invalidate all shadow pages and use lock-break technique
 * to zap obsolete pages.
 *
 * It's required when memslot is being deleted or VM is being
 * destroyed, in these cases, we should ensure that KVM MMU does
 * not use any resource of the being-deleted slot or all slots
 * after calling the function.
 */
static void kvm_mmu_zap_all_fast(struct kvm *kvm)
{
	lockdep_assert_held(&kvm->slots_lock);

	write_lock(&kvm->mmu_lock);
	trace_kvm_mmu_zap_all_fast(kvm);

	/*
	 * Toggle mmu_valid_gen between '0' and '1'.  Because slots_lock is
	 * held for the entire duration of zapping obsolete pages, it's
	 * impossible for there to be multiple invalid generations associated
	 * with *valid* shadow pages at any given time, i.e. there is exactly
	 * one valid generation and (at most) one invalid generation.
	 */
	kvm->arch.mmu_valid_gen = kvm->arch.mmu_valid_gen ? 0 : 1;

	/*
	 * Notify all vcpus to reload its shadow page table and flush TLB.
	 * Then all vcpus will switch to new shadow page table with the new
	 * mmu_valid_gen.
	 *
	 * Note: we need to do this under the protection of mmu_lock,
	 * otherwise, vcpu would purge shadow page but miss tlb flush.
	 */
	kvm_reload_remote_mmus(kvm);

	kvm_zap_obsolete_pages(kvm);

	if (is_tdp_mmu_enabled(kvm))
		kvm_tdp_mmu_zap_all(kvm);

	write_unlock(&kvm->mmu_lock);
}

static bool kvm_has_zapped_obsolete_pages(struct kvm *kvm)
{
	return unlikely(!list_empty_careful(&kvm->arch.zapped_obsolete_pages));
}

static void kvm_mmu_invalidate_zap_pages_in_memslot(struct kvm *kvm,
			struct kvm_memory_slot *slot,
			struct kvm_page_track_notifier_node *node)
{
	kvm_mmu_zap_all_fast(kvm);
}

void kvm_mmu_init_vm(struct kvm *kvm)
{
	struct kvm_page_track_notifier_node *node = &kvm->arch.mmu_sp_tracker;

	kvm_mmu_init_tdp_mmu(kvm);

	node->track_write = kvm_mmu_pte_write;
	node->track_flush_slot = kvm_mmu_invalidate_zap_pages_in_memslot;
	kvm_page_track_register_notifier(kvm, node);
}

void kvm_mmu_uninit_vm(struct kvm *kvm)
{
	struct kvm_page_track_notifier_node *node = &kvm->arch.mmu_sp_tracker;

	kvm_page_track_unregister_notifier(kvm, node);

	kvm_mmu_uninit_tdp_mmu(kvm);
}

void kvm_zap_gfn_range(struct kvm *kvm, gfn_t gfn_start, gfn_t gfn_end)
{
	struct kvm_memslots *slots;
	struct kvm_memory_slot *memslot;
	int i;
	bool flush;

	write_lock(&kvm->mmu_lock);
	for (i = 0; i < KVM_ADDRESS_SPACE_NUM; i++) {
		slots = __kvm_memslots(kvm, i);
		kvm_for_each_memslot(memslot, slots) {
			gfn_t start, end;

			start = max(gfn_start, memslot->base_gfn);
			end = min(gfn_end, memslot->base_gfn + memslot->npages);
			if (start >= end)
				continue;

			slot_handle_level_range(kvm, memslot, kvm_zap_rmapp,
						PG_LEVEL_4K,
						KVM_MAX_HUGEPAGE_LEVEL,
						start, end - 1, true);
		}
	}

	if (is_tdp_mmu_enabled(kvm)) {
		flush = kvm_tdp_mmu_zap_gfn_range(kvm, gfn_start, gfn_end);
		if (flush)
			kvm_flush_remote_tlbs(kvm);
	}

	write_unlock(&kvm->mmu_lock);
}

static bool slot_rmap_write_protect(struct kvm *kvm,
				    struct kvm_rmap_head *rmap_head,
				    struct kvm_memory_slot *slot)
{
	return __rmap_write_protect(kvm, rmap_head, false);
}

void kvm_mmu_slot_remove_write_access(struct kvm *kvm,
				      struct kvm_memory_slot *memslot,
				      int start_level)
{
	bool flush;

	write_lock(&kvm->mmu_lock);
	flush = slot_handle_level(kvm, memslot, slot_rmap_write_protect,
				start_level, KVM_MAX_HUGEPAGE_LEVEL, false);
	if (is_tdp_mmu_enabled(kvm))
		flush |= kvm_tdp_mmu_wrprot_slot(kvm, memslot, PG_LEVEL_4K);
	write_unlock(&kvm->mmu_lock);

	/*
	 * We can flush all the TLBs out of the mmu lock without TLB
	 * corruption since we just change the spte from writable to
	 * readonly so that we only need to care the case of changing
	 * spte from present to present (changing the spte from present
	 * to nonpresent will flush all the TLBs immediately), in other
	 * words, the only case we care is mmu_spte_update() where we
	 * have checked Host-writable | MMU-writable instead of
	 * PT_WRITABLE_MASK, that means it does not depend on PT_WRITABLE_MASK
	 * anymore.
	 */
	if (flush)
		kvm_arch_flush_remote_tlbs_memslot(kvm, memslot);
}

static bool kvm_mmu_zap_collapsible_spte(struct kvm *kvm,
					 struct kvm_rmap_head *rmap_head,
					 struct kvm_memory_slot *slot)
{
	u64 *sptep;
	struct rmap_iterator iter;
	int need_tlb_flush = 0;
	kvm_pfn_t pfn;
	struct kvm_mmu_page *sp;

restart:
	for_each_rmap_spte(rmap_head, &iter, sptep) {
		sp = sptep_to_sp(sptep);
		pfn = spte_to_pfn(*sptep);

		/*
		 * We cannot do huge page mapping for indirect shadow pages,
		 * which are found on the last rmap (level = 1) when not using
		 * tdp; such shadow pages are synced with the page table in
		 * the guest, and the guest page table is using 4K page size
		 * mapping if the indirect sp has level = 1.
		 */
		if (sp->role.direct && !kvm_is_reserved_pfn(pfn) &&
		    sp->role.level < kvm_mmu_max_mapping_level(kvm, slot, sp->gfn,
							       pfn, PG_LEVEL_NUM)) {
			pte_list_remove(rmap_head, sptep);

			if (kvm_available_flush_tlb_with_range())
				kvm_flush_remote_tlbs_with_address(kvm, sp->gfn,
					KVM_PAGES_PER_HPAGE(sp->role.level));
			else
				need_tlb_flush = 1;

			goto restart;
		}
	}

	return need_tlb_flush;
}

void kvm_mmu_zap_collapsible_sptes(struct kvm *kvm,
				   const struct kvm_memory_slot *memslot)
{
	/* FIXME: const-ify all uses of struct kvm_memory_slot.  */
	struct kvm_memory_slot *slot = (struct kvm_memory_slot *)memslot;

	write_lock(&kvm->mmu_lock);
	slot_handle_leaf(kvm, slot, kvm_mmu_zap_collapsible_spte, true);

	if (is_tdp_mmu_enabled(kvm))
		kvm_tdp_mmu_zap_collapsible_sptes(kvm, slot);
	write_unlock(&kvm->mmu_lock);
}

void kvm_arch_flush_remote_tlbs_memslot(struct kvm *kvm,
					struct kvm_memory_slot *memslot)
{
	/*
	 * All current use cases for flushing the TLBs for a specific memslot
	 * are related to dirty logging, and do the TLB flush out of mmu_lock.
	 * The interaction between the various operations on memslot must be
	 * serialized by slots_locks to ensure the TLB flush from one operation
	 * is observed by any other operation on the same memslot.
	 */
	lockdep_assert_held(&kvm->slots_lock);
	kvm_flush_remote_tlbs_with_address(kvm, memslot->base_gfn,
					   memslot->npages);
}

void kvm_mmu_slot_leaf_clear_dirty(struct kvm *kvm,
				   struct kvm_memory_slot *memslot)
{
	bool flush;

	write_lock(&kvm->mmu_lock);
	flush = slot_handle_leaf(kvm, memslot, __rmap_clear_dirty, false);
	if (is_tdp_mmu_enabled(kvm))
		flush |= kvm_tdp_mmu_clear_dirty_slot(kvm, memslot);
	write_unlock(&kvm->mmu_lock);

	/*
	 * It's also safe to flush TLBs out of mmu lock here as currently this
	 * function is only used for dirty logging, in which case flushing TLB
	 * out of mmu lock also guarantees no dirty pages will be lost in
	 * dirty_bitmap.
	 */
	if (flush)
		kvm_arch_flush_remote_tlbs_memslot(kvm, memslot);
}

void kvm_mmu_zap_all(struct kvm *kvm)
{
	struct kvm_mmu_page *sp, *node;
	LIST_HEAD(invalid_list);
	int ign;

	write_lock(&kvm->mmu_lock);
restart:
	list_for_each_entry_safe(sp, node, &kvm->arch.active_mmu_pages, link) {
		if (WARN_ON(sp->role.invalid))
			continue;
		if (__kvm_mmu_prepare_zap_page(kvm, sp, &invalid_list, &ign))
			goto restart;
		if (cond_resched_rwlock_write(&kvm->mmu_lock))
			goto restart;
	}

	kvm_mmu_commit_zap_page(kvm, &invalid_list);

	if (is_tdp_mmu_enabled(kvm))
		kvm_tdp_mmu_zap_all(kvm);

	write_unlock(&kvm->mmu_lock);
}

void kvm_mmu_invalidate_mmio_sptes(struct kvm *kvm, u64 gen)
{
	WARN_ON(gen & KVM_MEMSLOT_GEN_UPDATE_IN_PROGRESS);

	gen &= MMIO_SPTE_GEN_MASK;

	/*
	 * Generation numbers are incremented in multiples of the number of
	 * address spaces in order to provide unique generations across all
	 * address spaces.  Strip what is effectively the address space
	 * modifier prior to checking for a wrap of the MMIO generation so
	 * that a wrap in any address space is detected.
	 */
	gen &= ~((u64)KVM_ADDRESS_SPACE_NUM - 1);

	/*
	 * The very rare case: if the MMIO generation number has wrapped,
	 * zap all shadow pages.
	 */
	if (unlikely(gen == 0)) {
		kvm_debug_ratelimited("kvm: zapping shadow pages for mmio generation wraparound\n");
		kvm_mmu_zap_all_fast(kvm);
	}
}

static unsigned long
mmu_shrink_scan(struct shrinker *shrink, struct shrink_control *sc)
{
	struct kvm *kvm;
	int nr_to_scan = sc->nr_to_scan;
	unsigned long freed = 0;

	mutex_lock(&kvm_lock);

	list_for_each_entry(kvm, &vm_list, vm_list) {
		int idx;
		LIST_HEAD(invalid_list);

		/*
		 * Never scan more than sc->nr_to_scan VM instances.
		 * Will not hit this condition practically since we do not try
		 * to shrink more than one VM and it is very unlikely to see
		 * !n_used_mmu_pages so many times.
		 */
		if (!nr_to_scan--)
			break;
		/*
		 * n_used_mmu_pages is accessed without holding kvm->mmu_lock
		 * here. We may skip a VM instance errorneosly, but we do not
		 * want to shrink a VM that only started to populate its MMU
		 * anyway.
		 */
		if (!kvm->arch.n_used_mmu_pages &&
		    !kvm_has_zapped_obsolete_pages(kvm))
			continue;

		idx = srcu_read_lock(&kvm->srcu);
		write_lock(&kvm->mmu_lock);

		if (kvm_has_zapped_obsolete_pages(kvm)) {
			kvm_mmu_commit_zap_page(kvm,
			      &kvm->arch.zapped_obsolete_pages);
			goto unlock;
		}

		freed = kvm_mmu_zap_oldest_mmu_pages(kvm, sc->nr_to_scan);

unlock:
		write_unlock(&kvm->mmu_lock);
		srcu_read_unlock(&kvm->srcu, idx);

		/*
		 * unfair on small ones
		 * per-vm shrinkers cry out
		 * sadness comes quickly
		 */
		list_move_tail(&kvm->vm_list, &vm_list);
		break;
	}

	mutex_unlock(&kvm_lock);
	return freed;
}

static unsigned long
mmu_shrink_count(struct shrinker *shrink, struct shrink_control *sc)
{
	return percpu_counter_read_positive(&kvm_total_used_mmu_pages);
}

static struct shrinker mmu_shrinker = {
	.count_objects = mmu_shrink_count,
	.scan_objects = mmu_shrink_scan,
	.seeks = DEFAULT_SEEKS * 10,
};

static void mmu_destroy_caches(void)
{
	kmem_cache_destroy(pte_list_desc_cache);
	kmem_cache_destroy(mmu_page_header_cache);
}

static bool get_nx_auto_mode(void)
{
	/* Return true when CPU has the bug, and mitigations are ON */
	return boot_cpu_has_bug(X86_BUG_ITLB_MULTIHIT) && !cpu_mitigations_off();
}

static void __set_nx_huge_pages(bool val)
{
	nx_huge_pages = itlb_multihit_kvm_mitigation = val;
}

static int set_nx_huge_pages(const char *val, const struct kernel_param *kp)
{
	bool old_val = nx_huge_pages;
	bool new_val;

	/* In "auto" mode deploy workaround only if CPU has the bug. */
	if (sysfs_streq(val, "off"))
		new_val = 0;
	else if (sysfs_streq(val, "force"))
		new_val = 1;
	else if (sysfs_streq(val, "auto"))
		new_val = get_nx_auto_mode();
	else if (strtobool(val, &new_val) < 0)
		return -EINVAL;

	__set_nx_huge_pages(new_val);

	if (new_val != old_val) {
		struct kvm *kvm;

		mutex_lock(&kvm_lock);

		list_for_each_entry(kvm, &vm_list, vm_list) {
			mutex_lock(&kvm->slots_lock);
			kvm_mmu_zap_all_fast(kvm);
			mutex_unlock(&kvm->slots_lock);

			wake_up_process(kvm->arch.nx_lpage_recovery_thread);
		}
		mutex_unlock(&kvm_lock);
	}

	return 0;
}

int kvm_mmu_module_init(void)
{
	int ret = -ENOMEM;

	if (nx_huge_pages == -1)
		__set_nx_huge_pages(get_nx_auto_mode());

	/*
	 * MMU roles use union aliasing which is, generally speaking, an
	 * undefined behavior. However, we supposedly know how compilers behave
	 * and the current status quo is unlikely to change. Guardians below are
	 * supposed to let us know if the assumption becomes false.
	 */
	BUILD_BUG_ON(sizeof(union kvm_mmu_page_role) != sizeof(u32));
	BUILD_BUG_ON(sizeof(union kvm_mmu_extended_role) != sizeof(u32));
	BUILD_BUG_ON(sizeof(union kvm_mmu_role) != sizeof(u64));

	kvm_mmu_reset_all_pte_masks();

	pte_list_desc_cache = kmem_cache_create("pte_list_desc",
					    sizeof(struct pte_list_desc),
					    0, SLAB_ACCOUNT, NULL);
	if (!pte_list_desc_cache)
		goto out;

	mmu_page_header_cache = kmem_cache_create("kvm_mmu_page_header",
						  sizeof(struct kvm_mmu_page),
						  0, SLAB_ACCOUNT, NULL);
	if (!mmu_page_header_cache)
		goto out;

	if (percpu_counter_init(&kvm_total_used_mmu_pages, 0, GFP_KERNEL))
		goto out;

	ret = register_shrinker(&mmu_shrinker);
	if (ret)
		goto out;

	return 0;

out:
	mmu_destroy_caches();
	return ret;
}

/*
 * Calculate mmu pages needed for kvm.
 */
unsigned long kvm_mmu_calculate_default_mmu_pages(struct kvm *kvm)
{
	unsigned long nr_mmu_pages;
	unsigned long nr_pages = 0;
	struct kvm_memslots *slots;
	struct kvm_memory_slot *memslot;
	int i;

	for (i = 0; i < KVM_ADDRESS_SPACE_NUM; i++) {
		slots = __kvm_memslots(kvm, i);

		kvm_for_each_memslot(memslot, slots)
			nr_pages += memslot->npages;
	}

	nr_mmu_pages = nr_pages * KVM_PERMILLE_MMU_PAGES / 1000;
	nr_mmu_pages = max(nr_mmu_pages, KVM_MIN_ALLOC_MMU_PAGES);

	return nr_mmu_pages;
}

void kvm_mmu_destroy(struct kvm_vcpu *vcpu)
{
	kvm_mmu_unload(vcpu);
	free_mmu_pages(&vcpu->arch.root_mmu);
	free_mmu_pages(&vcpu->arch.guest_mmu);
	mmu_free_memory_caches(vcpu);
}

void kvm_mmu_module_exit(void)
{
	mmu_destroy_caches();
	percpu_counter_destroy(&kvm_total_used_mmu_pages);
	unregister_shrinker(&mmu_shrinker);
	mmu_audit_disable();
}

static int set_nx_huge_pages_recovery_ratio(const char *val, const struct kernel_param *kp)
{
	unsigned int old_val;
	int err;

	old_val = nx_huge_pages_recovery_ratio;
	err = param_set_uint(val, kp);
	if (err)
		return err;

	if (READ_ONCE(nx_huge_pages) &&
	    !old_val && nx_huge_pages_recovery_ratio) {
		struct kvm *kvm;

		mutex_lock(&kvm_lock);

		list_for_each_entry(kvm, &vm_list, vm_list)
			wake_up_process(kvm->arch.nx_lpage_recovery_thread);

		mutex_unlock(&kvm_lock);
	}

	return err;
}

static void kvm_recover_nx_lpages(struct kvm *kvm)
{
	int rcu_idx;
	struct kvm_mmu_page *sp;
	unsigned int ratio;
	LIST_HEAD(invalid_list);
	bool flush = false;
	ulong to_zap;

	rcu_idx = srcu_read_lock(&kvm->srcu);
	write_lock(&kvm->mmu_lock);

	ratio = READ_ONCE(nx_huge_pages_recovery_ratio);
	to_zap = ratio ? DIV_ROUND_UP(kvm->stat.nx_lpage_splits, ratio) : 0;
	for ( ; to_zap; --to_zap) {
		if (list_empty(&kvm->arch.lpage_disallowed_mmu_pages))
			break;

		/*
		 * We use a separate list instead of just using active_mmu_pages
		 * because the number of lpage_disallowed pages is expected to
		 * be relatively small compared to the total.
		 */
		sp = list_first_entry(&kvm->arch.lpage_disallowed_mmu_pages,
				      struct kvm_mmu_page,
				      lpage_disallowed_link);
		WARN_ON_ONCE(!sp->lpage_disallowed);
		if (is_tdp_mmu_page(sp)) {
<<<<<<< HEAD
			flush |= kvm_tdp_mmu_zap_sp(kvm, sp);
=======
			flush = kvm_tdp_mmu_zap_sp(kvm, sp);
>>>>>>> 657f1d86
		} else {
			kvm_mmu_prepare_zap_page(kvm, sp, &invalid_list);
			WARN_ON_ONCE(sp->lpage_disallowed);
		}

		if (need_resched() || rwlock_needbreak(&kvm->mmu_lock)) {
			kvm_mmu_remote_flush_or_zap(kvm, &invalid_list, flush);
			cond_resched_rwlock_write(&kvm->mmu_lock);
			flush = false;
		}
	}
	kvm_mmu_remote_flush_or_zap(kvm, &invalid_list, flush);

	write_unlock(&kvm->mmu_lock);
	srcu_read_unlock(&kvm->srcu, rcu_idx);
}

static long get_nx_lpage_recovery_timeout(u64 start_time)
{
	return READ_ONCE(nx_huge_pages) && READ_ONCE(nx_huge_pages_recovery_ratio)
		? start_time + 60 * HZ - get_jiffies_64()
		: MAX_SCHEDULE_TIMEOUT;
}

static int kvm_nx_lpage_recovery_worker(struct kvm *kvm, uintptr_t data)
{
	u64 start_time;
	long remaining_time;

	while (true) {
		start_time = get_jiffies_64();
		remaining_time = get_nx_lpage_recovery_timeout(start_time);

		set_current_state(TASK_INTERRUPTIBLE);
		while (!kthread_should_stop() && remaining_time > 0) {
			schedule_timeout(remaining_time);
			remaining_time = get_nx_lpage_recovery_timeout(start_time);
			set_current_state(TASK_INTERRUPTIBLE);
		}

		set_current_state(TASK_RUNNING);

		if (kthread_should_stop())
			return 0;

		kvm_recover_nx_lpages(kvm);
	}
}

int kvm_mmu_post_init_vm(struct kvm *kvm)
{
	int err;

	err = kvm_vm_create_worker_thread(kvm, kvm_nx_lpage_recovery_worker, 0,
					  "kvm-nx-lpage-recovery",
					  &kvm->arch.nx_lpage_recovery_thread);
	if (!err)
		kthread_unpark(kvm->arch.nx_lpage_recovery_thread);

	return err;
}

void kvm_mmu_pre_destroy_vm(struct kvm *kvm)
{
	if (kvm->arch.nx_lpage_recovery_thread)
		kthread_stop(kvm->arch.nx_lpage_recovery_thread);
}<|MERGE_RESOLUTION|>--- conflicted
+++ resolved
@@ -1414,19 +1414,6 @@
 	     slot_rmap_walk_okay(_iter_);				\
 	     slot_rmap_walk_next(_iter_))
 
-<<<<<<< HEAD
-static __always_inline int
-kvm_handle_hva_range(struct kvm *kvm,
-		     unsigned long start,
-		     unsigned long end,
-		     unsigned long data,
-		     int (*handler)(struct kvm *kvm,
-				    struct kvm_rmap_head *rmap_head,
-				    struct kvm_memory_slot *slot,
-				    gfn_t gfn,
-				    int level,
-				    unsigned long data))
-=======
 typedef int (*rmap_handler_t)(struct kvm *kvm, struct kvm_rmap_head *rmap_head,
 			      struct kvm_memory_slot *slot, gfn_t gfn,
 			      int level, unsigned long data);
@@ -1436,7 +1423,6 @@
 						unsigned long end,
 						unsigned long data,
 						rmap_handler_t handler)
->>>>>>> 657f1d86
 {
 	struct kvm_memslots *slots;
 	struct kvm_memory_slot *memslot;
@@ -3247,22 +3233,9 @@
 {
 	struct kvm_mmu_page *sp;
 
-<<<<<<< HEAD
-	write_lock(&vcpu->kvm->mmu_lock);
-
-	if (make_mmu_pages_available(vcpu)) {
-		write_unlock(&vcpu->kvm->mmu_lock);
-		return INVALID_PAGE;
-	}
 	sp = kvm_mmu_get_page(vcpu, gfn, gva, level, direct, ACC_ALL);
 	++sp->root_count;
 
-	write_unlock(&vcpu->kvm->mmu_lock);
-=======
-	sp = kvm_mmu_get_page(vcpu, gfn, gva, level, direct, ACC_ALL);
-	++sp->root_count;
-
->>>>>>> 657f1d86
 	return __pa(sp->spt);
 }
 
@@ -3618,14 +3591,9 @@
 		pr_err("%s: reserved bits set on MMU-present spte, addr 0x%llx, hierarchy:\n",
 		       __func__, addr);
 		for (level = root; level >= leaf; level--)
-<<<<<<< HEAD
-			pr_err("------ spte 0x%llx level %d.\n",
-			       sptes[level], level);
-=======
 			pr_err("------ spte = 0x%llx level = %d, rsvd bits = 0x%llx",
 			       sptes[level], level,
 			       rsvd_check->rsvd_bits_mask[(sptes[level] >> 7) & 1][level-1]);
->>>>>>> 657f1d86
 	}
 
 	return reserved;
@@ -4911,10 +4879,6 @@
 	kvm_mmu_free_roots(vcpu, &vcpu->arch.guest_mmu, KVM_MMU_ROOTS_ALL);
 	WARN_ON(VALID_PAGE(vcpu->arch.guest_mmu.root_hpa));
 }
-<<<<<<< HEAD
-EXPORT_SYMBOL_GPL(kvm_mmu_unload);
-=======
->>>>>>> 657f1d86
 
 static bool need_remote_flush(u64 old, u64 new)
 {
@@ -5997,11 +5961,7 @@
 				      lpage_disallowed_link);
 		WARN_ON_ONCE(!sp->lpage_disallowed);
 		if (is_tdp_mmu_page(sp)) {
-<<<<<<< HEAD
 			flush |= kvm_tdp_mmu_zap_sp(kvm, sp);
-=======
-			flush = kvm_tdp_mmu_zap_sp(kvm, sp);
->>>>>>> 657f1d86
 		} else {
 			kvm_mmu_prepare_zap_page(kvm, sp, &invalid_list);
 			WARN_ON_ONCE(sp->lpage_disallowed);
