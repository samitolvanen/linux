--- conflicted
+++ resolved
@@ -350,12 +350,8 @@
 		 * pagetable pages as RO. So assume someone who pre-setup
 		 * these mappings are more intelligent.
 		 */
-<<<<<<< HEAD
-		if (pte_val(*pte))
-=======
 		if (pte_val(*pte)) {
 			pages++;
->>>>>>> c07f62e5
 			continue;
 		}
 
@@ -424,15 +420,10 @@
 			 * not differ with respect to page frame and
 			 * attributes.
 			 */
-<<<<<<< HEAD
-			if (page_size_mask & (1 << PG_LEVEL_2M))
-				continue;
-=======
 			if (page_size_mask & (1 << PG_LEVEL_2M)) {
 				pages++;
 				continue;
 			}
->>>>>>> c07f62e5
 			new_prot = pte_pgprot(pte_clrhuge(*(pte_t *)pmd));
 		}
 
@@ -512,15 +503,10 @@
 			 * not differ with respect to page frame and
 			 * attributes.
 			 */
-<<<<<<< HEAD
-			if (page_size_mask & (1 << PG_LEVEL_1G))
-				continue;
-=======
 			if (page_size_mask & (1 << PG_LEVEL_1G)) {
 				pages++;
 				continue;
 			}
->>>>>>> c07f62e5
 			prot = pte_pgprot(pte_clrhuge(*(pte_t *)pud));
 		}
 
@@ -918,8 +904,6 @@
 
 	start_periodic_check_for_corruption();
 
-	start_periodic_check_for_corruption();
-
 	pci_iommu_alloc();
 
 	/* clear_bss() already clear the empty_zero_page */
