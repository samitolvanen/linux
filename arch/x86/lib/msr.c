--- conflicted
+++ resolved
@@ -115,8 +115,6 @@
 void wrmsr_on_cpus(const struct cpumask *mask, u32 msr_no, struct msr *msrs)
 {
 	__rwmsr_on_cpus(mask, msr_no, msrs, __wrmsr_on_cpu);
-<<<<<<< HEAD
-=======
 }
 EXPORT_SYMBOL(wrmsr_on_cpus);
 
@@ -137,7 +135,6 @@
 void msrs_free(struct msr *msrs)
 {
 	free_percpu(msrs);
->>>>>>> 2fbe74b9
 }
 EXPORT_SYMBOL(msrs_free);
 
