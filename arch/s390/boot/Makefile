--- conflicted
+++ resolved
@@ -37,12 +37,7 @@
 
 obj-y	:= head.o als.o startup.o physmem_info.o ipl_parm.o ipl_report.o vmem.o
 obj-y	+= string.o ebcdic.o sclp_early_core.o mem.o ipl_vmparm.o cmdline.o
-<<<<<<< HEAD
-obj-y	+= version.o pgm_check_info.o ctype.o ipl_data.o
-obj-y	+= $(if $(CONFIG_PIE_BUILD),machine_kexec_reloc.o,relocs.o)
-=======
 obj-y	+= version.o pgm_check_info.o ctype.o ipl_data.o relocs.o
->>>>>>> 0c383648
 obj-$(findstring y, $(CONFIG_PROTECTED_VIRTUALIZATION_GUEST) $(CONFIG_PGSTE))	+= uv.o
 obj-$(CONFIG_RANDOMIZE_BASE)	+= kaslr.o
 obj-y	+= $(if $(CONFIG_KERNEL_UNCOMPRESSED),,decompressor.o) info.o
@@ -53,13 +48,7 @@
 targets	+= vmlinux.lds vmlinux vmlinux.bin vmlinux.bin.gz vmlinux.bin.bz2
 targets += vmlinux.bin.xz vmlinux.bin.lzma vmlinux.bin.lzo vmlinux.bin.lz4
 targets += vmlinux.bin.zst info.bin syms.bin vmlinux.syms $(obj-all)
-<<<<<<< HEAD
-ifndef CONFIG_PIE_BUILD
 targets += relocs.S
-endif
-=======
-targets += relocs.S
->>>>>>> 0c383648
 
 OBJECTS := $(addprefix $(obj)/,$(obj-y))
 OBJECTS_ALL := $(addprefix $(obj)/,$(obj-all))
@@ -118,21 +107,11 @@
 $(obj)/vmlinux.bin: vmlinux FORCE
 	$(call if_changed,objcopy)
 
-<<<<<<< HEAD
-ifndef CONFIG_PIE_BUILD
-CMD_RELOCS=arch/s390/tools/relocs
-quiet_cmd_relocs = RELOCS $@
-	cmd_relocs = $(CMD_RELOCS) $< > $@
-$(obj)/relocs.S: vmlinux FORCE
-	$(call if_changed,relocs)
-endif
-=======
 CMD_RELOCS=arch/s390/tools/relocs
 quiet_cmd_relocs = RELOCS  $@
 	cmd_relocs = $(CMD_RELOCS) $< > $@
 $(obj)/relocs.S: vmlinux FORCE
 	$(call if_changed,relocs)
->>>>>>> 0c383648
 
 suffix-$(CONFIG_KERNEL_GZIP)  := .gz
 suffix-$(CONFIG_KERNEL_BZIP2) := .bz2
