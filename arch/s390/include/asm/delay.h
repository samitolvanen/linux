--- conflicted
+++ resolved
@@ -13,15 +13,8 @@
 #ifndef _S390_DELAY_H
 #define _S390_DELAY_H
 
-<<<<<<< HEAD
-void udelay_enable(void);
-void __ndelay(unsigned long long nsecs);
-void __udelay(unsigned long long usecs);
-void udelay_simple(unsigned long long usecs);
-=======
 void __ndelay(unsigned long nsecs);
 void __udelay(unsigned long usecs);
->>>>>>> 8a8109f3
 void __delay(unsigned long loops);
 
 #define ndelay(n) __ndelay((unsigned long)(n))
