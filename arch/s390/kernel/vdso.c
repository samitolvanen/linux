// SPDX-License-Identifier: GPL-2.0
/*
 * vdso setup for s390
 *
 *  Copyright IBM Corp. 2008
 *  Author(s): Martin Schwidefsky (schwidefsky@de.ibm.com)
 */

#include <linux/init.h>
#include <linux/errno.h>
#include <linux/sched.h>
#include <linux/kernel.h>
#include <linux/mm.h>
#include <linux/smp.h>
#include <linux/stddef.h>
#include <linux/unistd.h>
#include <linux/slab.h>
#include <linux/user.h>
#include <linux/elf.h>
#include <linux/security.h>
#include <linux/memblock.h>
#include <linux/compat.h>
#include <linux/binfmts.h>
#include <vdso/datapage.h>
#include <asm/asm-offsets.h>
#include <asm/processor.h>
#include <asm/mmu.h>
#include <asm/mmu_context.h>
#include <asm/sections.h>
#include <asm/vdso.h>
#include <asm/facility.h>
#include <asm/timex.h>

extern char vdso64_start, vdso64_end;
static void *vdso64_kbase = &vdso64_start;
static unsigned int vdso64_pages;
static struct page **vdso64_pagelist;

/*
 * Should the kernel map a VDSO page into processes and pass its
 * address down to glibc upon exec()?
 */
unsigned int __read_mostly vdso_enabled = 1;

static vm_fault_t vdso_fault(const struct vm_special_mapping *sm,
		      struct vm_area_struct *vma, struct vm_fault *vmf)
{
	struct page **vdso_pagelist;
	unsigned long vdso_pages;

	vdso_pagelist = vdso64_pagelist;
	vdso_pages = vdso64_pages;

	if (vmf->pgoff >= vdso_pages)
		return VM_FAULT_SIGBUS;

	vmf->page = vdso_pagelist[vmf->pgoff];
	get_page(vmf->page);
	return 0;
}

static int vdso_mremap(const struct vm_special_mapping *sm,
		       struct vm_area_struct *vma)
{
	current->mm->context.vdso_base = vma->vm_start;

	return 0;
}

static const struct vm_special_mapping vdso_mapping = {
	.name = "[vdso]",
	.fault = vdso_fault,
	.mremap = vdso_mremap,
};

static int __init vdso_setup(char *str)
{
	bool enabled;

	if (!kstrtobool(str, &enabled))
		vdso_enabled = enabled;
	return 1;
}
__setup("vdso=", vdso_setup);

/*
 * The vdso data page
 */
static union {
	struct vdso_data	data;
	u8			page[PAGE_SIZE];
} vdso_data_store __page_aligned_data;
struct vdso_data *vdso_data = (struct vdso_data *)&vdso_data_store.data;
<<<<<<< HEAD
/*
 * Allocate/free per cpu vdso data.
 */
#define SEGMENT_ORDER	2

int vdso_alloc_per_cpu(struct lowcore *lowcore)
{
	unsigned long segment_table, page_table, page_frame;
	struct vdso_per_cpu_data *vd;

	segment_table = __get_free_pages(GFP_KERNEL, SEGMENT_ORDER);
	page_table = get_zeroed_page(GFP_KERNEL);
	page_frame = get_zeroed_page(GFP_KERNEL);
	if (!segment_table || !page_table || !page_frame)
		goto out;
	arch_set_page_dat(virt_to_page(segment_table), SEGMENT_ORDER);
	arch_set_page_dat(virt_to_page(page_table), 0);

	/* Initialize per-cpu vdso data page */
	vd = (struct vdso_per_cpu_data *) page_frame;
	vd->cpu_nr = lowcore->cpu_nr;
	vd->node_id = cpu_to_node(vd->cpu_nr);

	/* Set up page table for the vdso address space */
	memset64((u64 *)segment_table, _SEGMENT_ENTRY_EMPTY, _CRST_ENTRIES);
	memset64((u64 *)page_table, _PAGE_INVALID, PTRS_PER_PTE);

	*(unsigned long *) segment_table = _SEGMENT_ENTRY + page_table;
	*(unsigned long *) page_table = _PAGE_PROTECT + page_frame;

	lowcore->vdso_asce = segment_table +
		_ASCE_TABLE_LENGTH + _ASCE_USER_BITS + _ASCE_TYPE_SEGMENT;
	lowcore->vdso_per_cpu_data = page_frame;

	return 0;

out:
	free_page(page_frame);
	free_page(page_table);
	free_pages(segment_table, SEGMENT_ORDER);
	return -ENOMEM;
}

void vdso_free_per_cpu(struct lowcore *lowcore)
{
	unsigned long segment_table, page_table, page_frame;

	segment_table = lowcore->vdso_asce & PAGE_MASK;
	page_table = *(unsigned long *) segment_table;
	page_frame = *(unsigned long *) page_table;

	free_page(page_frame);
	free_page(page_table);
	free_pages(segment_table, SEGMENT_ORDER);
=======

void vdso_getcpu_init(void)
{
	set_tod_programmable_field(smp_processor_id());
>>>>>>> 356006a6
}

/*
 * This is called from binfmt_elf, we create the special vma for the
 * vDSO and insert it into the mm struct tree
 */
int arch_setup_additional_pages(struct linux_binprm *bprm, int uses_interp)
{
	struct mm_struct *mm = current->mm;
	struct vm_area_struct *vma;
	unsigned long vdso_pages;
	unsigned long vdso_base;
	int rc;

	if (!vdso_enabled)
		return 0;

	if (is_compat_task())
		return 0;

	vdso_pages = vdso64_pages;
	/*
	 * vDSO has a problem and was disabled, just don't "enable" it for
	 * the process
	 */
	if (vdso_pages == 0)
		return 0;

	/*
	 * pick a base address for the vDSO in process space. We try to put
	 * it at vdso_base which is the "natural" base for it, but we might
	 * fail and end up putting it elsewhere.
	 */
	if (mmap_write_lock_killable(mm))
		return -EINTR;
	vdso_base = get_unmapped_area(NULL, 0, vdso_pages << PAGE_SHIFT, 0, 0);
	if (IS_ERR_VALUE(vdso_base)) {
		rc = vdso_base;
		goto out_up;
	}

	/*
	 * our vma flags don't have VM_WRITE so by default, the process
	 * isn't allowed to write those pages.
	 * gdb can break that with ptrace interface, and thus trigger COW
	 * on those pages but it's then your responsibility to never do that
	 * on the "data" page of the vDSO or you'll stop getting kernel
	 * updates and your nice userland gettimeofday will be totally dead.
	 * It's fine to use that for setting breakpoints in the vDSO code
	 * pages though.
	 */
	vma = _install_special_mapping(mm, vdso_base, vdso_pages << PAGE_SHIFT,
				       VM_READ|VM_EXEC|
				       VM_MAYREAD|VM_MAYWRITE|VM_MAYEXEC,
				       &vdso_mapping);
	if (IS_ERR(vma)) {
		rc = PTR_ERR(vma);
		goto out_up;
	}

	current->mm->context.vdso_base = vdso_base;
	rc = 0;

out_up:
	mmap_write_unlock(mm);
	return rc;
}

static int __init vdso_init(void)
{
	int i;

<<<<<<< HEAD
=======
	vdso_getcpu_init();
>>>>>>> 356006a6
	/* Calculate the size of the 64 bit vDSO */
	vdso64_pages = ((&vdso64_end - &vdso64_start
			 + PAGE_SIZE - 1) >> PAGE_SHIFT) + 1;

	/* Make sure pages are in the correct state */
	vdso64_pagelist = kcalloc(vdso64_pages + 1, sizeof(struct page *),
				  GFP_KERNEL);
	BUG_ON(vdso64_pagelist == NULL);
	for (i = 0; i < vdso64_pages - 1; i++) {
		struct page *pg = virt_to_page(vdso64_kbase + i*PAGE_SIZE);
		get_page(pg);
		vdso64_pagelist[i] = pg;
	}
	vdso64_pagelist[vdso64_pages - 1] = virt_to_page(vdso_data);
	vdso64_pagelist[vdso64_pages] = NULL;

	get_page(virt_to_page(vdso_data));

	return 0;
}
early_initcall(vdso_init);<|MERGE_RESOLUTION|>--- conflicted
+++ resolved
@@ -91,67 +91,10 @@
 	u8			page[PAGE_SIZE];
 } vdso_data_store __page_aligned_data;
 struct vdso_data *vdso_data = (struct vdso_data *)&vdso_data_store.data;
-<<<<<<< HEAD
-/*
- * Allocate/free per cpu vdso data.
- */
-#define SEGMENT_ORDER	2
-
-int vdso_alloc_per_cpu(struct lowcore *lowcore)
-{
-	unsigned long segment_table, page_table, page_frame;
-	struct vdso_per_cpu_data *vd;
-
-	segment_table = __get_free_pages(GFP_KERNEL, SEGMENT_ORDER);
-	page_table = get_zeroed_page(GFP_KERNEL);
-	page_frame = get_zeroed_page(GFP_KERNEL);
-	if (!segment_table || !page_table || !page_frame)
-		goto out;
-	arch_set_page_dat(virt_to_page(segment_table), SEGMENT_ORDER);
-	arch_set_page_dat(virt_to_page(page_table), 0);
-
-	/* Initialize per-cpu vdso data page */
-	vd = (struct vdso_per_cpu_data *) page_frame;
-	vd->cpu_nr = lowcore->cpu_nr;
-	vd->node_id = cpu_to_node(vd->cpu_nr);
-
-	/* Set up page table for the vdso address space */
-	memset64((u64 *)segment_table, _SEGMENT_ENTRY_EMPTY, _CRST_ENTRIES);
-	memset64((u64 *)page_table, _PAGE_INVALID, PTRS_PER_PTE);
-
-	*(unsigned long *) segment_table = _SEGMENT_ENTRY + page_table;
-	*(unsigned long *) page_table = _PAGE_PROTECT + page_frame;
-
-	lowcore->vdso_asce = segment_table +
-		_ASCE_TABLE_LENGTH + _ASCE_USER_BITS + _ASCE_TYPE_SEGMENT;
-	lowcore->vdso_per_cpu_data = page_frame;
-
-	return 0;
-
-out:
-	free_page(page_frame);
-	free_page(page_table);
-	free_pages(segment_table, SEGMENT_ORDER);
-	return -ENOMEM;
-}
-
-void vdso_free_per_cpu(struct lowcore *lowcore)
-{
-	unsigned long segment_table, page_table, page_frame;
-
-	segment_table = lowcore->vdso_asce & PAGE_MASK;
-	page_table = *(unsigned long *) segment_table;
-	page_frame = *(unsigned long *) page_table;
-
-	free_page(page_frame);
-	free_page(page_table);
-	free_pages(segment_table, SEGMENT_ORDER);
-=======
 
 void vdso_getcpu_init(void)
 {
 	set_tod_programmable_field(smp_processor_id());
->>>>>>> 356006a6
 }
 
 /*
@@ -224,10 +167,7 @@
 {
 	int i;
 
-<<<<<<< HEAD
-=======
 	vdso_getcpu_init();
->>>>>>> 356006a6
 	/* Calculate the size of the 64 bit vDSO */
 	vdso64_pages = ((&vdso64_end - &vdso64_start
 			 + PAGE_SIZE - 1) >> PAGE_SHIFT) + 1;
