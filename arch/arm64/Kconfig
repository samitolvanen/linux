--- conflicted
+++ resolved
@@ -1833,12 +1833,9 @@
 choice
 	prompt "Kernel command line type" if CMDLINE != ""
 	default CMDLINE_FROM_BOOTLOADER
-<<<<<<< HEAD
-=======
 	help
 	  Choose how the kernel will handle the provided default kernel
 	  command line string.
->>>>>>> 0ca2ce81
 
 config CMDLINE_FROM_BOOTLOADER
 	bool "Use bootloader kernel arguments if available"
@@ -1860,8 +1857,6 @@
 	  loader passes other arguments to the kernel.
 	  This is useful if you cannot or don't want to change the
 	  command-line options your boot loader passes to the kernel.
-endchoice
-
 endchoice
 
 config EFI_STUB
