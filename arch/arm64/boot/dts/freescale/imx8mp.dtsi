--- conflicted
+++ resolved
@@ -1530,8 +1530,6 @@
 					status = "disabled";
 				};
 
-<<<<<<< HEAD
-=======
 				aud2htx: aud2htx@30cb0000 {
 					compatible = "fsl,imx8mp-aud2htx";
 					reg = <0x30cb0000 0x10000>;
@@ -1542,7 +1540,6 @@
 					dma-names = "tx";
 					status = "disabled";
 				};
->>>>>>> 0c383648
 			};
 
 			sdma3: dma-controller@30e00000 {
@@ -1670,11 +1667,7 @@
 						  <&clk IMX8MP_CLK_MEDIA_MIPI_PHY1_REF>;
 				assigned-clock-parents = <&clk IMX8MP_SYS_PLL2_1000M>,
 							 <&clk IMX8MP_CLK_24M>;
-<<<<<<< HEAD
-				assigned-clock-rates = <500000000>;
-=======
 				assigned-clock-rates = <266000000>;
->>>>>>> 0c383648
 				power-domains = <&media_blk_ctrl IMX8MP_MEDIABLK_PD_MIPI_CSI2_1>;
 				status = "disabled";
 
