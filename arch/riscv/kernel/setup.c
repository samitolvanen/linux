// SPDX-License-Identifier: GPL-2.0-or-later
/*
 * Copyright (C) 2009 Sunplus Core Technology Co., Ltd.
 *  Chen Liqin <liqin.chen@sunplusct.com>
 *  Lennox Wu <lennox.wu@sunplusct.com>
 * Copyright (C) 2012 Regents of the University of California
 */

#include <linux/init.h>
#include <linux/mm.h>
#include <linux/memblock.h>
#include <linux/sched.h>
#include <linux/console.h>
#include <linux/screen_info.h>
#include <linux/of_fdt.h>
#include <linux/of_platform.h>
#include <linux/sched/task.h>
#include <linux/swiotlb.h>
#include <linux/smp.h>
#include <linux/efi.h>

#include <asm/cpu_ops.h>
#include <asm/early_ioremap.h>
#include <asm/setup.h>
#include <asm/sections.h>
#include <asm/sbi.h>
#include <asm/tlbflush.h>
#include <asm/thread_info.h>
#include <asm/kasan.h>
#include <asm/efi.h>

#include "head.h"

#if defined(CONFIG_DUMMY_CONSOLE) || defined(CONFIG_EFI)
struct screen_info screen_info __section(".data") = {
	.orig_video_lines	= 30,
	.orig_video_cols	= 80,
	.orig_video_mode	= 0,
	.orig_video_ega_bx	= 0,
	.orig_video_isVGA	= 1,
	.orig_video_points	= 8
};
#endif

/*
 * The lucky hart to first increment this variable will boot the other cores.
 * This is used before the kernel initializes the BSS so it can't be in the
 * BSS.
 */
atomic_t hart_lottery __section(".sdata");
unsigned long boot_cpu_hartid;
static DEFINE_PER_CPU(struct cpu, cpu_devices);

static void __init parse_dtb(void)
{
	/* Early scan of device tree from init memory */
	if (early_init_dt_scan(dtb_early_va))
		return;

	pr_err("No DTB passed to the kernel\n");
#ifdef CONFIG_CMDLINE_FORCE
	strlcpy(boot_command_line, CONFIG_CMDLINE, COMMAND_LINE_SIZE);
	pr_info("Forcing kernel command line to: %s\n", boot_command_line);
#endif
}

void __init setup_arch(char **cmdline_p)
{
	parse_dtb();
	init_mm.start_code = (unsigned long) _stext;
	init_mm.end_code   = (unsigned long) _etext;
	init_mm.end_data   = (unsigned long) _edata;
	init_mm.brk        = (unsigned long) _end;

	*cmdline_p = boot_command_line;

	early_ioremap_setup();
<<<<<<< HEAD
=======
	jump_label_init();
>>>>>>> 356006a6
	parse_early_param();

	efi_init();
	setup_bootmem();
	paging_init();
#if IS_ENABLED(CONFIG_BUILTIN_DTB)
	unflatten_and_copy_device_tree();
#else
	if (early_init_dt_verify(__va(dtb_early_pa)))
		unflatten_device_tree();
	else
		pr_err("No DTB found in kernel mappings\n");
#endif

#ifdef CONFIG_SWIOTLB
	swiotlb_init(1);
#endif

#ifdef CONFIG_KASAN
	kasan_init();
#endif

#if IS_ENABLED(CONFIG_RISCV_SBI)
	sbi_init();
#endif

#ifdef CONFIG_SMP
	setup_smp();
#endif

	riscv_fill_hwcap();
}

static int __init topology_init(void)
{
	int i;

	for_each_possible_cpu(i) {
		struct cpu *cpu = &per_cpu(cpu_devices, i);

		cpu->hotpluggable = cpu_has_hotplug(i);
		register_cpu(cpu, i);
	}

	return 0;
}
subsys_initcall(topology_init);<|MERGE_RESOLUTION|>--- conflicted
+++ resolved
@@ -75,10 +75,7 @@
 	*cmdline_p = boot_command_line;
 
 	early_ioremap_setup();
-<<<<<<< HEAD
-=======
 	jump_label_init();
->>>>>>> 356006a6
 	parse_early_param();
 
 	efi_init();
