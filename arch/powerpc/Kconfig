# SPDX-License-Identifier: GPL-2.0
source "arch/powerpc/platforms/Kconfig.cputype"

config PPC32
	bool
	default y if !PPC64

config 32BIT
	bool
	default y if PPC32

config 64BIT
	bool
	default y if PPC64

config ARCH_PHYS_ADDR_T_64BIT
       def_bool PPC64 || PHYS_64BIT

config ARCH_DMA_ADDR_T_64BIT
	def_bool ARCH_PHYS_ADDR_T_64BIT

config MMU
	bool
	default y

config ARCH_MMAP_RND_BITS_MAX
	# On Book3S 64, the default virtual address space for 64-bit processes
	# is 2^47 (128TB). As a maximum, allow randomisation to consume up to
	# 32T of address space (2^45), which should ensure a reasonable gap
	# between bottom-up and top-down allocations for applications that
	# consume "normal" amounts of address space. Book3S 64 only supports 64K
	# and 4K page sizes.
	default 29 if PPC_BOOK3S_64 && PPC_64K_PAGES # 29 = 45 (32T) - 16 (64K)
	default 33 if PPC_BOOK3S_64		     # 33 = 45 (32T) - 12 (4K)
	#
	# On all other 64-bit platforms (currently only Book3E), the virtual
	# address space is 2^46 (64TB). Allow randomisation to consume up to 16T
	# of address space (2^44). Only 4K page sizes are supported.
	default 32 if 64BIT	# 32 = 44 (16T) - 12 (4K)
	#
	# For 32-bit, use the compat values, as they're the same.
	default ARCH_MMAP_RND_COMPAT_BITS_MAX

config ARCH_MMAP_RND_BITS_MIN
	# Allow randomisation to consume up to 1GB of address space (2^30).
	default 14 if 64BIT && PPC_64K_PAGES	# 14 = 30 (1GB) - 16 (64K)
	default 18 if 64BIT			# 18 = 30 (1GB) - 12 (4K)
	#
	# For 32-bit, use the compat values, as they're the same.
	default ARCH_MMAP_RND_COMPAT_BITS_MIN

config ARCH_MMAP_RND_COMPAT_BITS_MAX
	# Total virtual address space for 32-bit processes is 2^31 (2GB).
	# Allow randomisation to consume up to 512MB of address space (2^29).
	default 11 if PPC_256K_PAGES	# 11 = 29 (512MB) - 18 (256K)
	default 13 if PPC_64K_PAGES	# 13 = 29 (512MB) - 16 (64K)
	default 15 if PPC_16K_PAGES 	# 15 = 29 (512MB) - 14 (16K)
	default 17			# 17 = 29 (512MB) - 12 (4K)

config ARCH_MMAP_RND_COMPAT_BITS_MIN
	# Total virtual address space for 32-bit processes is 2^31 (2GB).
	# Allow randomisation to consume up to 8MB of address space (2^23).
	default 5 if PPC_256K_PAGES	#  5 = 23 (8MB) - 18 (256K)
	default 7 if PPC_64K_PAGES	#  7 = 23 (8MB) - 16 (64K)
	default 9 if PPC_16K_PAGES	#  9 = 23 (8MB) - 14 (16K)
	default 11			# 11 = 23 (8MB) - 12 (4K)

config HAVE_SETUP_PER_CPU_AREA
	def_bool PPC64

config NEED_PER_CPU_EMBED_FIRST_CHUNK
	def_bool PPC64

config NR_IRQS
	int "Number of virtual interrupt numbers"
	range 32 32768
	default "512"
	help
	  This defines the number of virtual interrupt numbers the kernel
	  can manage. Virtual interrupt numbers are what you see in
	  /proc/interrupts. If you configure your system to have too few,
	  drivers will fail to load or worse - handle with care.

config NMI_IPI
	bool
	depends on SMP && (DEBUGGER || KEXEC_CORE || HARDLOCKUP_DETECTOR)
	default y

config PPC_WATCHDOG
	bool
	depends on HARDLOCKUP_DETECTOR
	depends on HAVE_HARDLOCKUP_DETECTOR_ARCH
	default y
	help
	  This is a placeholder when the powerpc hardlockup detector
	  watchdog is selected (arch/powerpc/kernel/watchdog.c). It is
	  seleted via the generic lockup detector menu which is why we
	  have no standalone config option for it here.

config STACKTRACE_SUPPORT
	bool
	default y

config TRACE_IRQFLAGS_SUPPORT
	bool
	default y

config LOCKDEP_SUPPORT
	bool
	default y

config RWSEM_GENERIC_SPINLOCK
	bool

config RWSEM_XCHGADD_ALGORITHM
	bool
	default y

config GENERIC_LOCKBREAK
	bool
	default y
	depends on SMP && PREEMPT

config GENERIC_HWEIGHT
	bool
	default y

config ARCH_HAS_DMA_SET_COHERENT_MASK
        bool

config PPC
	bool
	default y
	#
	# Please keep this list sorted alphabetically.
	#
	select ARCH_HAS_DEVMEM_IS_ALLOWED
	select ARCH_HAS_DMA_SET_COHERENT_MASK
	select ARCH_HAS_ELF_RANDOMIZE
	select ARCH_HAS_FORTIFY_SOURCE
	select ARCH_HAS_GCOV_PROFILE_ALL
<<<<<<< HEAD
	select ARCH_HAS_PMEM_API                if PPC64
=======
	select ARCH_HAS_PHYS_TO_DMA
	select ARCH_HAS_PMEM_API                if PPC64
	select ARCH_HAS_MEMBARRIER_CALLBACKS
>>>>>>> 661e50bc
	select ARCH_HAS_SCALED_CPUTIME		if VIRT_CPU_ACCOUNTING_NATIVE
	select ARCH_HAS_SG_CHAIN
	select ARCH_HAS_STRICT_KERNEL_RWX	if ((PPC_BOOK3S_64 || PPC32) && !RELOCATABLE && !HIBERNATION)
	select ARCH_HAS_TICK_BROADCAST		if GENERIC_CLOCKEVENTS_BROADCAST
	select ARCH_HAS_UACCESS_FLUSHCACHE	if PPC64
	select ARCH_HAS_UBSAN_SANITIZE_ALL
	select ARCH_HAS_ZONE_DEVICE		if PPC_BOOK3S_64
	select ARCH_HAVE_NMI_SAFE_CMPXCHG
	select ARCH_MIGHT_HAVE_PC_PARPORT
	select ARCH_MIGHT_HAVE_PC_SERIO
	select ARCH_OPTIONAL_KERNEL_RWX		if ARCH_HAS_STRICT_KERNEL_RWX
	select ARCH_SUPPORTS_ATOMIC_RMW
	select ARCH_USE_BUILTIN_BSWAP
	select ARCH_USE_CMPXCHG_LOCKREF		if PPC64
	select ARCH_WANT_IPC_PARSE_VERSION
	select ARCH_WEAK_RELEASE_ACQUIRE
	select BINFMT_ELF
	select BUILDTIME_EXTABLE_SORT
	select CLONE_BACKWARDS
	select DCACHE_WORD_ACCESS		if PPC64 && CPU_LITTLE_ENDIAN
	select EDAC_ATOMIC_SCRUB
	select EDAC_SUPPORT
	select GENERIC_ATOMIC64			if PPC32
	select GENERIC_CLOCKEVENTS
	select GENERIC_CLOCKEVENTS_BROADCAST	if SMP
	select GENERIC_CMOS_UPDATE
	select GENERIC_CPU_AUTOPROBE
	select GENERIC_CPU_VULNERABILITIES	if PPC_BOOK3S_64
	select GENERIC_IRQ_SHOW
	select GENERIC_IRQ_SHOW_LEVEL
	select GENERIC_SMP_IDLE_THREAD
	select GENERIC_STRNCPY_FROM_USER
	select GENERIC_STRNLEN_USER
	select GENERIC_TIME_VSYSCALL
	select HAVE_ARCH_AUDITSYSCALL
	select HAVE_ARCH_JUMP_LABEL
	select HAVE_ARCH_KGDB
	select HAVE_ARCH_MMAP_RND_BITS
	select HAVE_ARCH_MMAP_RND_COMPAT_BITS	if COMPAT
	select HAVE_ARCH_SECCOMP_FILTER
	select HAVE_ARCH_TRACEHOOK
	select HAVE_CBPF_JIT			if !PPC64
	select HAVE_CONTEXT_TRACKING		if PPC64
	select HAVE_DEBUG_KMEMLEAK
	select HAVE_DEBUG_STACKOVERFLOW
	select HAVE_DMA_API_DEBUG
	select HAVE_DYNAMIC_FTRACE
	select HAVE_DYNAMIC_FTRACE_WITH_REGS	if MPROFILE_KERNEL
	select HAVE_EBPF_JIT			if PPC64
	select HAVE_EFFICIENT_UNALIGNED_ACCESS	if !(CPU_LITTLE_ENDIAN && POWER7_CPU)
	select HAVE_FTRACE_MCOUNT_RECORD
	select HAVE_FUNCTION_GRAPH_TRACER
	select HAVE_FUNCTION_TRACER
	select HAVE_GCC_PLUGINS
	select HAVE_GENERIC_GUP
	select HAVE_HW_BREAKPOINT		if PERF_EVENTS && (PPC_BOOK3S || PPC_8xx)
	select HAVE_IDE
	select HAVE_IOREMAP_PROT
	select HAVE_IRQ_EXIT_ON_IRQ_STACK
	select HAVE_KERNEL_GZIP
	select HAVE_KPROBES
	select HAVE_KPROBES_ON_FTRACE
	select HAVE_KRETPROBES
	select HAVE_LIVEPATCH			if HAVE_DYNAMIC_FTRACE_WITH_REGS
	select HAVE_MEMBLOCK
	select HAVE_MEMBLOCK_NODE_MAP
	select HAVE_MOD_ARCH_SPECIFIC
	select HAVE_NMI				if PERF_EVENTS || (PPC64 && PPC_BOOK3S)
	select HAVE_HARDLOCKUP_DETECTOR_ARCH	if (PPC64 && PPC_BOOK3S)
	select HAVE_OPROFILE
	select HAVE_OPTPROBES			if PPC64
	select HAVE_PERF_EVENTS
	select HAVE_PERF_EVENTS_NMI		if PPC64
	select HAVE_HARDLOCKUP_DETECTOR_PERF	if PERF_EVENTS && HAVE_PERF_EVENTS_NMI && !HAVE_HARDLOCKUP_DETECTOR_ARCH
	select HAVE_PERF_REGS
	select HAVE_PERF_USER_STACK_DUMP
	select HAVE_RCU_TABLE_FREE		if SMP
	select HAVE_REGS_AND_STACK_ACCESS_API
	select HAVE_SYSCALL_TRACEPOINTS
	select HAVE_VIRT_CPU_ACCOUNTING
	select HAVE_IRQ_TIME_ACCOUNTING
	select IRQ_DOMAIN
	select IRQ_FORCED_THREADING
	select MODULES_USE_ELF_RELA
	select NO_BOOTMEM
	select OF
	select OF_EARLY_FLATTREE
	select OF_RESERVED_MEM
	select OLD_SIGACTION			if PPC32
	select OLD_SIGSUSPEND
	select SPARSE_IRQ
	select SYSCTL_EXCEPTION_TRACE
	select VIRT_TO_BUS			if !PPC64
	#
	# Please keep this list sorted alphabetically.
	#

config GENERIC_CSUM
	def_bool n

config EARLY_PRINTK
	bool
	default y

config PANIC_TIMEOUT
	int
	default 180

config COMPAT
	bool
	default y if PPC64
	select COMPAT_BINFMT_ELF
	select ARCH_WANT_OLD_COMPAT_IPC
	select COMPAT_OLD_SIGACTION

config SYSVIPC_COMPAT
	bool
	depends on COMPAT && SYSVIPC
	default y

# All PPC32s use generic nvram driver through ppc_md
config GENERIC_NVRAM
	bool
	default y if PPC32

config SCHED_OMIT_FRAME_POINTER
	bool
	default y

config ARCH_MAY_HAVE_PC_FDC
	bool
	default PCI

config PPC_UDBG_16550
	bool
	default n

config GENERIC_TBSYNC
	bool
	default y if PPC32 && SMP
	default n

config AUDIT_ARCH
	bool
	default y

config GENERIC_BUG
	bool
	default y
	depends on BUG

config SYS_SUPPORTS_APM_EMULATION
	default y if PMAC_APM_EMU
	bool

config EPAPR_BOOT
	bool
	help
	  Used to allow a board to specify it wants an ePAPR compliant wrapper.
	default n

config DEFAULT_UIMAGE
	bool
	help
	  Used to allow a board to specify it wants a uImage built by default
	default n

config ARCH_HIBERNATION_POSSIBLE
	bool
	default y

config ARCH_SUSPEND_POSSIBLE
	def_bool y
	depends on ADB_PMU || PPC_EFIKA || PPC_LITE5200 || PPC_83xx || \
		   (PPC_85xx && !PPC_E500MC) || PPC_86xx || PPC_PSERIES \
		   || 44x || 40x

config PPC_DCR_NATIVE
	bool
	default n

config PPC_DCR_MMIO
	bool
	default n

config PPC_DCR
	bool
	depends on PPC_DCR_NATIVE || PPC_DCR_MMIO
	default y

config PPC_OF_PLATFORM_PCI
	bool
	depends on PCI
	depends on PPC64 # not supported on 32 bits yet
	default n

config ARCH_SUPPORTS_DEBUG_PAGEALLOC
	depends on PPC32 || PPC_BOOK3S_64
	def_bool y

config ARCH_SUPPORTS_UPROBES
	def_bool y

config PPC_ADV_DEBUG_REGS
	bool
	depends on 40x || BOOKE
	default y

config PPC_ADV_DEBUG_IACS
	int
	depends on PPC_ADV_DEBUG_REGS
	default 4 if 44x
	default 2

config PPC_ADV_DEBUG_DACS
	int
	depends on PPC_ADV_DEBUG_REGS
	default 2

config PPC_ADV_DEBUG_DVCS
	int
	depends on PPC_ADV_DEBUG_REGS
	default 2 if 44x
	default 0

config PPC_ADV_DEBUG_DAC_RANGE
	bool
	depends on PPC_ADV_DEBUG_REGS && 44x
	default y

config ZONE_DMA32
	bool
	default y if PPC64

config PGTABLE_LEVELS
	int
	default 2 if !PPC64
	default 3 if PPC_64K_PAGES && !PPC_BOOK3S_64
	default 4

source "init/Kconfig"

source "kernel/Kconfig.freezer"

source "arch/powerpc/sysdev/Kconfig"
source "arch/powerpc/platforms/Kconfig"

menu "Kernel options"

config HIGHMEM
	bool "High memory support"
	depends on PPC32

source kernel/Kconfig.hz
source kernel/Kconfig.preempt
source "fs/Kconfig.binfmt"

config HUGETLB_PAGE_SIZE_VARIABLE
	bool
	depends on HUGETLB_PAGE
	default y

config MATH_EMULATION
	bool "Math emulation"
	depends on 4xx || PPC_8xx || PPC_MPC832x || BOOKE
	---help---
	  Some PowerPC chips designed for embedded applications do not have
	  a floating-point unit and therefore do not implement the
	  floating-point instructions in the PowerPC instruction set.  If you
	  say Y here, the kernel will include code to emulate a floating-point
	  unit, which will allow programs that use floating-point
	  instructions to run.

	  This is also useful to emulate missing (optional) instructions
	  such as fsqrt on cores that do have an FPU but do not implement
	  them (such as Freescale BookE).

choice
	prompt "Math emulation options"
	default MATH_EMULATION_FULL
	depends on MATH_EMULATION

config	MATH_EMULATION_FULL
	bool "Emulate all the floating point instructions"
	---help---
	  Select this option will enable the kernel to support to emulate
	  all the floating point instructions. If your SoC doesn't have
	  a FPU, you should select this.

config MATH_EMULATION_HW_UNIMPLEMENTED
	bool "Just emulate the FPU unimplemented instructions"
	---help---
	  Select this if you know there does have a hardware FPU on your
	  SoC, but some floating point instructions are not implemented by that.

endchoice

config PPC_TRANSACTIONAL_MEM
       bool "Transactional Memory support for POWERPC"
       depends on PPC_BOOK3S_64
       depends on SMP
       select ALTIVEC
       select VSX
       default n
       ---help---
         Support user-mode Transactional Memory on POWERPC.

config LD_HEAD_STUB_CATCH
	bool "Reserve 256 bytes to cope with linker stubs in HEAD text" if EXPERT
	depends on PPC64
	default n
	help
	  Very large kernels can cause linker branch stubs to be generated by
	  code in head_64.S, which moves the head text sections out of their
	  specified location. This option can work around the problem.

	  If unsure, say "N".

config DISABLE_MPROFILE_KERNEL
	bool "Disable use of mprofile-kernel for kernel tracing"
	depends on PPC64 && CPU_LITTLE_ENDIAN
	default y
	help
	  Selecting this options disables use of the mprofile-kernel ABI for
	  kernel tracing. That will cause options such as live patching
	  (CONFIG_LIVEPATCH) which depend on CONFIG_DYNAMIC_FTRACE_WITH_REGS to
	  be disabled also.

	  If you have a toolchain which supports mprofile-kernel, then you can
	  disable this. Otherwise leave it enabled. If you're not sure, say
	  "Y".

config MPROFILE_KERNEL
	depends on PPC64 && CPU_LITTLE_ENDIAN
	def_bool !DISABLE_MPROFILE_KERNEL

config IOMMU_HELPER
	def_bool PPC64

config SWIOTLB
	bool "SWIOTLB support"
	default n
	select IOMMU_HELPER
	---help---
	  Support for IO bounce buffering for systems without an IOMMU.
	  This allows us to DMA to the full physical address space on
	  platforms where the size of a physical address is larger
	  than the bus address.  Not all platforms support this.

config HOTPLUG_CPU
	bool "Support for enabling/disabling CPUs"
	depends on SMP && (PPC_PSERIES || \
	PPC_PMAC || PPC_POWERNV || FSL_SOC_BOOKE)
	---help---
	  Say Y here to be able to disable and re-enable individual
	  CPUs at runtime on SMP machines.

	  Say N if you are unsure.

config ARCH_CPU_PROBE_RELEASE
	def_bool y
	depends on HOTPLUG_CPU

config ARCH_ENABLE_MEMORY_HOTPLUG
	def_bool y

config ARCH_HAS_WALK_MEMORY
	def_bool y

config ARCH_ENABLE_MEMORY_HOTREMOVE
	def_bool y

config PPC64_SUPPORTS_MEMORY_FAILURE
	bool "Add support for memory hwpoison"
	depends on PPC_BOOK3S_64
	default "y" if PPC_POWERNV
	select ARCH_SUPPORTS_MEMORY_FAILURE

config KEXEC
	bool "kexec system call"
	depends on (PPC_BOOK3S || FSL_BOOKE || (44x && !SMP)) || PPC_BOOK3E
	select KEXEC_CORE
	help
	  kexec is a system call that implements the ability to shutdown your
	  current kernel, and to start another kernel.  It is like a reboot
	  but it is independent of the system firmware.   And like a reboot
	  you can start any kernel with it, not just Linux.

	  The name comes from the similarity to the exec system call.

	  It is an ongoing process to be certain the hardware in a machine
	  is properly shutdown, so do not be surprised if this code does not
	  initially work for you.  As of this writing the exact hardware
	  interface is strongly in flux, so no good recommendation can be
	  made.

config KEXEC_FILE
	bool "kexec file based system call"
	select KEXEC_CORE
	select HAVE_IMA_KEXEC
	select BUILD_BIN2C
	depends on PPC64
	depends on CRYPTO=y
	depends on CRYPTO_SHA256=y
	help
	  This is a new version of the kexec system call. This call is
	  file based and takes in file descriptors as system call arguments
	  for kernel and initramfs as opposed to a list of segments as is the
	  case for the older kexec call.

config RELOCATABLE
	bool "Build a relocatable kernel"
	depends on PPC64 || (FLATMEM && (44x || FSL_BOOKE))
	select NONSTATIC_KERNEL
	select MODULE_REL_CRCS if MODVERSIONS
	help
	  This builds a kernel image that is capable of running at the
	  location the kernel is loaded at. For ppc32, there is no any
	  alignment restrictions, and this feature is a superset of
	  DYNAMIC_MEMSTART and hence overrides it. For ppc64, we should use
	  16k-aligned base address. The kernel is linked as a
	  position-independent executable (PIE) and contains dynamic relocations
	  which are processed early in the bootup process.

	  One use is for the kexec on panic case where the recovery kernel
	  must live at a different physical address than the primary
	  kernel.

	  Note: If CONFIG_RELOCATABLE=y, then the kernel runs from the address
	  it has been loaded at and the compile time physical addresses
	  CONFIG_PHYSICAL_START is ignored.  However CONFIG_PHYSICAL_START
	  setting can still be useful to bootwrappers that need to know the
	  load address of the kernel (eg. u-boot/mkimage).

config RELOCATABLE_TEST
	bool "Test relocatable kernel"
	depends on (PPC64 && RELOCATABLE)
	default n
	help
	  This runs the relocatable kernel at the address it was initially
	  loaded at, which tends to be non-zero and therefore test the
	  relocation code.

config CRASH_DUMP
	bool "Build a dump capture kernel"
	depends on PPC64 || 6xx || FSL_BOOKE || (44x && !SMP)
	select RELOCATABLE if PPC64 || 44x || FSL_BOOKE
	help
	  Build a kernel suitable for use as a dump capture kernel.
	  The same kernel binary can be used as production kernel and dump
	  capture kernel.

config FA_DUMP
	bool "Firmware-assisted dump"
	depends on PPC64 && PPC_RTAS
	select CRASH_CORE
	select CRASH_DUMP
	help
	  A robust mechanism to get reliable kernel crash dump with
	  assistance from firmware. This approach does not use kexec,
	  instead firmware assists in booting the capture kernel
	  while preserving memory contents. Firmware-assisted dump
	  is meant to be a kdump replacement offering robustness and
	  speed not possible without system firmware assistance.

	  If unsure, say "N"

config IRQ_ALL_CPUS
	bool "Distribute interrupts on all CPUs by default"
	depends on SMP
	help
	  This option gives the kernel permission to distribute IRQs across
	  multiple CPUs.  Saying N here will route all IRQs to the first
	  CPU.  Generally saying Y is safe, although some problems have been
	  reported with SMP Power Macintoshes with this option enabled.

config NUMA
	bool "NUMA support"
	depends on PPC64
	default y if SMP && PPC_PSERIES

config NODES_SHIFT
	int
	default "8" if PPC64
	default "4"
	depends on NEED_MULTIPLE_NODES

config USE_PERCPU_NUMA_NODE_ID
	def_bool y
	depends on NUMA

config HAVE_MEMORYLESS_NODES
	def_bool y
	depends on NUMA

config ARCH_SELECT_MEMORY_MODEL
	def_bool y
	depends on PPC64

config ARCH_FLATMEM_ENABLE
	def_bool y
	depends on (PPC64 && !NUMA) || PPC32

config ARCH_SPARSEMEM_ENABLE
	def_bool y
	depends on PPC64
	select SPARSEMEM_VMEMMAP_ENABLE

config ARCH_SPARSEMEM_DEFAULT
	def_bool y
	depends on PPC_BOOK3S_64

config SYS_SUPPORTS_HUGETLBFS
	bool

config ILLEGAL_POINTER_VALUE
	hex
	# This is roughly half way between the top of user space and the bottom
	# of kernel space, which seems about as good as we can get.
	default 0x5deadbeef0000000 if PPC64
	default 0

source "mm/Kconfig"

config ARCH_MEMORY_PROBE
	def_bool y
	depends on MEMORY_HOTPLUG

# Some NUMA nodes have memory ranges that span
# other nodes.  Even though a pfn is valid and
# between a node's start and end pfns, it may not
# reside on that node.  See memmap_init_zone()
# for details.
config NODES_SPAN_OTHER_NODES
	def_bool y
	depends on NEED_MULTIPLE_NODES

config STDBINUTILS
	bool "Using standard binutils settings"
	depends on 44x
	default y
	help
	  Turning this option off allows you to select 256KB PAGE_SIZE on 44x.
	  Note, that kernel will be able to run only those applications,
	  which had been compiled using binutils later than 2.17.50.0.3 with
	  '-zmax-page-size' set to 256K (the default is 64K). Or, if using
	  the older binutils, you can patch them with a trivial patch, which
	  changes the ELF_MAXPAGESIZE definition from 0x10000 to 0x40000.

choice
	prompt "Page size"
	default PPC_4K_PAGES
	help
	  Select the kernel logical page size. Increasing the page size
	  will reduce software overhead at each page boundary, allow
	  hardware prefetch mechanisms to be more effective, and allow
	  larger dma transfers increasing IO efficiency and reducing
	  overhead. However the utilization of memory will increase.
	  For example, each cached file will using a multiple of the
	  page size to hold its contents and the difference between the
	  end of file and the end of page is wasted.

	  Some dedicated systems, such as software raid serving with
	  accelerated calculations, have shown significant increases.

	  If you configure a 64 bit kernel for 64k pages but the
	  processor does not support them, then the kernel will simulate
	  them with 4k pages, loading them on demand, but with the
	  reduced software overhead and larger internal fragmentation.
	  For the 32 bit kernel, a large page option will not be offered
	  unless it is supported by the configured processor.

	  If unsure, choose 4K_PAGES.

config PPC_4K_PAGES
	bool "4k page size"
	select HAVE_ARCH_SOFT_DIRTY if PPC_BOOK3S_64

config PPC_16K_PAGES
	bool "16k page size"
	depends on 44x || PPC_8xx

config PPC_64K_PAGES
	bool "64k page size"
	depends on !PPC_FSL_BOOK3E && (44x || PPC_BOOK3S_64 || PPC_BOOK3E_64)
	select HAVE_ARCH_SOFT_DIRTY if PPC_BOOK3S_64

config PPC_256K_PAGES
	bool "256k page size"
	depends on 44x && !STDBINUTILS
	help
	  Make the page size 256k.

	  As the ELF standard only requires alignment to support page
	  sizes up to 64k, you will need to compile all of your user
	  space applications with a non-standard binutils settings
	  (see the STDBINUTILS description for details).

	  Say N unless you know what you are doing.

endchoice

config THREAD_SHIFT
	int "Thread shift" if EXPERT
	range 13 15
	default "15" if PPC_256K_PAGES
	default "14" if PPC64
	default "13"
	help
	  Used to define the stack size. The default is almost always what you
	  want. Only change this if you know what you are doing.

config FORCE_MAX_ZONEORDER
	int "Maximum zone order"
	range 8 9 if PPC64 && PPC_64K_PAGES
	default "9" if PPC64 && PPC_64K_PAGES
	range 13 13 if PPC64 && !PPC_64K_PAGES
	default "13" if PPC64 && !PPC_64K_PAGES
	range 9 64 if PPC32 && PPC_16K_PAGES
	default "9" if PPC32 && PPC_16K_PAGES
	range 7 64 if PPC32 && PPC_64K_PAGES
	default "7" if PPC32 && PPC_64K_PAGES
	range 5 64 if PPC32 && PPC_256K_PAGES
	default "5" if PPC32 && PPC_256K_PAGES
	range 11 64
	default "11"
	help
	  The kernel memory allocator divides physically contiguous memory
	  blocks into "zones", where each zone is a power of two number of
	  pages.  This option selects the largest power of two that the kernel
	  keeps in the memory allocator.  If you need to allocate very large
	  blocks of physically contiguous memory, then you may need to
	  increase this value.

	  This config option is actually maximum order plus one. For example,
	  a value of 11 means that the largest free memory block is 2^10 pages.

	  The page size is not necessarily 4KB.  For example, on 64-bit
	  systems, 64KB pages can be enabled via CONFIG_PPC_64K_PAGES.  Keep
	  this in mind when choosing a value for this option.

config PPC_SUBPAGE_PROT
	bool "Support setting protections for 4k subpages"
	depends on PPC_BOOK3S_64 && PPC_64K_PAGES
	help
	  This option adds support for a system call to allow user programs
	  to set access permissions (read/write, readonly, or no access)
	  on the 4k subpages of each 64k page.

config PPC_COPRO_BASE
	bool
	default n

config SCHED_SMT
	bool "SMT (Hyperthreading) scheduler support"
	depends on PPC64 && SMP
	help
	  SMT scheduler support improves the CPU scheduler's decision making
	  when dealing with POWER5 cpus at a cost of slightly increased
	  overhead in some places. If unsure say N here.

config PPC_DENORMALISATION
	bool "PowerPC denormalisation exception handling"
	depends on PPC_BOOK3S_64
	default "y" if PPC_POWERNV
	---help---
	  Add support for handling denormalisation of single precision
	  values.  Useful for bare metal only.  If unsure say Y here.

config CMDLINE_BOOL
	bool "Default bootloader kernel arguments"

config CMDLINE
	string "Initial kernel command string"
	depends on CMDLINE_BOOL
	default "console=ttyS0,9600 console=tty0 root=/dev/sda2"
	help
	  On some platforms, there is currently no way for the boot loader to
	  pass arguments to the kernel. For these platforms, you can supply
	  some command-line options at build time by entering them here.  In
	  most cases you will need to specify the root device here.

config CMDLINE_FORCE
	bool "Always use the default kernel command string"
	depends on CMDLINE_BOOL
	help
	  Always use the default kernel command string, even if the boot
	  loader passes other arguments to the kernel.
	  This is useful if you cannot or don't want to change the
	  command-line options your boot loader passes to the kernel.

config EXTRA_TARGETS
	string "Additional default image types"
	help
	  List additional targets to be built by the bootwrapper here (separated
	  by spaces).  This is useful for targets that depend of device tree
	  files in the .dts directory.

	  Targets in this list will be build as part of the default build
	  target, or when the user does a 'make zImage' or a
	  'make zImage.initrd'.

	  If unsure, leave blank

config ARCH_WANTS_FREEZER_CONTROL
	def_bool y
	depends on ADB_PMU

source kernel/power/Kconfig

config SECCOMP
	bool "Enable seccomp to safely compute untrusted bytecode"
	depends on PROC_FS
	default y
	help
	  This kernel feature is useful for number crunching applications
	  that may need to compute untrusted bytecode during their
	  execution. By using pipes or other transports made available to
	  the process as file descriptors supporting the read/write
	  syscalls, it's possible to isolate those applications in
	  their own address space using seccomp. Once seccomp is
	  enabled via /proc/<pid>/seccomp, it cannot be disabled
	  and the task is only allowed to execute a few safe syscalls
	  defined by each seccomp mode.

	  If unsure, say Y. Only embedded should say N here.

config PPC_MEM_KEYS
	prompt "PowerPC Memory Protection Keys"
	def_bool y
	depends on PPC_BOOK3S_64
	select ARCH_USES_HIGH_VMA_FLAGS
	select ARCH_HAS_PKEYS
	help
	  Memory Protection Keys provides a mechanism for enforcing
	  page-based protections, but without requiring modification of the
	  page tables when an application changes protection domains.

	  For details, see Documentation/vm/protection-keys.txt

	  If unsure, say y.

endmenu

config ISA_DMA_API
	bool
	default PCI

menu "Bus options"

config ISA
	bool "Support for ISA-bus hardware"
	depends on PPC_CHRP
	select PPC_I8259
	help
	  Find out whether you have ISA slots on your motherboard.  ISA is the
	  name of a bus system, i.e. the way the CPU talks to the other stuff
	  inside your box.  If you have an Apple machine, say N here; if you
	  have an IBM RS/6000 or pSeries machine, say Y.  If you have an
	  embedded board, consult your board documentation.

config ZONE_DMA
	bool
	default y

config NEED_DMA_MAP_STATE
	def_bool (PPC64 || NOT_COHERENT_CACHE)

config NEED_SG_DMA_LENGTH
	def_bool y

config GENERIC_ISA_DMA
	bool
	depends on ISA_DMA_API
	default y

config PPC_INDIRECT_PCI
	bool
	depends on PCI
	default y if 40x || 44x
	default n

config EISA
	bool

config SBUS
	bool

config FSL_SOC
	bool

config FSL_PCI
 	bool
	select PPC_INDIRECT_PCI
	select PCI_QUIRKS

config FSL_PMC
	bool
	default y
	depends on SUSPEND && (PPC_85xx || PPC_86xx)
	help
	  Freescale MPC85xx/MPC86xx power management controller support
	  (suspend/resume). For MPC83xx see platforms/83xx/suspend.c

config PPC4xx_CPM
	bool
	default y
	depends on SUSPEND && (44x || 40x)
	help
	  PPC4xx Clock Power Management (CPM) support (suspend/resume).
	  It also enables support for two different idle states (idle-wait
	  and idle-doze).

config 4xx_SOC
	bool

config FSL_LBC
	bool "Freescale Local Bus support"
	help
	  Enables reporting of errors from the Freescale local bus
	  controller.  Also contains some common code used by
	  drivers for specific local bus peripherals.

config FSL_GTM
	bool
	depends on PPC_83xx || QUICC_ENGINE || CPM2
	help
	  Freescale General-purpose Timers support

# Yes MCA RS/6000s exist but Linux-PPC does not currently support any
config MCA
	bool

# Platforms that what PCI turned unconditionally just do select PCI
# in their config node.  Platforms that want to choose at config
# time should select PPC_PCI_CHOICE
config PPC_PCI_CHOICE
	bool

config PCI
	bool "PCI support" if PPC_PCI_CHOICE
	default y if !40x && !CPM2 && !PPC_8xx && !PPC_83xx \
		&& !PPC_85xx && !PPC_86xx && !GAMECUBE_COMMON
	default PCI_QSPAN if PPC_8xx
	select GENERIC_PCI_IOMAP
	help
	  Find out whether your system includes a PCI bus. PCI is the name of
	  a bus system, i.e. the way the CPU talks to the other stuff inside
	  your box.  If you say Y here, the kernel will include drivers and
	  infrastructure code to support PCI bus devices.

config PCI_DOMAINS
	def_bool PCI

config PCI_SYSCALL
	def_bool PCI

config PCI_QSPAN
	bool "QSpan PCI"
	depends on PPC_8xx
	select PPC_I8259
	help
	  Say Y here if you have a system based on a Motorola 8xx-series
	  embedded processor with a QSPAN PCI interface, otherwise say N.

config PCI_8260
	bool
	depends on PCI && 8260
	select PPC_INDIRECT_PCI
	default y

source "drivers/pci/Kconfig"

source "drivers/pcmcia/Kconfig"

config HAS_RAPIDIO
	bool
	default n

config RAPIDIO
	tristate "RapidIO support"
	depends on HAS_RAPIDIO || PCI
	help
	  If you say Y here, the kernel will include drivers and
	  infrastructure code to support RapidIO interconnect devices.

config FSL_RIO
	bool "Freescale Embedded SRIO Controller support"
	depends on RAPIDIO = y && HAS_RAPIDIO
	default "n"
	---help---
	  Include support for RapidIO controller on Freescale embedded
	  processors (MPC8548, MPC8641, etc).

source "drivers/rapidio/Kconfig"

endmenu

config NONSTATIC_KERNEL
	bool
	default n

menu "Advanced setup"
	depends on PPC32

config ADVANCED_OPTIONS
	bool "Prompt for advanced kernel configuration options"
	help
	  This option will enable prompting for a variety of advanced kernel
	  configuration options.  These options can cause the kernel to not
	  work if they are set incorrectly, but can be used to optimize certain
	  aspects of kernel memory management.

	  Unless you know what you are doing, say N here.

comment "Default settings for advanced configuration options are used"
	depends on !ADVANCED_OPTIONS

config LOWMEM_SIZE_BOOL
	bool "Set maximum low memory"
	depends on ADVANCED_OPTIONS
	help
	  This option allows you to set the maximum amount of memory which
	  will be used as "low memory", that is, memory which the kernel can
	  access directly, without having to set up a kernel virtual mapping.
	  This can be useful in optimizing the layout of kernel virtual
	  memory.

	  Say N here unless you know what you are doing.

config LOWMEM_SIZE
	hex "Maximum low memory size (in bytes)" if LOWMEM_SIZE_BOOL
	default "0x30000000"

config LOWMEM_CAM_NUM_BOOL
	bool "Set number of CAMs to use to map low memory"
	depends on ADVANCED_OPTIONS && FSL_BOOKE
	help
	  This option allows you to set the maximum number of CAM slots that
	  will be used to map low memory.  There are a limited number of slots
	  available and even more limited number that will fit in the L1 MMU.
	  However, using more entries will allow mapping more low memory.  This
	  can be useful in optimizing the layout of kernel virtual memory.

	  Say N here unless you know what you are doing.

config LOWMEM_CAM_NUM
	depends on FSL_BOOKE
	int "Number of CAMs to use to map low memory" if LOWMEM_CAM_NUM_BOOL
	default 3

config DYNAMIC_MEMSTART
	bool "Enable page aligned dynamic load address for kernel"
	depends on ADVANCED_OPTIONS && FLATMEM && (FSL_BOOKE || 44x)
	select NONSTATIC_KERNEL
	help
	  This option enables the kernel to be loaded at any page aligned
	  physical address. The kernel creates a mapping from KERNELBASE to 
	  the address where the kernel is loaded. The page size here implies
	  the TLB page size of the mapping for kernel on the particular platform.
	  Please refer to the init code for finding the TLB page size.

	  DYNAMIC_MEMSTART is an easy way of implementing pseudo-RELOCATABLE
	  kernel image, where the only restriction is the page aligned kernel
	  load address. When this option is enabled, the compile time physical 
	  address CONFIG_PHYSICAL_START is ignored.

	  This option is overridden by CONFIG_RELOCATABLE

config PAGE_OFFSET_BOOL
	bool "Set custom page offset address"
	depends on ADVANCED_OPTIONS
	help
	  This option allows you to set the kernel virtual address at which
	  the kernel will map low memory.  This can be useful in optimizing
	  the virtual memory layout of the system.

	  Say N here unless you know what you are doing.

config PAGE_OFFSET
	hex "Virtual address of memory base" if PAGE_OFFSET_BOOL
	default "0xc0000000"

config KERNEL_START_BOOL
	bool "Set custom kernel base address"
	depends on ADVANCED_OPTIONS
	help
	  This option allows you to set the kernel virtual address at which
	  the kernel will be loaded.  Normally this should match PAGE_OFFSET
	  however there are times (like kdump) that one might not want them
	  to be the same.

	  Say N here unless you know what you are doing.

config KERNEL_START
	hex "Virtual address of kernel base" if KERNEL_START_BOOL
	default PAGE_OFFSET if PAGE_OFFSET_BOOL
	default "0xc2000000" if CRASH_DUMP && !NONSTATIC_KERNEL
	default "0xc0000000"

config PHYSICAL_START_BOOL
	bool "Set physical address where the kernel is loaded"
	depends on ADVANCED_OPTIONS && FLATMEM && FSL_BOOKE
	help
	  This gives the physical address where the kernel is loaded.

	  Say N here unless you know what you are doing.

config PHYSICAL_START
	hex "Physical address where the kernel is loaded" if PHYSICAL_START_BOOL
	default "0x02000000" if PPC_STD_MMU && CRASH_DUMP && !NONSTATIC_KERNEL
	default "0x00000000"

config PHYSICAL_ALIGN
	hex
	default "0x04000000" if FSL_BOOKE
	help
	  This value puts the alignment restrictions on physical address
	  where kernel is loaded and run from. Kernel is compiled for an
	  address which meets above alignment restriction.

config TASK_SIZE_BOOL
	bool "Set custom user task size"
	depends on ADVANCED_OPTIONS
	help
	  This option allows you to set the amount of virtual address space
	  allocated to user tasks.  This can be useful in optimizing the
	  virtual memory layout of the system.

	  Say N here unless you know what you are doing.

config TASK_SIZE
	hex "Size of user task space" if TASK_SIZE_BOOL
	default "0x80000000" if PPC_8xx
	default "0xc0000000"

config CONSISTENT_SIZE_BOOL
	bool "Set custom consistent memory pool size"
	depends on ADVANCED_OPTIONS && NOT_COHERENT_CACHE
	help
	  This option allows you to set the size of the
	  consistent memory pool.  This pool of virtual memory
	  is used to make consistent memory allocations.

config CONSISTENT_SIZE
	hex "Size of consistent memory pool" if CONSISTENT_SIZE_BOOL
	default "0x00200000" if NOT_COHERENT_CACHE

config PIN_TLB
	bool "Pinned Kernel TLBs (860 ONLY)"
	depends on ADVANCED_OPTIONS && PPC_8xx && \
		   !DEBUG_PAGEALLOC && !STRICT_KERNEL_RWX

config PIN_TLB_DATA
	bool "Pinned TLB for DATA"
	depends on PIN_TLB
	default y

config PIN_TLB_IMMR
	bool "Pinned TLB for IMMR"
	depends on PIN_TLB
	default y

config PIN_TLB_TEXT
	bool "Pinned TLB for TEXT"
	depends on PIN_TLB
	default y
endmenu

if PPC64
# This value must have zeroes in the bottom 60 bits otherwise lots will break
config PAGE_OFFSET
	hex
	default "0xc000000000000000"
config KERNEL_START
	hex
	default "0xc000000000000000"
config PHYSICAL_START
	hex
	default "0x00000000"
endif

config	ARCH_RANDOM
	def_bool n

source "net/Kconfig"

source "drivers/Kconfig"

source "fs/Kconfig"

source "lib/Kconfig"

source "arch/powerpc/Kconfig.debug"

source "security/Kconfig"

source "crypto/Kconfig"

config PPC_LIB_RHEAP
	bool

source "arch/powerpc/kvm/Kconfig"

source "kernel/livepatch/Kconfig"<|MERGE_RESOLUTION|>--- conflicted
+++ resolved
@@ -139,13 +139,9 @@
 	select ARCH_HAS_ELF_RANDOMIZE
 	select ARCH_HAS_FORTIFY_SOURCE
 	select ARCH_HAS_GCOV_PROFILE_ALL
-<<<<<<< HEAD
-	select ARCH_HAS_PMEM_API                if PPC64
-=======
 	select ARCH_HAS_PHYS_TO_DMA
 	select ARCH_HAS_PMEM_API                if PPC64
 	select ARCH_HAS_MEMBARRIER_CALLBACKS
->>>>>>> 661e50bc
 	select ARCH_HAS_SCALED_CPUTIME		if VIRT_CPU_ACCOUNTING_NATIVE
 	select ARCH_HAS_SG_CHAIN
 	select ARCH_HAS_STRICT_KERNEL_RWX	if ((PPC_BOOK3S_64 || PPC32) && !RELOCATABLE && !HIBERNATION)
