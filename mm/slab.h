/* SPDX-License-Identifier: GPL-2.0 */
#ifndef MM_SLAB_H
#define MM_SLAB_H
/*
 * Internal slab definitions
 */

#ifdef CONFIG_SLOB
/*
 * Common fields provided in kmem_cache by all slab allocators
 * This struct is either used directly by the allocator (SLOB)
 * or the allocator must include definitions for all fields
 * provided in kmem_cache_common in their definition of kmem_cache.
 *
 * Once we can do anonymous structs (C11 standard) we could put a
 * anonymous struct definition in these allocators so that the
 * separate allocations in the kmem_cache structure of SLAB and
 * SLUB is no longer needed.
 */
struct kmem_cache {
	unsigned int object_size;/* The original size of the object */
	unsigned int size;	/* The aligned/padded/added on size  */
	unsigned int align;	/* Alignment as calculated */
	slab_flags_t flags;	/* Active flags on the slab */
	unsigned int useroffset;/* Usercopy region offset */
	unsigned int usersize;	/* Usercopy region size */
	const char *name;	/* Slab name for sysfs */
	int refcount;		/* Use counter */
	void (*ctor)(void *);	/* Called on object slot creation */
	struct list_head list;	/* List of all slab caches on the system */
};

#endif /* CONFIG_SLOB */

#ifdef CONFIG_SLAB
#include <linux/slab_def.h>
#endif

#ifdef CONFIG_SLUB
#include <linux/slub_def.h>
#endif

#include <linux/memcontrol.h>
#include <linux/fault-inject.h>
#include <linux/kasan.h>
#include <linux/kmemleak.h>
#include <linux/random.h>
#include <linux/sched/mm.h>

/*
 * State of the slab allocator.
 *
 * This is used to describe the states of the allocator during bootup.
 * Allocators use this to gradually bootstrap themselves. Most allocators
 * have the problem that the structures used for managing slab caches are
 * allocated from slab caches themselves.
 */
enum slab_state {
	DOWN,			/* No slab functionality yet */
	PARTIAL,		/* SLUB: kmem_cache_node available */
	PARTIAL_NODE,		/* SLAB: kmalloc size for node struct available */
	UP,			/* Slab caches usable but not all extras yet */
	FULL			/* Everything is working */
};

extern enum slab_state slab_state;

/* The slab cache mutex protects the management structures during changes */
extern struct mutex slab_mutex;

/* The list of all slab caches on the system */
extern struct list_head slab_caches;

/* The slab cache that manages slab cache information */
extern struct kmem_cache *kmem_cache;

/* A table of kmalloc cache names and sizes */
extern const struct kmalloc_info_struct {
	const char *name[NR_KMALLOC_TYPES];
	unsigned int size;
} kmalloc_info[];

#ifndef CONFIG_SLOB
/* Kmalloc array related functions */
void setup_kmalloc_cache_index_table(void);
void create_kmalloc_caches(slab_flags_t);

/* Find the kmalloc slab corresponding for a certain size */
struct kmem_cache *kmalloc_slab(size_t, gfp_t);
#endif

gfp_t kmalloc_fix_flags(gfp_t flags);

/* Functions provided by the slab allocators */
int __kmem_cache_create(struct kmem_cache *, slab_flags_t flags);

struct kmem_cache *create_kmalloc_cache(const char *name, unsigned int size,
			slab_flags_t flags, unsigned int useroffset,
			unsigned int usersize);
extern void create_boot_cache(struct kmem_cache *, const char *name,
			unsigned int size, slab_flags_t flags,
			unsigned int useroffset, unsigned int usersize);

int slab_unmergeable(struct kmem_cache *s);
struct kmem_cache *find_mergeable(unsigned size, unsigned align,
		slab_flags_t flags, const char *name, void (*ctor)(void *));
#ifndef CONFIG_SLOB
struct kmem_cache *
__kmem_cache_alias(const char *name, unsigned int size, unsigned int align,
		   slab_flags_t flags, void (*ctor)(void *));

slab_flags_t kmem_cache_flags(unsigned int object_size,
	slab_flags_t flags, const char *name,
	void (*ctor)(void *));
#else
static inline struct kmem_cache *
__kmem_cache_alias(const char *name, unsigned int size, unsigned int align,
		   slab_flags_t flags, void (*ctor)(void *))
{ return NULL; }

static inline slab_flags_t kmem_cache_flags(unsigned int object_size,
	slab_flags_t flags, const char *name,
	void (*ctor)(void *))
{
	return flags;
}
#endif


/* Legal flag mask for kmem_cache_create(), for various configurations */
#define SLAB_CORE_FLAGS (SLAB_HWCACHE_ALIGN | SLAB_CACHE_DMA | \
			 SLAB_CACHE_DMA32 | SLAB_PANIC | \
			 SLAB_TYPESAFE_BY_RCU | SLAB_DEBUG_OBJECTS )

#if defined(CONFIG_DEBUG_SLAB)
#define SLAB_DEBUG_FLAGS (SLAB_RED_ZONE | SLAB_POISON | SLAB_STORE_USER)
#elif defined(CONFIG_SLUB_DEBUG)
#define SLAB_DEBUG_FLAGS (SLAB_RED_ZONE | SLAB_POISON | SLAB_STORE_USER | \
			  SLAB_TRACE | SLAB_CONSISTENCY_CHECKS)
#else
#define SLAB_DEBUG_FLAGS (0)
#endif

#if defined(CONFIG_SLAB)
#define SLAB_CACHE_FLAGS (SLAB_MEM_SPREAD | SLAB_NOLEAKTRACE | \
			  SLAB_RECLAIM_ACCOUNT | SLAB_TEMPORARY | \
			  SLAB_ACCOUNT)
#elif defined(CONFIG_SLUB)
#define SLAB_CACHE_FLAGS (SLAB_NOLEAKTRACE | SLAB_RECLAIM_ACCOUNT | \
			  SLAB_TEMPORARY | SLAB_ACCOUNT)
#else
#define SLAB_CACHE_FLAGS (0)
#endif

/* Common flags available with current configuration */
#define CACHE_CREATE_MASK (SLAB_CORE_FLAGS | SLAB_DEBUG_FLAGS | SLAB_CACHE_FLAGS)

/* Common flags permitted for kmem_cache_create */
#define SLAB_FLAGS_PERMITTED (SLAB_CORE_FLAGS | \
			      SLAB_RED_ZONE | \
			      SLAB_POISON | \
			      SLAB_STORE_USER | \
			      SLAB_TRACE | \
			      SLAB_CONSISTENCY_CHECKS | \
			      SLAB_MEM_SPREAD | \
			      SLAB_NOLEAKTRACE | \
			      SLAB_RECLAIM_ACCOUNT | \
			      SLAB_TEMPORARY | \
			      SLAB_ACCOUNT)

bool __kmem_cache_empty(struct kmem_cache *);
int __kmem_cache_shutdown(struct kmem_cache *);
void __kmem_cache_release(struct kmem_cache *);
int __kmem_cache_shrink(struct kmem_cache *);
void slab_kmem_cache_release(struct kmem_cache *);

struct seq_file;
struct file;

struct slabinfo {
	unsigned long active_objs;
	unsigned long num_objs;
	unsigned long active_slabs;
	unsigned long num_slabs;
	unsigned long shared_avail;
	unsigned int limit;
	unsigned int batchcount;
	unsigned int shared;
	unsigned int objects_per_slab;
	unsigned int cache_order;
};

void get_slabinfo(struct kmem_cache *s, struct slabinfo *sinfo);
void slabinfo_show_stats(struct seq_file *m, struct kmem_cache *s);
ssize_t slabinfo_write(struct file *file, const char __user *buffer,
		       size_t count, loff_t *ppos);

/*
 * Generic implementation of bulk operations
 * These are useful for situations in which the allocator cannot
 * perform optimizations. In that case segments of the object listed
 * may be allocated or freed using these operations.
 */
void __kmem_cache_free_bulk(struct kmem_cache *, size_t, void **);
int __kmem_cache_alloc_bulk(struct kmem_cache *, gfp_t, size_t, void **);

static inline enum node_stat_item cache_vmstat_idx(struct kmem_cache *s)
{
	return (s->flags & SLAB_RECLAIM_ACCOUNT) ?
		NR_SLAB_RECLAIMABLE_B : NR_SLAB_UNRECLAIMABLE_B;
}

#ifdef CONFIG_SLUB_DEBUG
#ifdef CONFIG_SLUB_DEBUG_ON
DECLARE_STATIC_KEY_TRUE(slub_debug_enabled);
#else
DECLARE_STATIC_KEY_FALSE(slub_debug_enabled);
#endif
extern void print_tracking(struct kmem_cache *s, void *object);
#else
static inline void print_tracking(struct kmem_cache *s, void *object)
{
}
#endif

/*
 * Returns true if any of the specified slub_debug flags is enabled for the
 * cache. Use only for flags parsed by setup_slub_debug() as it also enables
 * the static key.
 */
static inline bool kmem_cache_debug_flags(struct kmem_cache *s, slab_flags_t flags)
{
#ifdef CONFIG_SLUB_DEBUG
	VM_WARN_ON_ONCE(!(flags & SLAB_DEBUG_FLAGS));
	if (static_branch_unlikely(&slub_debug_enabled))
		return s->flags & flags;
#endif
	return false;
}

#ifdef CONFIG_MEMCG_KMEM
int memcg_alloc_page_obj_cgroups(struct page *page, struct kmem_cache *s,
				 gfp_t gfp);

static inline void memcg_free_page_obj_cgroups(struct page *page)
{
	kfree(page_objcgs(page));
	page->memcg_data = 0;
}

static inline size_t obj_full_size(struct kmem_cache *s)
{
	/*
	 * For each accounted object there is an extra space which is used
	 * to store obj_cgroup membership. Charge it too.
	 */
	return s->size + sizeof(struct obj_cgroup *);
}

/*
 * Returns false if the allocation should fail.
 */
static inline bool memcg_slab_pre_alloc_hook(struct kmem_cache *s,
					     struct obj_cgroup **objcgp,
					     size_t objects, gfp_t flags)
{
	struct obj_cgroup *objcg;

<<<<<<< HEAD
=======
	if (!memcg_kmem_enabled())
		return true;

	if (!(flags & __GFP_ACCOUNT) && !(s->flags & SLAB_ACCOUNT))
		return true;

>>>>>>> 356006a6
	objcg = get_obj_cgroup_from_current();
	if (!objcg)
		return true;

	if (obj_cgroup_charge(objcg, flags, objects * obj_full_size(s))) {
		obj_cgroup_put(objcg);
		return false;
	}

	*objcgp = objcg;
	return true;
}

static inline void mod_objcg_state(struct obj_cgroup *objcg,
				   struct pglist_data *pgdat,
				   enum node_stat_item idx, int nr)
{
	struct mem_cgroup *memcg;
	struct lruvec *lruvec;

	rcu_read_lock();
	memcg = obj_cgroup_memcg(objcg);
	lruvec = mem_cgroup_lruvec(memcg, pgdat);
	mod_memcg_lruvec_state(lruvec, idx, nr);
	rcu_read_unlock();
}

static inline void memcg_slab_post_alloc_hook(struct kmem_cache *s,
					      struct obj_cgroup *objcg,
					      gfp_t flags, size_t size,
					      void **p)
{
	struct page *page;
	unsigned long off;
	size_t i;

	if (!memcg_kmem_enabled() || !objcg)
		return;

	flags &= ~__GFP_ACCOUNT;
	for (i = 0; i < size; i++) {
		if (likely(p[i])) {
			page = virt_to_head_page(p[i]);

			if (!page_objcgs(page) &&
			    memcg_alloc_page_obj_cgroups(page, s, flags)) {
				obj_cgroup_uncharge(objcg, obj_full_size(s));
				continue;
			}

			off = obj_to_index(s, page, p[i]);
			obj_cgroup_get(objcg);
			page_objcgs(page)[off] = objcg;
			mod_objcg_state(objcg, page_pgdat(page),
					cache_vmstat_idx(s), obj_full_size(s));
		} else {
			obj_cgroup_uncharge(objcg, obj_full_size(s));
		}
	}
	obj_cgroup_put(objcg);
}

static inline void memcg_slab_free_hook(struct kmem_cache *s_orig,
					void **p, int objects)
{
	struct kmem_cache *s;
	struct obj_cgroup **objcgs;
	struct obj_cgroup *objcg;
	struct page *page;
	unsigned int off;
	int i;

	if (!memcg_kmem_enabled())
		return;

	for (i = 0; i < objects; i++) {
		if (unlikely(!p[i]))
			continue;

		page = virt_to_head_page(p[i]);
		objcgs = page_objcgs(page);
		if (!objcgs)
			continue;

		if (!s_orig)
			s = page->slab_cache;
		else
			s = s_orig;

		off = obj_to_index(s, page, p[i]);
		objcg = objcgs[off];
		if (!objcg)
			continue;

		objcgs[off] = NULL;
		obj_cgroup_uncharge(objcg, obj_full_size(s));
		mod_objcg_state(objcg, page_pgdat(page), cache_vmstat_idx(s),
				-obj_full_size(s));
		obj_cgroup_put(objcg);
	}
}

#else /* CONFIG_MEMCG_KMEM */
static inline struct mem_cgroup *memcg_from_slab_obj(void *ptr)
{
	return NULL;
}

static inline int memcg_alloc_page_obj_cgroups(struct page *page,
					       struct kmem_cache *s, gfp_t gfp)
{
	return 0;
}

static inline void memcg_free_page_obj_cgroups(struct page *page)
{
}

static inline bool memcg_slab_pre_alloc_hook(struct kmem_cache *s,
					     struct obj_cgroup **objcgp,
					     size_t objects, gfp_t flags)
{
	return true;
}

static inline void memcg_slab_post_alloc_hook(struct kmem_cache *s,
					      struct obj_cgroup *objcg,
					      gfp_t flags, size_t size,
					      void **p)
{
}

static inline void memcg_slab_free_hook(struct kmem_cache *s,
					void **p, int objects)
{
}
#endif /* CONFIG_MEMCG_KMEM */

static inline struct kmem_cache *virt_to_cache(const void *obj)
{
	struct page *page;

	page = virt_to_head_page(obj);
	if (WARN_ONCE(!PageSlab(page), "%s: Object is not a Slab page!\n",
					__func__))
		return NULL;
	return page->slab_cache;
}

static __always_inline void account_slab_page(struct page *page, int order,
					      struct kmem_cache *s)
{
	mod_node_page_state(page_pgdat(page), cache_vmstat_idx(s),
			    PAGE_SIZE << order);
}

static __always_inline void unaccount_slab_page(struct page *page, int order,
						struct kmem_cache *s)
{
	if (memcg_kmem_enabled())
		memcg_free_page_obj_cgroups(page);

	mod_node_page_state(page_pgdat(page), cache_vmstat_idx(s),
			    -(PAGE_SIZE << order));
}

static inline struct kmem_cache *cache_from_obj(struct kmem_cache *s, void *x)
{
	struct kmem_cache *cachep;

	if (!IS_ENABLED(CONFIG_SLAB_FREELIST_HARDENED) &&
	    !kmem_cache_debug_flags(s, SLAB_CONSISTENCY_CHECKS))
		return s;

	cachep = virt_to_cache(x);
	if (WARN(cachep && cachep != s,
		  "%s: Wrong slab cache. %s but object is from %s\n",
		  __func__, s->name, cachep->name))
		print_tracking(cachep, x);
	return cachep;
}

static inline size_t slab_ksize(const struct kmem_cache *s)
{
#ifndef CONFIG_SLUB
	return s->object_size;

#else /* CONFIG_SLUB */
# ifdef CONFIG_SLUB_DEBUG
	/*
	 * Debugging requires use of the padding between object
	 * and whatever may come after it.
	 */
	if (s->flags & (SLAB_RED_ZONE | SLAB_POISON))
		return s->object_size;
# endif
	if (s->flags & SLAB_KASAN)
		return s->object_size;
	/*
	 * If we have the need to store the freelist pointer
	 * back there or track user information then we can
	 * only use the space before that information.
	 */
	if (s->flags & (SLAB_TYPESAFE_BY_RCU | SLAB_STORE_USER))
		return s->inuse;
	/*
	 * Else we can use all the padding etc for the allocation
	 */
	return s->size;
#endif
}

static inline struct kmem_cache *slab_pre_alloc_hook(struct kmem_cache *s,
						     struct obj_cgroup **objcgp,
						     size_t size, gfp_t flags)
{
	flags &= gfp_allowed_mask;

	might_alloc(flags);

	if (should_failslab(s, flags))
		return NULL;

	if (!memcg_slab_pre_alloc_hook(s, objcgp, size, flags))
		return NULL;

	return s;
}

static inline void slab_post_alloc_hook(struct kmem_cache *s,
					struct obj_cgroup *objcg,
					gfp_t flags, size_t size, void **p)
{
	size_t i;

	flags &= gfp_allowed_mask;
	for (i = 0; i < size; i++) {
		p[i] = kasan_slab_alloc(s, p[i], flags);
		/* As p[i] might get tagged, call kmemleak hook after KASAN. */
		kmemleak_alloc_recursive(p[i], s->object_size, 1,
					 s->flags, flags);
	}

	memcg_slab_post_alloc_hook(s, objcg, flags, size, p);
}

#ifndef CONFIG_SLOB
/*
 * The slab lists for all objects.
 */
struct kmem_cache_node {
	spinlock_t list_lock;

#ifdef CONFIG_SLAB
	struct list_head slabs_partial;	/* partial list first, better asm code */
	struct list_head slabs_full;
	struct list_head slabs_free;
	unsigned long total_slabs;	/* length of all slab lists */
	unsigned long free_slabs;	/* length of free slab list only */
	unsigned long free_objects;
	unsigned int free_limit;
	unsigned int colour_next;	/* Per-node cache coloring */
	struct array_cache *shared;	/* shared per node */
	struct alien_cache **alien;	/* on other nodes */
	unsigned long next_reap;	/* updated without locking */
	int free_touched;		/* updated without locking */
#endif

#ifdef CONFIG_SLUB
	unsigned long nr_partial;
	struct list_head partial;
#ifdef CONFIG_SLUB_DEBUG
	atomic_long_t nr_slabs;
	atomic_long_t total_objects;
	struct list_head full;
#endif
#endif

};

static inline struct kmem_cache_node *get_node(struct kmem_cache *s, int node)
{
	return s->node[node];
}

/*
 * Iterator over all nodes. The body will be executed for each node that has
 * a kmem_cache_node structure allocated (which is true for all online nodes)
 */
#define for_each_kmem_cache_node(__s, __node, __n) \
	for (__node = 0; __node < nr_node_ids; __node++) \
		 if ((__n = get_node(__s, __node)))

#endif

void *slab_start(struct seq_file *m, loff_t *pos);
void *slab_next(struct seq_file *m, void *p, loff_t *pos);
void slab_stop(struct seq_file *m, void *p);
int memcg_slab_show(struct seq_file *m, void *p);

#if defined(CONFIG_SLAB) || defined(CONFIG_SLUB_DEBUG)
void dump_unreclaimable_slab(void);
#else
static inline void dump_unreclaimable_slab(void)
{
}
#endif

void ___cache_free(struct kmem_cache *cache, void *x, unsigned long addr);

#ifdef CONFIG_SLAB_FREELIST_RANDOM
int cache_random_seq_create(struct kmem_cache *cachep, unsigned int count,
			gfp_t gfp);
void cache_random_seq_destroy(struct kmem_cache *cachep);
#else
static inline int cache_random_seq_create(struct kmem_cache *cachep,
					unsigned int count, gfp_t gfp)
{
	return 0;
}
static inline void cache_random_seq_destroy(struct kmem_cache *cachep) { }
#endif /* CONFIG_SLAB_FREELIST_RANDOM */

static inline bool slab_want_init_on_alloc(gfp_t flags, struct kmem_cache *c)
{
	if (static_branch_unlikely(&init_on_alloc)) {
		if (c->ctor)
			return false;
		if (c->flags & (SLAB_TYPESAFE_BY_RCU | SLAB_POISON))
			return flags & __GFP_ZERO;
		return true;
	}
	return flags & __GFP_ZERO;
}

static inline bool slab_want_init_on_free(struct kmem_cache *c)
{
	if (static_branch_unlikely(&init_on_free))
		return !(c->ctor ||
			 (c->flags & (SLAB_TYPESAFE_BY_RCU | SLAB_POISON)));
	return false;
}

#endif /* MM_SLAB_H */<|MERGE_RESOLUTION|>--- conflicted
+++ resolved
@@ -266,15 +266,12 @@
 {
 	struct obj_cgroup *objcg;
 
-<<<<<<< HEAD
-=======
 	if (!memcg_kmem_enabled())
 		return true;
 
 	if (!(flags & __GFP_ACCOUNT) && !(s->flags & SLAB_ACCOUNT))
 		return true;
 
->>>>>>> 356006a6
 	objcg = get_obj_cgroup_from_current();
 	if (!objcg)
 		return true;
