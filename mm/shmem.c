--- conflicted
+++ resolved
@@ -1659,12 +1659,8 @@
 {
 	unsigned long mask = READ_ONCE(huge_shmem_orders_always);
 	unsigned long within_size_orders = READ_ONCE(huge_shmem_orders_within_size);
-<<<<<<< HEAD
 	unsigned long vm_flags = vma ? vma->vm_flags : 0;
 	bool global_huge;
-=======
-	unsigned long vm_flags = vma->vm_flags;
->>>>>>> c72f8f06
 	loff_t i_size;
 	int order;
 
@@ -1726,11 +1722,7 @@
 					   struct address_space *mapping, pgoff_t index,
 					   unsigned long orders)
 {
-<<<<<<< HEAD
 	struct vm_area_struct *vma = vmf ? vmf->vma : NULL;
-=======
-	struct vm_area_struct *vma = vmf->vma;
->>>>>>> c72f8f06
 	pgoff_t aligned_index;
 	unsigned long pages;
 	int order;
@@ -1746,7 +1738,6 @@
 	while (orders) {
 		pages = 1UL << order;
 		aligned_index = round_down(index, pages);
-<<<<<<< HEAD
 		/*
 		 * Check for conflict before waiting on a huge allocation.
 		 * Conflict might be that a huge page has just been allocated
@@ -1755,8 +1746,6 @@
 		 * Be careful to retry when appropriate, but not forever!
 		 * Elsewhere -EEXIST would be the right code, but not here.
 		 */
-=======
->>>>>>> c72f8f06
 		if (!xa_find(&mapping->i_pages, &aligned_index,
 			     aligned_index + pages - 1, XA_PRESENT))
 			break;
