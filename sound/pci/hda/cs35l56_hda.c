// SPDX-License-Identifier: GPL-2.0-only
//
// HDA audio driver for Cirrus Logic CS35L56 smart amp
//
// Copyright (C) 2023 Cirrus Logic, Inc. and
//                    Cirrus Logic International Semiconductor Ltd.
//

#include <linux/acpi.h>
#include <linux/debugfs.h>
#include <linux/gpio/consumer.h>
#include <linux/module.h>
#include <linux/pm_runtime.h>
#include <linux/regmap.h>
#include <linux/slab.h>
#include <sound/core.h>
#include <sound/cs-amp-lib.h>
#include <sound/hda_codec.h>
#include <sound/tlv.h>
#include "cirrus_scodec.h"
#include "cs35l56_hda.h"
#include "hda_component.h"
#include "hda_cs_dsp_ctl.h"
#include "hda_generic.h"

 /*
  * The cs35l56_hda_dai_config[] reg sequence configures the device as
  *  ASP1_BCLK_FREQ = 3.072 MHz
  *  ASP1_RX_WIDTH = 32 cycles per slot, ASP1_TX_WIDTH = 32 cycles per slot, ASP1_FMT = I2S
  *  ASP1_DOUT_HIZ_CONTROL = Hi-Z during unused timeslots
  *  ASP1_RX_WL = 24 bits per sample
  *  ASP1_TX_WL = 24 bits per sample
  *  ASP1_RXn_EN 1..3 and ASP1_TXn_EN 1..4 disabled
  *
  * Override any Windows-specific mixer settings applied by the firmware.
  */
static const struct reg_sequence cs35l56_hda_dai_config[] = {
	{ CS35L56_ASP1_CONTROL1,	0x00000021 },
	{ CS35L56_ASP1_CONTROL2,	0x20200200 },
	{ CS35L56_ASP1_CONTROL3,	0x00000003 },
	{ CS35L56_ASP1_FRAME_CONTROL1,	0x03020100 },
	{ CS35L56_ASP1_FRAME_CONTROL5,	0x00020100 },
	{ CS35L56_ASP1_DATA_CONTROL5,	0x00000018 },
	{ CS35L56_ASP1_DATA_CONTROL1,	0x00000018 },
	{ CS35L56_ASP1_ENABLES1,	0x00000000 },
	{ CS35L56_ASP1TX1_INPUT,	0x00000018 },
	{ CS35L56_ASP1TX2_INPUT,	0x00000019 },
	{ CS35L56_ASP1TX3_INPUT,	0x00000020 },
	{ CS35L56_ASP1TX4_INPUT,	0x00000028 },

};

static void cs35l56_hda_wait_dsp_ready(struct cs35l56_hda *cs35l56)
{
	/* Wait for patching to complete */
	flush_work(&cs35l56->dsp_work);
}

static void cs35l56_hda_play(struct cs35l56_hda *cs35l56)
{
	unsigned int val;
	int ret;

	cs35l56_hda_wait_dsp_ready(cs35l56);

	pm_runtime_get_sync(cs35l56->base.dev);
	ret = cs35l56_mbox_send(&cs35l56->base, CS35L56_MBOX_CMD_AUDIO_PLAY);
	if (ret == 0) {
		/* Wait for firmware to enter PS0 power state */
		ret = regmap_read_poll_timeout(cs35l56->base.regmap,
					       CS35L56_TRANSDUCER_ACTUAL_PS,
					       val, (val == CS35L56_PS0),
					       CS35L56_PS0_POLL_US,
					       CS35L56_PS0_TIMEOUT_US);
		if (ret)
			dev_warn(cs35l56->base.dev, "PS0 wait failed: %d\n", ret);
	}
	regmap_set_bits(cs35l56->base.regmap, CS35L56_ASP1_ENABLES1,
			BIT(CS35L56_ASP_RX1_EN_SHIFT) | BIT(CS35L56_ASP_RX2_EN_SHIFT) |
			cs35l56->asp_tx_mask);
	cs35l56->playing = true;
}

static void cs35l56_hda_pause(struct cs35l56_hda *cs35l56)
{
	cs35l56->playing = false;
	cs35l56_mbox_send(&cs35l56->base, CS35L56_MBOX_CMD_AUDIO_PAUSE);
	regmap_clear_bits(cs35l56->base.regmap, CS35L56_ASP1_ENABLES1,
			  BIT(CS35L56_ASP_RX1_EN_SHIFT) | BIT(CS35L56_ASP_RX2_EN_SHIFT) |
			  BIT(CS35L56_ASP_TX1_EN_SHIFT) | BIT(CS35L56_ASP_TX2_EN_SHIFT) |
			  BIT(CS35L56_ASP_TX3_EN_SHIFT) | BIT(CS35L56_ASP_TX4_EN_SHIFT));

	pm_runtime_mark_last_busy(cs35l56->base.dev);
	pm_runtime_put_autosuspend(cs35l56->base.dev);
}

static void cs35l56_hda_playback_hook(struct device *dev, int action)
{
	struct cs35l56_hda *cs35l56 = dev_get_drvdata(dev);

	dev_dbg(cs35l56->base.dev, "%s()%d: action: %d\n", __func__, __LINE__, action);

	switch (action) {
	case HDA_GEN_PCM_ACT_PREPARE:
		if (cs35l56->playing)
			break;

		/* If we're suspended: flag that resume should start playback */
		if (cs35l56->suspended) {
			cs35l56->playing = true;
			break;
		}

		cs35l56_hda_play(cs35l56);
		break;
	case HDA_GEN_PCM_ACT_CLEANUP:
		if (!cs35l56->playing)
			break;

		cs35l56_hda_pause(cs35l56);
		break;
	default:
		break;
	}
}

static int cs35l56_hda_runtime_suspend(struct device *dev)
{
	struct cs35l56_hda *cs35l56 = dev_get_drvdata(dev);

	if (cs35l56->cs_dsp.booted)
		cs_dsp_stop(&cs35l56->cs_dsp);

	return cs35l56_runtime_suspend_common(&cs35l56->base);
}

static int cs35l56_hda_runtime_resume(struct device *dev)
{
	struct cs35l56_hda *cs35l56 = dev_get_drvdata(dev);
	int ret;

	ret = cs35l56_runtime_resume_common(&cs35l56->base, false);
	if (ret < 0)
		return ret;

	if (cs35l56->cs_dsp.booted) {
		ret = cs_dsp_run(&cs35l56->cs_dsp);
		if (ret) {
			dev_dbg(cs35l56->base.dev, "%s: cs_dsp_run ret %d\n", __func__, ret);
			goto err;
		}
	}

	ret = cs35l56_force_sync_asp1_registers_from_cache(&cs35l56->base);
	if (ret)
		goto err;

	return 0;

err:
	cs35l56_mbox_send(&cs35l56->base, CS35L56_MBOX_CMD_ALLOW_AUTO_HIBERNATE);
	regmap_write(cs35l56->base.regmap, CS35L56_DSP_VIRTUAL1_MBOX_1,
		     CS35L56_MBOX_CMD_HIBERNATE_NOW);

	regcache_cache_only(cs35l56->base.regmap, true);

	return ret;
}

static int cs35l56_hda_mixer_info(struct snd_kcontrol *kcontrol,
				  struct snd_ctl_elem_info *uinfo)
{
	uinfo->type = SNDRV_CTL_ELEM_TYPE_ENUMERATED;
	uinfo->count = 1;
	uinfo->value.enumerated.items = CS35L56_NUM_INPUT_SRC;
	if (uinfo->value.enumerated.item >= CS35L56_NUM_INPUT_SRC)
		uinfo->value.enumerated.item = CS35L56_NUM_INPUT_SRC - 1;
	strscpy(uinfo->value.enumerated.name, cs35l56_tx_input_texts[uinfo->value.enumerated.item],
		sizeof(uinfo->value.enumerated.name));

	return 0;
}

static int cs35l56_hda_mixer_get(struct snd_kcontrol *kcontrol,
				 struct snd_ctl_elem_value *ucontrol)
{
	struct cs35l56_hda *cs35l56 = (struct cs35l56_hda *)kcontrol->private_data;
	unsigned int reg_val;
	int i;

	cs35l56_hda_wait_dsp_ready(cs35l56);

	regmap_read(cs35l56->base.regmap, kcontrol->private_value, &reg_val);
	reg_val &= CS35L56_ASP_TXn_SRC_MASK;

	for (i = 0; i < CS35L56_NUM_INPUT_SRC; ++i) {
		if (cs35l56_tx_input_values[i] == reg_val) {
			ucontrol->value.enumerated.item[0] = i;
			break;
		}
	}

	return 0;
}

static int cs35l56_hda_mixer_put(struct snd_kcontrol *kcontrol,
				 struct snd_ctl_elem_value *ucontrol)
{
	struct cs35l56_hda *cs35l56 = (struct cs35l56_hda *)kcontrol->private_data;
	unsigned int item = ucontrol->value.enumerated.item[0];
	bool changed;

	if (item >= CS35L56_NUM_INPUT_SRC)
		return -EINVAL;

	cs35l56_hda_wait_dsp_ready(cs35l56);

	regmap_update_bits_check(cs35l56->base.regmap, kcontrol->private_value,
				 CS35L56_INPUT_MASK, cs35l56_tx_input_values[item],
				 &changed);

	return changed;
}

static int cs35l56_hda_posture_info(struct snd_kcontrol *kcontrol,
				    struct snd_ctl_elem_info *uinfo)
{
	uinfo->type = SNDRV_CTL_ELEM_TYPE_INTEGER;
	uinfo->count = 1;
	uinfo->value.integer.min = CS35L56_MAIN_POSTURE_MIN;
	uinfo->value.integer.max = CS35L56_MAIN_POSTURE_MAX;
	return 0;
}

static int cs35l56_hda_posture_get(struct snd_kcontrol *kcontrol,
				   struct snd_ctl_elem_value *ucontrol)
{
	struct cs35l56_hda *cs35l56 = (struct cs35l56_hda *)kcontrol->private_data;
	unsigned int pos;
	int ret;

	cs35l56_hda_wait_dsp_ready(cs35l56);

	ret = regmap_read(cs35l56->base.regmap, CS35L56_MAIN_POSTURE_NUMBER, &pos);
	if (ret)
		return ret;

	ucontrol->value.integer.value[0] = pos;

	return 0;
}

static int cs35l56_hda_posture_put(struct snd_kcontrol *kcontrol,
				   struct snd_ctl_elem_value *ucontrol)
{
	struct cs35l56_hda *cs35l56 = (struct cs35l56_hda *)kcontrol->private_data;
	unsigned long pos = ucontrol->value.integer.value[0];
	bool changed;
	int ret;

	if ((pos < CS35L56_MAIN_POSTURE_MIN) ||
	    (pos > CS35L56_MAIN_POSTURE_MAX))
		return -EINVAL;

	cs35l56_hda_wait_dsp_ready(cs35l56);

	ret = regmap_update_bits_check(cs35l56->base.regmap,
				       CS35L56_MAIN_POSTURE_NUMBER,
				       CS35L56_MAIN_POSTURE_MASK,
				       pos, &changed);
	if (ret)
		return ret;

	return changed;
}

static const struct {
	const char *name;
	unsigned int reg;
} cs35l56_hda_mixer_controls[] = {
	{ "ASP1 TX1 Source", CS35L56_ASP1TX1_INPUT },
	{ "ASP1 TX2 Source", CS35L56_ASP1TX2_INPUT },
	{ "ASP1 TX3 Source", CS35L56_ASP1TX3_INPUT },
	{ "ASP1 TX4 Source", CS35L56_ASP1TX4_INPUT },
};

static const DECLARE_TLV_DB_SCALE(cs35l56_hda_vol_tlv, -10000, 25, 0);

static int cs35l56_hda_vol_info(struct snd_kcontrol *kcontrol,
				struct snd_ctl_elem_info *uinfo)
{
	uinfo->type = SNDRV_CTL_ELEM_TYPE_INTEGER;
	uinfo->count = 1;
	uinfo->value.integer.step = 1;
	uinfo->value.integer.min = 0;
	uinfo->value.integer.max = CS35L56_MAIN_RENDER_USER_VOLUME_MAX -
				   CS35L56_MAIN_RENDER_USER_VOLUME_MIN;

	return 0;
}

static int cs35l56_hda_vol_get(struct snd_kcontrol *kcontrol,
			       struct snd_ctl_elem_value *ucontrol)
{
	struct cs35l56_hda *cs35l56 = (struct cs35l56_hda *)kcontrol->private_data;
	unsigned int raw_vol;
	int vol;
	int ret;

	cs35l56_hda_wait_dsp_ready(cs35l56);

	ret = regmap_read(cs35l56->base.regmap, CS35L56_MAIN_RENDER_USER_VOLUME, &raw_vol);

	if (ret)
		return ret;

	vol = (s16)(raw_vol & 0xFFFF);
	vol >>= CS35L56_MAIN_RENDER_USER_VOLUME_SHIFT;

	if (vol & BIT(CS35L56_MAIN_RENDER_USER_VOLUME_SIGNBIT))
		vol |= ~((int)(BIT(CS35L56_MAIN_RENDER_USER_VOLUME_SIGNBIT) - 1));

	ucontrol->value.integer.value[0] = vol - CS35L56_MAIN_RENDER_USER_VOLUME_MIN;

	return 0;
}

static int cs35l56_hda_vol_put(struct snd_kcontrol *kcontrol,
			       struct snd_ctl_elem_value *ucontrol)
{
	struct cs35l56_hda *cs35l56 = (struct cs35l56_hda *)kcontrol->private_data;
	long vol = ucontrol->value.integer.value[0];
	unsigned int raw_vol;
	bool changed;
	int ret;

	if ((vol < 0) || (vol > (CS35L56_MAIN_RENDER_USER_VOLUME_MAX -
				 CS35L56_MAIN_RENDER_USER_VOLUME_MIN)))
		return -EINVAL;

	raw_vol = (vol + CS35L56_MAIN_RENDER_USER_VOLUME_MIN) <<
		  CS35L56_MAIN_RENDER_USER_VOLUME_SHIFT;

	cs35l56_hda_wait_dsp_ready(cs35l56);

	ret = regmap_update_bits_check(cs35l56->base.regmap,
				       CS35L56_MAIN_RENDER_USER_VOLUME,
				       CS35L56_MAIN_RENDER_USER_VOLUME_MASK,
				       raw_vol, &changed);
	if (ret)
		return ret;

	return changed;
}

static void cs35l56_hda_create_controls(struct cs35l56_hda *cs35l56)
{
	struct snd_kcontrol_new ctl_template = {
		.iface = SNDRV_CTL_ELEM_IFACE_MIXER,
		.access = SNDRV_CTL_ELEM_ACCESS_READWRITE,
		.info = cs35l56_hda_posture_info,
		.get = cs35l56_hda_posture_get,
		.put = cs35l56_hda_posture_put,
	};
	char name[64];
	int i;

	snprintf(name, sizeof(name), "%s Posture Number", cs35l56->amp_name);
	ctl_template.name = name;
	cs35l56->posture_ctl = snd_ctl_new1(&ctl_template, cs35l56);
	if (snd_ctl_add(cs35l56->codec->card, cs35l56->posture_ctl))
		dev_err(cs35l56->base.dev, "Failed to add KControl: %s\n", ctl_template.name);

	/* Mixer controls */
	ctl_template.info = cs35l56_hda_mixer_info;
	ctl_template.get = cs35l56_hda_mixer_get;
	ctl_template.put = cs35l56_hda_mixer_put;

	BUILD_BUG_ON(ARRAY_SIZE(cs35l56->mixer_ctl) != ARRAY_SIZE(cs35l56_hda_mixer_controls));

	for (i = 0; i < ARRAY_SIZE(cs35l56_hda_mixer_controls); ++i) {
		snprintf(name, sizeof(name), "%s %s", cs35l56->amp_name,
			 cs35l56_hda_mixer_controls[i].name);
		ctl_template.private_value = cs35l56_hda_mixer_controls[i].reg;
		cs35l56->mixer_ctl[i] = snd_ctl_new1(&ctl_template, cs35l56);
		if (snd_ctl_add(cs35l56->codec->card, cs35l56->mixer_ctl[i])) {
			dev_err(cs35l56->base.dev, "Failed to add KControl: %s\n",
				ctl_template.name);
		}
	}

	ctl_template.info = cs35l56_hda_vol_info;
	ctl_template.get = cs35l56_hda_vol_get;
	ctl_template.put = cs35l56_hda_vol_put;
	ctl_template.access = (SNDRV_CTL_ELEM_ACCESS_READWRITE | SNDRV_CTL_ELEM_ACCESS_TLV_READ);
	ctl_template.tlv.p = cs35l56_hda_vol_tlv;
	snprintf(name, sizeof(name), "%s Speaker Playback Volume", cs35l56->amp_name);
	ctl_template.name = name;
	cs35l56->volume_ctl = snd_ctl_new1(&ctl_template, cs35l56);
	if (snd_ctl_add(cs35l56->codec->card, cs35l56->volume_ctl))
		dev_err(cs35l56->base.dev, "Failed to add KControl: %s\n", ctl_template.name);
}

static void cs35l56_hda_remove_controls(struct cs35l56_hda *cs35l56)
{
	int i;

	for (i = ARRAY_SIZE(cs35l56->mixer_ctl) - 1; i >= 0; i--)
		snd_ctl_remove(cs35l56->codec->card, cs35l56->mixer_ctl[i]);

	snd_ctl_remove(cs35l56->codec->card, cs35l56->posture_ctl);
	snd_ctl_remove(cs35l56->codec->card, cs35l56->volume_ctl);
}

static const struct cs_dsp_client_ops cs35l56_hda_client_ops = {
	/* cs_dsp requires the client to provide this even if it is empty */
};

static int cs35l56_hda_request_firmware_file(struct cs35l56_hda *cs35l56,
					     const struct firmware **firmware, char **filename,
					     const char *base_name, const char *system_name,
					     const char *amp_name,
					     const char *filetype)
{
	char *s, c;
	int ret = 0;

	if (system_name && amp_name)
		*filename = kasprintf(GFP_KERNEL, "%s-%s-%s.%s", base_name,
				      system_name, amp_name, filetype);
	else if (system_name)
		*filename = kasprintf(GFP_KERNEL, "%s-%s.%s", base_name,
				      system_name, filetype);
	else
		*filename = kasprintf(GFP_KERNEL, "%s.%s", base_name, filetype);

	if (!*filename)
		return -ENOMEM;

	/*
	 * Make sure that filename is lower-case and any non alpha-numeric
	 * characters except full stop and forward slash are replaced with
	 * hyphens.
	 */
	s = *filename;
	while (*s) {
		c = *s;
		if (isalnum(c))
			*s = tolower(c);
		else if (c != '.' && c != '/')
			*s = '-';
		s++;
	}

	ret = firmware_request_nowarn(firmware, *filename, cs35l56->base.dev);
	if (ret) {
		dev_dbg(cs35l56->base.dev, "Failed to request '%s'\n", *filename);
		kfree(*filename);
		*filename = NULL;
		return ret;
	}

	dev_dbg(cs35l56->base.dev, "Found '%s'\n", *filename);

	return 0;
}

static void cs35l56_hda_request_firmware_files(struct cs35l56_hda *cs35l56,
					       unsigned int preloaded_fw_ver,
					       const struct firmware **wmfw_firmware,
					       char **wmfw_filename,
					       const struct firmware **coeff_firmware,
					       char **coeff_filename)
{
	const char *system_name = cs35l56->system_name;
	const char *amp_name = cs35l56->amp_name;
	char base_name[37];
	int ret;

	if (preloaded_fw_ver) {
		snprintf(base_name, sizeof(base_name),
			 "cirrus/cs35l%02x-%02x%s-%06x-dsp1-misc",
			 cs35l56->base.type,
			 cs35l56->base.rev,
			 cs35l56->base.secured ? "-s" : "",
			 preloaded_fw_ver & 0xffffff);
	} else {
		snprintf(base_name, sizeof(base_name),
			 "cirrus/cs35l%02x-%02x%s-dsp1-misc",
			 cs35l56->base.type,
			 cs35l56->base.rev,
			 cs35l56->base.secured ? "-s" : "");
	}

	if (system_name && amp_name) {
		if (!cs35l56_hda_request_firmware_file(cs35l56, wmfw_firmware, wmfw_filename,
						       base_name, system_name, amp_name, "wmfw")) {
			cs35l56_hda_request_firmware_file(cs35l56, coeff_firmware, coeff_filename,
							  base_name, system_name, amp_name, "bin");
			return;
		}
	}

	if (system_name) {
		if (!cs35l56_hda_request_firmware_file(cs35l56, wmfw_firmware, wmfw_filename,
						       base_name, system_name, NULL, "wmfw")) {
			if (amp_name)
				cs35l56_hda_request_firmware_file(cs35l56,
								  coeff_firmware, coeff_filename,
								  base_name, system_name,
								  amp_name, "bin");
			if (!*coeff_firmware)
				cs35l56_hda_request_firmware_file(cs35l56,
								  coeff_firmware, coeff_filename,
								  base_name, system_name,
								  NULL, "bin");
			return;
		}

		/*
		 * Check for system-specific bin files without wmfw before
		 * falling back to generic firmware
		 */
		if (amp_name)
			cs35l56_hda_request_firmware_file(cs35l56, coeff_firmware, coeff_filename,
							  base_name, system_name, amp_name, "bin");
		if (!*coeff_firmware)
			cs35l56_hda_request_firmware_file(cs35l56, coeff_firmware, coeff_filename,
							  base_name, system_name, NULL, "bin");

		if (*coeff_firmware)
			return;
	}

	ret = cs35l56_hda_request_firmware_file(cs35l56, wmfw_firmware, wmfw_filename,
						base_name, NULL, NULL, "wmfw");
	if (!ret) {
		cs35l56_hda_request_firmware_file(cs35l56, coeff_firmware, coeff_filename,
						  base_name, NULL, NULL, "bin");
		return;
	}

	if (!*coeff_firmware)
		cs35l56_hda_request_firmware_file(cs35l56, coeff_firmware, coeff_filename,
						  base_name, NULL, NULL, "bin");
}

static void cs35l56_hda_release_firmware_files(const struct firmware *wmfw_firmware,
					       char *wmfw_filename,
					       const struct firmware *coeff_firmware,
					       char *coeff_filename)
{
	if (wmfw_firmware)
		release_firmware(wmfw_firmware);
	kfree(wmfw_filename);

	if (coeff_firmware)
		release_firmware(coeff_firmware);
	kfree(coeff_filename);
}

<<<<<<< HEAD
static void cs35l56_hda_create_dsp_controls_work(struct work_struct *work)
{
	struct cs35l56_hda *cs35l56 = container_of(work, struct cs35l56_hda, control_work);
	struct hda_cs_dsp_ctl_info info;

	info.device_name = cs35l56->amp_name;
	info.fw_type = HDA_CS_DSP_FW_MISC;
	info.card = cs35l56->codec->card;

	hda_cs_dsp_add_controls(&cs35l56->cs_dsp, &info);
}

=======
>>>>>>> aa4674c5
static void cs35l56_hda_apply_calibration(struct cs35l56_hda *cs35l56)
{
	int ret;

	if (!cs35l56->base.cal_data_valid || cs35l56->base.secured)
		return;

	ret = cs_amp_write_cal_coeffs(&cs35l56->cs_dsp,
				      &cs35l56_calibration_controls,
				      &cs35l56->base.cal_data);
	if (ret < 0)
		dev_warn(cs35l56->base.dev, "Failed to write calibration: %d\n", ret);
	else
		dev_info(cs35l56->base.dev, "Calibration applied\n");
}

static void cs35l56_hda_fw_load(struct cs35l56_hda *cs35l56)
{
	const struct firmware *coeff_firmware = NULL;
	const struct firmware *wmfw_firmware = NULL;
	char *coeff_filename = NULL;
	char *wmfw_filename = NULL;
	unsigned int preloaded_fw_ver;
	bool firmware_missing;
<<<<<<< HEAD
	bool add_dsp_controls_required = false;
	int ret;

	/*
	 * control_work must be flushed before proceeding, but we can't do that
	 * here as it would create a deadlock on controls_rwsem so it must be
	 * performed before queuing dsp_work.
	 */
	WARN_ON_ONCE(work_busy(&cs35l56->control_work));
=======
	int ret;
>>>>>>> aa4674c5

	/*
	 * Prepare for a new DSP power-up. If the DSP has had firmware
	 * downloaded previously then it needs to be powered down so that it
<<<<<<< HEAD
	 * can be updated and if hadn't been patched before then the controls
	 * will need to be added once firmware download succeeds.
=======
	 * can be updated.
>>>>>>> aa4674c5
	 */
	if (cs35l56->base.fw_patched)
		cs_dsp_power_down(&cs35l56->cs_dsp);
	else
		add_dsp_controls_required = true;

	cs35l56->base.fw_patched = false;

	ret = pm_runtime_resume_and_get(cs35l56->base.dev);
	if (ret < 0) {
		dev_err(cs35l56->base.dev, "Failed to resume and get %d\n", ret);
		return;
	}

	/*
	 * The firmware can only be upgraded if it is currently running
	 * from the built-in ROM. If not, the wmfw/bin must be for the
	 * version of firmware that is running on the chip.
	 */
	ret = cs35l56_read_prot_status(&cs35l56->base, &firmware_missing, &preloaded_fw_ver);
	if (ret)
		goto err_pm_put;

	if (firmware_missing)
		preloaded_fw_ver = 0;

	cs35l56_hda_request_firmware_files(cs35l56, preloaded_fw_ver,
					   &wmfw_firmware, &wmfw_filename,
					   &coeff_firmware, &coeff_filename);

	/*
	 * If the BIOS didn't patch the firmware a bin file is mandatory to
	 * enable the ASP·
	 */
	if (!coeff_firmware && firmware_missing) {
		dev_err(cs35l56->base.dev, ".bin file required but not found\n");
		goto err_fw_release;
	}

	mutex_lock(&cs35l56->base.irq_lock);

	/*
	 * If the firmware hasn't been patched it must be shutdown before
	 * doing a full patch and reset afterwards. If it is already
	 * running a patched version the firmware files only contain
	 * tunings and we can use the lower cost reinit sequence instead.
	 */
	if (firmware_missing && (wmfw_firmware || coeff_firmware)) {
		ret = cs35l56_firmware_shutdown(&cs35l56->base);
		if (ret)
			goto err;
	}

	ret = cs_dsp_power_up(&cs35l56->cs_dsp, wmfw_firmware, wmfw_filename,
			      coeff_firmware, coeff_filename, "misc");
	if (ret) {
		dev_dbg(cs35l56->base.dev, "%s: cs_dsp_power_up ret %d\n", __func__, ret);
		goto err;
	}

	if (wmfw_filename)
		dev_dbg(cs35l56->base.dev, "Loaded WMFW Firmware: %s\n", wmfw_filename);

	if (coeff_filename)
		dev_dbg(cs35l56->base.dev, "Loaded Coefficients: %s\n", coeff_filename);

	/* If we downloaded firmware, reset the device and wait for it to boot */
	if (firmware_missing && (wmfw_firmware || coeff_firmware)) {
		cs35l56_system_reset(&cs35l56->base, false);
		regcache_mark_dirty(cs35l56->base.regmap);
		ret = cs35l56_wait_for_firmware_boot(&cs35l56->base);
		if (ret)
			goto err_powered_up;

		regcache_cache_only(cs35l56->base.regmap, false);
	}

	/* Disable auto-hibernate so that runtime_pm has control */
	ret = cs35l56_mbox_send(&cs35l56->base, CS35L56_MBOX_CMD_PREVENT_AUTO_HIBERNATE);
	if (ret)
		goto err_powered_up;

	regcache_sync(cs35l56->base.regmap);

	regmap_clear_bits(cs35l56->base.regmap, CS35L56_PROTECTION_STATUS,
			  CS35L56_FIRMWARE_MISSING);
	cs35l56->base.fw_patched = true;

	/*
	 * Adding controls is deferred to prevent a lock inversion - ALSA takes
	 * the controls_rwsem when adding a control, the get() / put()
	 * functions of a control are called holding controls_rwsem and those
	 * that depend on running firmware wait for dsp_work() to complete.
	 */
	if (add_dsp_controls_required)
		queue_work(system_long_wq, &cs35l56->control_work);

	ret = cs_dsp_run(&cs35l56->cs_dsp);
	if (ret)
		dev_dbg(cs35l56->base.dev, "%s: cs_dsp_run ret %d\n", __func__, ret);

	cs35l56_hda_apply_calibration(cs35l56);
	ret = cs35l56_mbox_send(&cs35l56->base, CS35L56_MBOX_CMD_AUDIO_REINIT);
	if (ret)
		cs_dsp_stop(&cs35l56->cs_dsp);

err_powered_up:
	if (!cs35l56->base.fw_patched)
		cs_dsp_power_down(&cs35l56->cs_dsp);
err:
	mutex_unlock(&cs35l56->base.irq_lock);
err_fw_release:
	cs35l56_hda_release_firmware_files(wmfw_firmware, wmfw_filename,
					   coeff_firmware, coeff_filename);
err_pm_put:
	pm_runtime_put(cs35l56->base.dev);
}

static void cs35l56_hda_dsp_work(struct work_struct *work)
{
	struct cs35l56_hda *cs35l56 = container_of(work, struct cs35l56_hda, dsp_work);

	cs35l56_hda_fw_load(cs35l56);
}

static int cs35l56_hda_bind(struct device *dev, struct device *master, void *master_data)
{
	struct cs35l56_hda *cs35l56 = dev_get_drvdata(dev);
	struct hda_component_parent *parent = master_data;
	struct hda_component *comp;

	comp = hda_component_from_index(parent, cs35l56->index);
	if (!comp)
		return -EINVAL;

	if (comp->dev)
		return -EBUSY;

	comp->dev = dev;
	cs35l56->codec = parent->codec;
	strscpy(comp->name, dev_name(dev), sizeof(comp->name));
	comp->playback_hook = cs35l56_hda_playback_hook;

<<<<<<< HEAD
	flush_work(&cs35l56->control_work);
=======
>>>>>>> aa4674c5
	queue_work(system_long_wq, &cs35l56->dsp_work);

	cs35l56_hda_create_controls(cs35l56);

#if IS_ENABLED(CONFIG_SND_DEBUG)
	cs35l56->debugfs_root = debugfs_create_dir(dev_name(cs35l56->base.dev), sound_debugfs_root);
	cs_dsp_init_debugfs(&cs35l56->cs_dsp, cs35l56->debugfs_root);
#endif

	dev_dbg(cs35l56->base.dev, "Bound\n");

	return 0;
}

static void cs35l56_hda_unbind(struct device *dev, struct device *master, void *master_data)
{
	struct cs35l56_hda *cs35l56 = dev_get_drvdata(dev);
	struct hda_component_parent *parent = master_data;
	struct hda_component *comp;

	cancel_work_sync(&cs35l56->dsp_work);
<<<<<<< HEAD
	cancel_work_sync(&cs35l56->control_work);
=======
>>>>>>> aa4674c5

	cs35l56_hda_remove_controls(cs35l56);

#if IS_ENABLED(CONFIG_SND_DEBUG)
	cs_dsp_cleanup_debugfs(&cs35l56->cs_dsp);
	debugfs_remove_recursive(cs35l56->debugfs_root);
#endif

	if (cs35l56->base.fw_patched)
		cs_dsp_power_down(&cs35l56->cs_dsp);

	comp = hda_component_from_index(parent, cs35l56->index);
	if (comp && (comp->dev == dev))
		memset(comp, 0, sizeof(*comp));

	cs35l56->codec = NULL;

	dev_dbg(cs35l56->base.dev, "Unbound\n");
}

static const struct component_ops cs35l56_hda_comp_ops = {
	.bind = cs35l56_hda_bind,
	.unbind = cs35l56_hda_unbind,
};

static int cs35l56_hda_system_suspend(struct device *dev)
{
	struct cs35l56_hda *cs35l56 = dev_get_drvdata(dev);

	cs35l56_hda_wait_dsp_ready(cs35l56);
<<<<<<< HEAD
	flush_work(&cs35l56->control_work);
=======
>>>>>>> aa4674c5

	if (cs35l56->playing)
		cs35l56_hda_pause(cs35l56);

	cs35l56->suspended = true;

	/*
	 * The interrupt line is normally shared, but after we start suspending
	 * we can't check if our device is the source of an interrupt, and can't
	 * clear it. Prevent this race by temporarily disabling the parent irq
	 * until we reach _no_irq.
	 */
	if (cs35l56->base.irq)
		disable_irq(cs35l56->base.irq);

	return pm_runtime_force_suspend(dev);
}

static int cs35l56_hda_system_suspend_late(struct device *dev)
{
	struct cs35l56_hda *cs35l56 = dev_get_drvdata(dev);

	/*
	 * RESET is usually shared by all amps so it must not be asserted until
	 * all driver instances have done their suspend() stage.
	 */
	if (cs35l56->base.reset_gpio) {
		gpiod_set_value_cansleep(cs35l56->base.reset_gpio, 0);
		cs35l56_wait_min_reset_pulse();
	}

	return 0;
}

static int cs35l56_hda_system_suspend_no_irq(struct device *dev)
{
	struct cs35l56_hda *cs35l56 = dev_get_drvdata(dev);

	/* Handlers are now disabled so the parent IRQ can safely be re-enabled. */
	if (cs35l56->base.irq)
		enable_irq(cs35l56->base.irq);

	return 0;
}

static int cs35l56_hda_system_resume_no_irq(struct device *dev)
{
	struct cs35l56_hda *cs35l56 = dev_get_drvdata(dev);

	/*
	 * WAKE interrupts unmask if the CS35L56 hibernates, which can cause
	 * spurious interrupts, and the interrupt line is normally shared.
	 * We can't check if our device is the source of an interrupt, and can't
	 * clear it, until it has fully resumed. Prevent this race by temporarily
	 * disabling the parent irq until we complete resume().
	 */
	if (cs35l56->base.irq)
		disable_irq(cs35l56->base.irq);

	return 0;
}

static int cs35l56_hda_system_resume_early(struct device *dev)
{
	struct cs35l56_hda *cs35l56 = dev_get_drvdata(dev);

	/* Ensure a spec-compliant RESET pulse. */
	if (cs35l56->base.reset_gpio) {
		gpiod_set_value_cansleep(cs35l56->base.reset_gpio, 0);
		cs35l56_wait_min_reset_pulse();

		/* Release shared RESET before drivers start resume(). */
		gpiod_set_value_cansleep(cs35l56->base.reset_gpio, 1);
		cs35l56_wait_control_port_ready();
	}

	return 0;
}

static int cs35l56_hda_system_resume(struct device *dev)
{
	struct cs35l56_hda *cs35l56 = dev_get_drvdata(dev);
	int ret;

	/* Undo pm_runtime_force_suspend() before re-enabling the irq */
	ret = pm_runtime_force_resume(dev);
	if (cs35l56->base.irq)
		enable_irq(cs35l56->base.irq);

	if (ret)
		return ret;

	cs35l56->suspended = false;

	if (!cs35l56->codec)
		return 0;

	ret = cs35l56_is_fw_reload_needed(&cs35l56->base);
	dev_dbg(cs35l56->base.dev, "fw_reload_needed: %d\n", ret);
	if (ret > 0)
		queue_work(system_long_wq, &cs35l56->dsp_work);

	if (cs35l56->playing)
		cs35l56_hda_play(cs35l56);

	return 0;
}

static int cs35l56_hda_read_acpi(struct cs35l56_hda *cs35l56, int hid, int id)
{
	u32 values[HDA_MAX_COMPONENTS];
	char hid_string[8];
	struct acpi_device *adev;
	const char *property, *sub;
	size_t nval;
	int i, ret;

	/*
	 * ACPI_COMPANION isn't available when this driver was instantiated by
	 * the serial-multi-instantiate driver, so lookup the node by HID
	 */
	if (!ACPI_COMPANION(cs35l56->base.dev)) {
		snprintf(hid_string, sizeof(hid_string), "CSC%04X", hid);
		adev = acpi_dev_get_first_match_dev(hid_string, NULL, -1);
		if (!adev) {
			dev_err(cs35l56->base.dev, "Failed to find an ACPI device for %s\n",
				dev_name(cs35l56->base.dev));
			return -ENODEV;
		}
		ACPI_COMPANION_SET(cs35l56->base.dev, adev);
	}

	property = "cirrus,dev-index";
	ret = device_property_count_u32(cs35l56->base.dev, property);
	if (ret <= 0)
		goto err;

	if (ret > ARRAY_SIZE(values)) {
		ret = -EINVAL;
		goto err;
	}
	nval = ret;

	ret = device_property_read_u32_array(cs35l56->base.dev, property, values, nval);
	if (ret)
		goto err;

	cs35l56->index = -1;
	for (i = 0; i < nval; i++) {
		if (values[i] == id) {
			cs35l56->index = i;
			break;
		}
	}
	/*
	 * It's not an error for the ID to be missing: for I2C there can be
	 * an alias address that is not a real device. So reject silently.
	 */
	if (cs35l56->index == -1) {
		dev_dbg(cs35l56->base.dev, "No index found in %s\n", property);
		ret = -ENODEV;
		goto err;
	}

	sub = acpi_get_subsystem_id(ACPI_HANDLE(cs35l56->base.dev));

	if (IS_ERR(sub)) {
		dev_info(cs35l56->base.dev,
			 "Read ACPI _SUB failed(%ld): fallback to generic firmware\n",
			 PTR_ERR(sub));
	} else {
		ret = cirrus_scodec_get_speaker_id(cs35l56->base.dev, cs35l56->index, nval, -1);
		if (ret == -ENOENT) {
			cs35l56->system_name = sub;
		} else if (ret >= 0) {
			cs35l56->system_name = kasprintf(GFP_KERNEL, "%s-spkid%d", sub, ret);
			kfree(sub);
			if (!cs35l56->system_name)
				return -ENOMEM;
		} else {
			return ret;
		}
	}

	cs35l56->base.reset_gpio = devm_gpiod_get_index_optional(cs35l56->base.dev,
								 "reset",
								 cs35l56->index,
								 GPIOD_OUT_LOW);
	if (IS_ERR(cs35l56->base.reset_gpio)) {
		ret = PTR_ERR(cs35l56->base.reset_gpio);

		/*
		 * If RESET is shared the first amp to probe will grab the reset
		 * line and reset all the amps
		 */
		if (ret != -EBUSY)
			return dev_err_probe(cs35l56->base.dev, ret, "Failed to get reset GPIO\n");

		dev_info(cs35l56->base.dev, "Reset GPIO busy, assume shared reset\n");
		cs35l56->base.reset_gpio = NULL;
	}

	return 0;

err:
	if (ret != -ENODEV)
		dev_err(cs35l56->base.dev, "Failed property %s: %d\n", property, ret);

	return ret;
}

int cs35l56_hda_common_probe(struct cs35l56_hda *cs35l56, int hid, int id)
{
	int ret;

	mutex_init(&cs35l56->base.irq_lock);
	dev_set_drvdata(cs35l56->base.dev, cs35l56);

	INIT_WORK(&cs35l56->dsp_work, cs35l56_hda_dsp_work);
<<<<<<< HEAD
	INIT_WORK(&cs35l56->control_work, cs35l56_hda_create_dsp_controls_work);
=======
>>>>>>> aa4674c5

	ret = cs35l56_hda_read_acpi(cs35l56, hid, id);
	if (ret)
		goto err;

	cs35l56->amp_name = devm_kasprintf(cs35l56->base.dev, GFP_KERNEL, "AMP%d",
					   cs35l56->index + 1);
	if (!cs35l56->amp_name) {
		ret = -ENOMEM;
		goto err;
	}

	cs35l56->base.cal_index = cs35l56->index;

	cs35l56_init_cs_dsp(&cs35l56->base, &cs35l56->cs_dsp);
	cs35l56->cs_dsp.client_ops = &cs35l56_hda_client_ops;

	if (cs35l56->base.reset_gpio) {
		dev_dbg(cs35l56->base.dev, "Hard reset\n");

		/*
		 * The GPIOD_OUT_LOW to *_gpiod_get_*() will be ignored if the
		 * ACPI defines a different default state. So explicitly set low.
		 */
		gpiod_set_value_cansleep(cs35l56->base.reset_gpio, 0);
		cs35l56_wait_min_reset_pulse();
		gpiod_set_value_cansleep(cs35l56->base.reset_gpio, 1);
	}

	ret = cs35l56_hw_init(&cs35l56->base);
	if (ret < 0)
		goto err;

	/* Reset the device and wait for it to boot */
	cs35l56_system_reset(&cs35l56->base, false);
	ret = cs35l56_wait_for_firmware_boot(&cs35l56->base);
	if (ret)
		goto err;

	regcache_cache_only(cs35l56->base.regmap, false);

	ret = cs35l56_set_patch(&cs35l56->base);
	if (ret)
		goto err;

	regcache_mark_dirty(cs35l56->base.regmap);
	regcache_sync(cs35l56->base.regmap);

	/* Disable auto-hibernate so that runtime_pm has control */
	ret = cs35l56_mbox_send(&cs35l56->base, CS35L56_MBOX_CMD_PREVENT_AUTO_HIBERNATE);
	if (ret)
		goto err;

	ret = cs35l56_get_calibration(&cs35l56->base);
	if (ret)
		goto err;

	ret = cs_dsp_halo_init(&cs35l56->cs_dsp);
	if (ret) {
		dev_err_probe(cs35l56->base.dev, ret, "cs_dsp_halo_init failed\n");
		goto err;
	}

	dev_info(cs35l56->base.dev, "DSP system name: '%s', amp name: '%s'\n",
		 cs35l56->system_name, cs35l56->amp_name);

	regmap_multi_reg_write(cs35l56->base.regmap, cs35l56_hda_dai_config,
			       ARRAY_SIZE(cs35l56_hda_dai_config));
	ret = cs35l56_force_sync_asp1_registers_from_cache(&cs35l56->base);
	if (ret)
		goto dsp_err;

	/*
	 * By default only enable one ASP1TXn, where n=amplifier index,
	 * This prevents multiple amps trying to drive the same slot.
	 */
	cs35l56->asp_tx_mask = BIT(cs35l56->index);

	pm_runtime_set_autosuspend_delay(cs35l56->base.dev, 3000);
	pm_runtime_use_autosuspend(cs35l56->base.dev);
	pm_runtime_set_active(cs35l56->base.dev);
	pm_runtime_mark_last_busy(cs35l56->base.dev);
	pm_runtime_enable(cs35l56->base.dev);

	cs35l56->base.init_done = true;

	ret = component_add(cs35l56->base.dev, &cs35l56_hda_comp_ops);
	if (ret) {
		dev_err(cs35l56->base.dev, "Register component failed: %d\n", ret);
		goto pm_err;
	}

	return 0;

pm_err:
	pm_runtime_disable(cs35l56->base.dev);
dsp_err:
	cs_dsp_remove(&cs35l56->cs_dsp);
err:
	gpiod_set_value_cansleep(cs35l56->base.reset_gpio, 0);

	return ret;
}
EXPORT_SYMBOL_NS_GPL(cs35l56_hda_common_probe, SND_HDA_SCODEC_CS35L56);

void cs35l56_hda_remove(struct device *dev)
{
	struct cs35l56_hda *cs35l56 = dev_get_drvdata(dev);

	component_del(cs35l56->base.dev, &cs35l56_hda_comp_ops);

	pm_runtime_dont_use_autosuspend(cs35l56->base.dev);
	pm_runtime_get_sync(cs35l56->base.dev);
	pm_runtime_disable(cs35l56->base.dev);

	cs_dsp_remove(&cs35l56->cs_dsp);

	kfree(cs35l56->system_name);
	pm_runtime_put_noidle(cs35l56->base.dev);

	gpiod_set_value_cansleep(cs35l56->base.reset_gpio, 0);
}
EXPORT_SYMBOL_NS_GPL(cs35l56_hda_remove, SND_HDA_SCODEC_CS35L56);

const struct dev_pm_ops cs35l56_hda_pm_ops = {
	RUNTIME_PM_OPS(cs35l56_hda_runtime_suspend, cs35l56_hda_runtime_resume, NULL)
	SYSTEM_SLEEP_PM_OPS(cs35l56_hda_system_suspend, cs35l56_hda_system_resume)
	LATE_SYSTEM_SLEEP_PM_OPS(cs35l56_hda_system_suspend_late,
				 cs35l56_hda_system_resume_early)
	NOIRQ_SYSTEM_SLEEP_PM_OPS(cs35l56_hda_system_suspend_no_irq,
				  cs35l56_hda_system_resume_no_irq)
};
EXPORT_SYMBOL_NS_GPL(cs35l56_hda_pm_ops, SND_HDA_SCODEC_CS35L56);

MODULE_DESCRIPTION("CS35L56 HDA Driver");
MODULE_IMPORT_NS(FW_CS_DSP);
MODULE_IMPORT_NS(SND_HDA_CIRRUS_SCODEC);
MODULE_IMPORT_NS(SND_HDA_CS_DSP_CONTROLS);
MODULE_IMPORT_NS(SND_SOC_CS35L56_SHARED);
MODULE_IMPORT_NS(SND_SOC_CS_AMP_LIB);
MODULE_AUTHOR("Richard Fitzgerald <rf@opensource.cirrus.com>");
MODULE_AUTHOR("Simon Trimmer <simont@opensource.cirrus.com>");
MODULE_LICENSE("GPL");<|MERGE_RESOLUTION|>--- conflicted
+++ resolved
@@ -559,21 +559,6 @@
 	kfree(coeff_filename);
 }
 
-<<<<<<< HEAD
-static void cs35l56_hda_create_dsp_controls_work(struct work_struct *work)
-{
-	struct cs35l56_hda *cs35l56 = container_of(work, struct cs35l56_hda, control_work);
-	struct hda_cs_dsp_ctl_info info;
-
-	info.device_name = cs35l56->amp_name;
-	info.fw_type = HDA_CS_DSP_FW_MISC;
-	info.card = cs35l56->codec->card;
-
-	hda_cs_dsp_add_controls(&cs35l56->cs_dsp, &info);
-}
-
-=======
->>>>>>> aa4674c5
 static void cs35l56_hda_apply_calibration(struct cs35l56_hda *cs35l56)
 {
 	int ret;
@@ -598,34 +583,15 @@
 	char *wmfw_filename = NULL;
 	unsigned int preloaded_fw_ver;
 	bool firmware_missing;
-<<<<<<< HEAD
-	bool add_dsp_controls_required = false;
 	int ret;
-
-	/*
-	 * control_work must be flushed before proceeding, but we can't do that
-	 * here as it would create a deadlock on controls_rwsem so it must be
-	 * performed before queuing dsp_work.
-	 */
-	WARN_ON_ONCE(work_busy(&cs35l56->control_work));
-=======
-	int ret;
->>>>>>> aa4674c5
 
 	/*
 	 * Prepare for a new DSP power-up. If the DSP has had firmware
 	 * downloaded previously then it needs to be powered down so that it
-<<<<<<< HEAD
-	 * can be updated and if hadn't been patched before then the controls
-	 * will need to be added once firmware download succeeds.
-=======
 	 * can be updated.
->>>>>>> aa4674c5
 	 */
 	if (cs35l56->base.fw_patched)
 		cs_dsp_power_down(&cs35l56->cs_dsp);
-	else
-		add_dsp_controls_required = true;
 
 	cs35l56->base.fw_patched = false;
 
@@ -709,15 +675,6 @@
 			  CS35L56_FIRMWARE_MISSING);
 	cs35l56->base.fw_patched = true;
 
-	/*
-	 * Adding controls is deferred to prevent a lock inversion - ALSA takes
-	 * the controls_rwsem when adding a control, the get() / put()
-	 * functions of a control are called holding controls_rwsem and those
-	 * that depend on running firmware wait for dsp_work() to complete.
-	 */
-	if (add_dsp_controls_required)
-		queue_work(system_long_wq, &cs35l56->control_work);
-
 	ret = cs_dsp_run(&cs35l56->cs_dsp);
 	if (ret)
 		dev_dbg(cs35l56->base.dev, "%s: cs_dsp_run ret %d\n", __func__, ret);
@@ -764,10 +721,6 @@
 	strscpy(comp->name, dev_name(dev), sizeof(comp->name));
 	comp->playback_hook = cs35l56_hda_playback_hook;
 
-<<<<<<< HEAD
-	flush_work(&cs35l56->control_work);
-=======
->>>>>>> aa4674c5
 	queue_work(system_long_wq, &cs35l56->dsp_work);
 
 	cs35l56_hda_create_controls(cs35l56);
@@ -789,10 +742,6 @@
 	struct hda_component *comp;
 
 	cancel_work_sync(&cs35l56->dsp_work);
-<<<<<<< HEAD
-	cancel_work_sync(&cs35l56->control_work);
-=======
->>>>>>> aa4674c5
 
 	cs35l56_hda_remove_controls(cs35l56);
 
@@ -823,10 +772,6 @@
 	struct cs35l56_hda *cs35l56 = dev_get_drvdata(dev);
 
 	cs35l56_hda_wait_dsp_ready(cs35l56);
-<<<<<<< HEAD
-	flush_work(&cs35l56->control_work);
-=======
->>>>>>> aa4674c5
 
 	if (cs35l56->playing)
 		cs35l56_hda_pause(cs35l56);
@@ -1046,10 +991,6 @@
 	dev_set_drvdata(cs35l56->base.dev, cs35l56);
 
 	INIT_WORK(&cs35l56->dsp_work, cs35l56_hda_dsp_work);
-<<<<<<< HEAD
-	INIT_WORK(&cs35l56->control_work, cs35l56_hda_create_dsp_controls_work);
-=======
->>>>>>> aa4674c5
 
 	ret = cs35l56_hda_read_acpi(cs35l56, hid, id);
 	if (ret)
