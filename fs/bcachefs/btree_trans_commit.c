// SPDX-License-Identifier: GPL-2.0

#include "bcachefs.h"
#include "alloc_foreground.h"
#include "btree_gc.h"
#include "btree_io.h"
#include "btree_iter.h"
#include "btree_journal_iter.h"
#include "btree_key_cache.h"
#include "btree_update_interior.h"
#include "btree_write_buffer.h"
#include "buckets.h"
#include "disk_accounting.h"
#include "errcode.h"
#include "error.h"
#include "journal.h"
#include "journal_io.h"
#include "journal_reclaim.h"
#include "replicas.h"
#include "snapshot.h"

#include <linux/prefetch.h>

static const char * const trans_commit_flags_strs[] = {
#define x(n, ...) #n,
	BCH_TRANS_COMMIT_FLAGS()
#undef x
	NULL
};

void bch2_trans_commit_flags_to_text(struct printbuf *out, enum bch_trans_commit_flags flags)
{
	enum bch_watermark watermark = flags & BCH_WATERMARK_MASK;

	prt_printf(out, "watermark=%s", bch2_watermarks[watermark]);

	flags >>= BCH_WATERMARK_BITS;
	if (flags) {
		prt_char(out, ' ');
		bch2_prt_bitflags(out, trans_commit_flags_strs, flags);
	}
}

static void verify_update_old_key(struct btree_trans *trans, struct btree_insert_entry *i)
{
#ifdef CONFIG_BCACHEFS_DEBUG
	struct bch_fs *c = trans->c;
	struct bkey u;
	struct bkey_s_c k = bch2_btree_path_peek_slot_exact(trans->paths + i->path, &u);

	if (unlikely(trans->journal_replay_not_finished)) {
		struct bkey_i *j_k =
			bch2_journal_keys_peek_slot(c, i->btree_id, i->level, i->k->k.p);

		if (j_k)
			k = bkey_i_to_s_c(j_k);
	}

	u = *k.k;
	u.needs_whiteout = i->old_k.needs_whiteout;

	BUG_ON(memcmp(&i->old_k, &u, sizeof(struct bkey)));
	BUG_ON(i->old_v != k.v);
#endif
}

static inline struct btree_path_level *insert_l(struct btree_trans *trans, struct btree_insert_entry *i)
{
	return (trans->paths + i->path)->l + i->level;
}

static inline bool same_leaf_as_prev(struct btree_trans *trans,
				     struct btree_insert_entry *i)
{
	return i != trans->updates &&
		insert_l(trans, &i[0])->b == insert_l(trans, &i[-1])->b;
}

static inline bool same_leaf_as_next(struct btree_trans *trans,
				     struct btree_insert_entry *i)
{
	return i + 1 < trans->updates + trans->nr_updates &&
		insert_l(trans, &i[0])->b == insert_l(trans, &i[1])->b;
}

inline void bch2_btree_node_prep_for_write(struct btree_trans *trans,
					   struct btree_path *path,
					   struct btree *b)
{
	struct bch_fs *c = trans->c;

	if (unlikely(btree_node_just_written(b)) &&
	    bch2_btree_post_write_cleanup(c, b))
		bch2_trans_node_reinit_iter(trans, b);

	/*
	 * If the last bset has been written, or if it's gotten too big - start
	 * a new bset to insert into:
	 */
	if (want_new_bset(c, b))
		bch2_btree_init_next(trans, b);
}

static noinline int trans_lock_write_fail(struct btree_trans *trans, struct btree_insert_entry *i)
{
	while (--i >= trans->updates) {
		if (same_leaf_as_prev(trans, i))
			continue;

		bch2_btree_node_unlock_write(trans, trans->paths + i->path, insert_l(trans, i)->b);
	}

	trace_and_count(trans->c, trans_restart_would_deadlock_write, trans);
	return btree_trans_restart(trans, BCH_ERR_transaction_restart_would_deadlock_write);
}

static inline int bch2_trans_lock_write(struct btree_trans *trans)
{
	EBUG_ON(trans->write_locked);

	trans_for_each_update(trans, i) {
		if (same_leaf_as_prev(trans, i))
			continue;

		if (bch2_btree_node_lock_write(trans, trans->paths + i->path, &insert_l(trans, i)->b->c))
			return trans_lock_write_fail(trans, i);

		if (!i->cached)
			bch2_btree_node_prep_for_write(trans, trans->paths + i->path, insert_l(trans, i)->b);
	}

	trans->write_locked = true;
	return 0;
}

static inline void bch2_trans_unlock_write(struct btree_trans *trans)
{
	if (likely(trans->write_locked)) {
		trans_for_each_update(trans, i)
			if (btree_node_locked_type(trans->paths + i->path, i->level) ==
			    BTREE_NODE_WRITE_LOCKED)
				bch2_btree_node_unlock_write_inlined(trans,
						trans->paths + i->path, insert_l(trans, i)->b);
		trans->write_locked = false;
	}
}

/* Inserting into a given leaf node (last stage of insert): */

/* Handle overwrites and do insert, for non extents: */
bool bch2_btree_bset_insert_key(struct btree_trans *trans,
				struct btree_path *path,
				struct btree *b,
				struct btree_node_iter *node_iter,
				struct bkey_i *insert)
{
	struct bkey_packed *k;
	unsigned clobber_u64s = 0, new_u64s = 0;

	EBUG_ON(btree_node_just_written(b));
	EBUG_ON(bset_written(b, btree_bset_last(b)));
	EBUG_ON(bkey_deleted(&insert->k) && bkey_val_u64s(&insert->k));
	EBUG_ON(bpos_lt(insert->k.p, b->data->min_key));
	EBUG_ON(bpos_gt(insert->k.p, b->data->max_key));
	EBUG_ON(insert->k.u64s > bch2_btree_keys_u64s_remaining(b));
	EBUG_ON(!b->c.level && !bpos_eq(insert->k.p, path->pos));

	k = bch2_btree_node_iter_peek_all(node_iter, b);
	if (k && bkey_cmp_left_packed(b, k, &insert->k.p))
		k = NULL;

	/* @k is the key being overwritten/deleted, if any: */
	EBUG_ON(k && bkey_deleted(k));

	/* Deleting, but not found? nothing to do: */
	if (bkey_deleted(&insert->k) && !k)
		return false;

	if (bkey_deleted(&insert->k)) {
		/* Deleting: */
		btree_account_key_drop(b, k);
		k->type = KEY_TYPE_deleted;

		if (k->needs_whiteout)
			push_whiteout(b, insert->k.p);
		k->needs_whiteout = false;

		if (k >= btree_bset_last(b)->start) {
			clobber_u64s = k->u64s;
			bch2_bset_delete(b, k, clobber_u64s);
			goto fix_iter;
		} else {
			bch2_btree_path_fix_key_modified(trans, b, k);
		}

		return true;
	}

	if (k) {
		/* Overwriting: */
		btree_account_key_drop(b, k);
		k->type = KEY_TYPE_deleted;

		insert->k.needs_whiteout = k->needs_whiteout;
		k->needs_whiteout = false;

		if (k >= btree_bset_last(b)->start) {
			clobber_u64s = k->u64s;
			goto overwrite;
		} else {
			bch2_btree_path_fix_key_modified(trans, b, k);
		}
	}

	k = bch2_btree_node_iter_bset_pos(node_iter, b, bset_tree_last(b));
overwrite:
	bch2_bset_insert(b, node_iter, k, insert, clobber_u64s);
	new_u64s = k->u64s;
fix_iter:
	if (clobber_u64s != new_u64s)
		bch2_btree_node_iter_fix(trans, path, b, node_iter, k,
					 clobber_u64s, new_u64s);
	return true;
}

static int __btree_node_flush(struct journal *j, struct journal_entry_pin *pin,
			       unsigned i, u64 seq)
{
	struct bch_fs *c = container_of(j, struct bch_fs, journal);
	struct btree_write *w = container_of(pin, struct btree_write, journal);
	struct btree *b = container_of(w, struct btree, writes[i]);
	struct btree_trans *trans = bch2_trans_get(c);
	unsigned long old, new;
	unsigned idx = w - b->writes;

	btree_node_lock_nopath_nofail(trans, &b->c, SIX_LOCK_read);

	old = READ_ONCE(b->flags);
	do {
		new = old;

		if (!(old & (1 << BTREE_NODE_dirty)) ||
		    !!(old & (1 << BTREE_NODE_write_idx)) != idx ||
		    w->journal.seq != seq)
			break;

		new &= ~BTREE_WRITE_TYPE_MASK;
		new |= BTREE_WRITE_journal_reclaim;
		new |= 1 << BTREE_NODE_need_write;
	} while (!try_cmpxchg(&b->flags, &old, new));

	btree_node_write_if_need(c, b, SIX_LOCK_read);
	six_unlock_read(&b->c.lock);

	bch2_trans_put(trans);
	return 0;
}

int bch2_btree_node_flush0(struct journal *j, struct journal_entry_pin *pin, u64 seq)
{
	return __btree_node_flush(j, pin, 0, seq);
}

int bch2_btree_node_flush1(struct journal *j, struct journal_entry_pin *pin, u64 seq)
{
	return __btree_node_flush(j, pin, 1, seq);
}

inline void bch2_btree_add_journal_pin(struct bch_fs *c,
				       struct btree *b, u64 seq)
{
	struct btree_write *w = btree_current_write(b);

	bch2_journal_pin_add(&c->journal, seq, &w->journal,
			     btree_node_write_idx(b) == 0
			     ? bch2_btree_node_flush0
			     : bch2_btree_node_flush1);
}

/**
 * bch2_btree_insert_key_leaf() - insert a key one key into a leaf node
 * @trans:		btree transaction object
 * @path:		path pointing to @insert's pos
 * @insert:		key to insert
 * @journal_seq:	sequence number of journal reservation
 */
inline void bch2_btree_insert_key_leaf(struct btree_trans *trans,
				       struct btree_path *path,
				       struct bkey_i *insert,
				       u64 journal_seq)
{
	struct bch_fs *c = trans->c;
	struct btree *b = path_l(path)->b;
	struct bset_tree *t = bset_tree_last(b);
	struct bset *i = bset(b, t);
	int old_u64s = bset_u64s(t);
	int old_live_u64s = b->nr.live_u64s;
	int live_u64s_added, u64s_added;

	if (unlikely(!bch2_btree_bset_insert_key(trans, path, b,
					&path_l(path)->iter, insert)))
		return;

	i->journal_seq = cpu_to_le64(max(journal_seq, le64_to_cpu(i->journal_seq)));

	bch2_btree_add_journal_pin(c, b, journal_seq);

	if (unlikely(!btree_node_dirty(b))) {
		EBUG_ON(test_bit(BCH_FS_clean_shutdown, &c->flags));
		set_btree_node_dirty_acct(c, b);
	}

	live_u64s_added = (int) b->nr.live_u64s - old_live_u64s;
	u64s_added = (int) bset_u64s(t) - old_u64s;

	if (b->sib_u64s[0] != U16_MAX && live_u64s_added < 0)
		b->sib_u64s[0] = max(0, (int) b->sib_u64s[0] + live_u64s_added);
	if (b->sib_u64s[1] != U16_MAX && live_u64s_added < 0)
		b->sib_u64s[1] = max(0, (int) b->sib_u64s[1] + live_u64s_added);

	if (u64s_added > live_u64s_added &&
	    bch2_maybe_compact_whiteouts(c, b))
		bch2_trans_node_reinit_iter(trans, b);
}

/* Cached btree updates: */

/* Normal update interface: */

static inline void btree_insert_entry_checks(struct btree_trans *trans,
					     struct btree_insert_entry *i)
{
	struct btree_path *path = trans->paths + i->path;

	BUG_ON(!bpos_eq(i->k->k.p, path->pos));
	BUG_ON(i->cached	!= path->cached);
	BUG_ON(i->level		!= path->level);
	BUG_ON(i->btree_id	!= path->btree_id);
	EBUG_ON(!i->level &&
		btree_type_has_snapshots(i->btree_id) &&
		!(i->flags & BTREE_UPDATE_internal_snapshot_node) &&
		test_bit(JOURNAL_replay_done, &trans->c->journal.flags) &&
		i->k->k.p.snapshot &&
		bch2_snapshot_is_internal_node(trans->c, i->k->k.p.snapshot) > 0);
}

static __always_inline int bch2_trans_journal_res_get(struct btree_trans *trans,
						      unsigned flags)
{
	return bch2_journal_res_get(&trans->c->journal, &trans->journal_res,
				    trans->journal_u64s, flags);
}

#define JSET_ENTRY_LOG_U64s		4

static noinline void journal_transaction_name(struct btree_trans *trans)
{
	struct bch_fs *c = trans->c;
	struct journal *j = &c->journal;
	struct jset_entry *entry =
		bch2_journal_add_entry(j, &trans->journal_res,
				       BCH_JSET_ENTRY_log, 0, 0,
				       JSET_ENTRY_LOG_U64s);
	struct jset_entry_log *l =
		container_of(entry, struct jset_entry_log, entry);

	strncpy(l->d, trans->fn, JSET_ENTRY_LOG_U64s * sizeof(u64));
}

static inline int btree_key_can_insert(struct btree_trans *trans,
				       struct btree *b, unsigned u64s)
{
	if (!bch2_btree_node_insert_fits(b, u64s))
		return -BCH_ERR_btree_insert_btree_node_full;

	return 0;
}

noinline static int
btree_key_can_insert_cached_slowpath(struct btree_trans *trans, unsigned flags,
				     struct btree_path *path, unsigned new_u64s)
{
	struct bkey_cached *ck = (void *) path->l[0].b;
	struct bkey_i *new_k;
	int ret;

	bch2_trans_unlock_write(trans);
	bch2_trans_unlock(trans);

	new_k = kmalloc(new_u64s * sizeof(u64), GFP_KERNEL);
	if (!new_k) {
		bch_err(trans->c, "error allocating memory for key cache key, btree %s u64s %u",
			bch2_btree_id_str(path->btree_id), new_u64s);
		return -BCH_ERR_ENOMEM_btree_key_cache_insert;
	}

	ret =   bch2_trans_relock(trans) ?:
		bch2_trans_lock_write(trans);
	if (unlikely(ret)) {
		kfree(new_k);
		return ret;
	}

	memcpy(new_k, ck->k, ck->u64s * sizeof(u64));

	trans_for_each_update(trans, i)
		if (i->old_v == &ck->k->v)
			i->old_v = &new_k->v;

	kfree(ck->k);
	ck->u64s	= new_u64s;
	ck->k		= new_k;
	return 0;
}

static int btree_key_can_insert_cached(struct btree_trans *trans, unsigned flags,
				       struct btree_path *path, unsigned u64s)
{
	struct bch_fs *c = trans->c;
	struct bkey_cached *ck = (void *) path->l[0].b;
	unsigned new_u64s;
	struct bkey_i *new_k;
	unsigned watermark = flags & BCH_WATERMARK_MASK;

	EBUG_ON(path->level);

	if (watermark < BCH_WATERMARK_reclaim &&
	    !test_bit(BKEY_CACHED_DIRTY, &ck->flags) &&
	    bch2_btree_key_cache_must_wait(c))
		return -BCH_ERR_btree_insert_need_journal_reclaim;

	/*
	 * bch2_varint_decode can read past the end of the buffer by at most 7
	 * bytes (it won't be used):
	 */
	u64s += 1;

	if (u64s <= ck->u64s)
		return 0;

	new_u64s	= roundup_pow_of_two(u64s);
	new_k		= krealloc(ck->k, new_u64s * sizeof(u64), GFP_NOWAIT|__GFP_NOWARN);
	if (unlikely(!new_k))
		return btree_key_can_insert_cached_slowpath(trans, flags, path, new_u64s);

	trans_for_each_update(trans, i)
		if (i->old_v == &ck->k->v)
			i->old_v = &new_k->v;

	ck->u64s	= new_u64s;
	ck->k		= new_k;
	return 0;
}

/* Triggers: */

static int run_one_mem_trigger(struct btree_trans *trans,
			       struct btree_insert_entry *i,
			       unsigned flags)
{
	verify_update_old_key(trans, i);

	if (unlikely(flags & BTREE_TRIGGER_norun))
		return 0;

	struct bkey_s_c old = { &i->old_k, i->old_v };
	struct bkey_i *new = i->k;
	const struct bkey_ops *old_ops = bch2_bkey_type_ops(old.k->type);
	const struct bkey_ops *new_ops = bch2_bkey_type_ops(i->k->k.type);

	if (old_ops->trigger == new_ops->trigger)
		return bch2_key_trigger(trans, i->btree_id, i->level,
				old, bkey_i_to_s(new),
				BTREE_TRIGGER_insert|BTREE_TRIGGER_overwrite|flags);
	else
		return bch2_key_trigger_new(trans, i->btree_id, i->level,
				bkey_i_to_s(new), flags) ?:
		       bch2_key_trigger_old(trans, i->btree_id, i->level,
				old, flags);
}

static int run_one_trans_trigger(struct btree_trans *trans, struct btree_insert_entry *i,
				 bool overwrite)
{
	verify_update_old_key(trans, i);

	if ((i->flags & BTREE_TRIGGER_norun) ||
	    !btree_node_type_has_trans_triggers(i->bkey_type))
		return 0;

	/*
	 * Transactional triggers create new btree_insert_entries, so we can't
	 * pass them a pointer to a btree_insert_entry, that memory is going to
	 * move:
	 */
	struct bkey old_k = i->old_k;
	struct bkey_s_c old = { &old_k, i->old_v };
	const struct bkey_ops *old_ops = bch2_bkey_type_ops(old.k->type);
	const struct bkey_ops *new_ops = bch2_bkey_type_ops(i->k->k.type);
	unsigned flags = i->flags|BTREE_TRIGGER_transactional;

	if (!i->insert_trigger_run &&
	    !i->overwrite_trigger_run &&
	    old_ops->trigger == new_ops->trigger) {
		i->overwrite_trigger_run = true;
		i->insert_trigger_run = true;
		return bch2_key_trigger(trans, i->btree_id, i->level, old, bkey_i_to_s(i->k),
					BTREE_TRIGGER_insert|
					BTREE_TRIGGER_overwrite|flags) ?: 1;
	} else if (overwrite && !i->overwrite_trigger_run) {
		i->overwrite_trigger_run = true;
		return bch2_key_trigger_old(trans, i->btree_id, i->level, old, flags) ?: 1;
	} else if (!overwrite && !i->insert_trigger_run) {
		i->insert_trigger_run = true;
		return bch2_key_trigger_new(trans, i->btree_id, i->level, bkey_i_to_s(i->k), flags) ?: 1;
	} else {
		return 0;
	}
}

static int run_btree_triggers(struct btree_trans *trans, enum btree_id btree_id,
			      unsigned btree_id_start)
{
	for (int overwrite = 1; overwrite >= 0; --overwrite) {
		bool trans_trigger_run;

		/*
		 * Running triggers will append more updates to the list of updates as
		 * we're walking it:
		 */
		do {
			trans_trigger_run = false;

			for (unsigned i = btree_id_start;
			     i < trans->nr_updates && trans->updates[i].btree_id <= btree_id;
			     i++) {
				if (trans->updates[i].btree_id != btree_id)
					continue;

				int ret = run_one_trans_trigger(trans, trans->updates + i, overwrite);
				if (ret < 0)
					return ret;
				if (ret)
					trans_trigger_run = true;
			}
		} while (trans_trigger_run);
	}

	return 0;
}

static int bch2_trans_commit_run_triggers(struct btree_trans *trans)
{
	unsigned btree_id = 0, btree_id_start = 0;
	int ret = 0;

	/*
	 *
	 * For a given btree, this algorithm runs insert triggers before
	 * overwrite triggers: this is so that when extents are being moved
	 * (e.g. by FALLOCATE_FL_INSERT_RANGE), we don't drop references before
	 * they are re-added.
	 */
	for (btree_id = 0; btree_id < BTREE_ID_NR; btree_id++) {
		if (btree_id == BTREE_ID_alloc)
			continue;

		while (btree_id_start < trans->nr_updates &&
		       trans->updates[btree_id_start].btree_id < btree_id)
			btree_id_start++;

		ret = run_btree_triggers(trans, btree_id, btree_id_start);
		if (ret)
			return ret;
	}

	for (unsigned idx = 0; idx < trans->nr_updates; idx++) {
		struct btree_insert_entry *i = trans->updates + idx;

		if (i->btree_id > BTREE_ID_alloc)
			break;
		if (i->btree_id == BTREE_ID_alloc) {
			ret = run_btree_triggers(trans, BTREE_ID_alloc, idx);
			if (ret)
				return ret;
			break;
		}
	}

#ifdef CONFIG_BCACHEFS_DEBUG
	trans_for_each_update(trans, i)
		BUG_ON(!(i->flags & BTREE_TRIGGER_norun) &&
		       btree_node_type_has_trans_triggers(i->bkey_type) &&
		       (!i->insert_trigger_run || !i->overwrite_trigger_run));
#endif
	return 0;
}

static noinline int bch2_trans_commit_run_gc_triggers(struct btree_trans *trans)
{
	trans_for_each_update(trans, i)
		if (btree_node_type_has_triggers(i->bkey_type) &&
		    gc_visited(trans->c, gc_pos_btree(i->btree_id, i->level, i->k->k.p))) {
			int ret = run_one_mem_trigger(trans, i, i->flags|BTREE_TRIGGER_gc);
			if (ret)
				return ret;
		}

	return 0;
}

static struct bversion journal_pos_to_bversion(struct journal_res *res, unsigned offset)
{
	return (struct bversion) {
		.hi = res->seq >> 32,
		.lo = (res->seq << 32) | (res->offset + offset),
	};
}

static inline int
bch2_trans_commit_write_locked(struct btree_trans *trans, unsigned flags,
			       struct btree_insert_entry **stopped_at,
			       unsigned long trace_ip)
{
	struct bch_fs *c = trans->c;
	struct btree_trans_commit_hook *h;
	unsigned u64s = 0;
	int ret = 0;

	bch2_trans_verify_not_unlocked(trans);
	bch2_trans_verify_not_in_restart(trans);

	if (race_fault()) {
		trace_and_count(c, trans_restart_fault_inject, trans, trace_ip);
		return btree_trans_restart_nounlock(trans, BCH_ERR_transaction_restart_fault_inject);
	}

	/*
	 * Check if the insert will fit in the leaf node with the write lock
	 * held, otherwise another thread could write the node changing the
	 * amount of space available:
	 */

	prefetch(&trans->c->journal.flags);

	trans_for_each_update(trans, i) {
		/* Multiple inserts might go to same leaf: */
		if (!same_leaf_as_prev(trans, i))
			u64s = 0;

		u64s += i->k->k.u64s;
		ret = !i->cached
			? btree_key_can_insert(trans, insert_l(trans, i)->b, u64s)
			: btree_key_can_insert_cached(trans, flags, trans->paths + i->path, u64s);
		if (ret) {
			*stopped_at = i;
			return ret;
		}

		i->k->k.needs_whiteout = false;
	}

	/*
	 * Don't get journal reservation until after we know insert will
	 * succeed:
	 */
	if (likely(!(flags & BCH_TRANS_COMMIT_no_journal_res))) {
		ret = bch2_trans_journal_res_get(trans,
				(flags & BCH_WATERMARK_MASK)|
				JOURNAL_RES_GET_NONBLOCK);
		if (ret)
			return ret;

		if (unlikely(trans->journal_transaction_names))
			journal_transaction_name(trans);
	}

	/*
	 * Not allowed to fail after we've gotten our journal reservation - we
	 * have to use it:
	 */

	if (IS_ENABLED(CONFIG_BCACHEFS_DEBUG) &&
	    !(flags & BCH_TRANS_COMMIT_no_journal_res)) {
		if (bch2_journal_seq_verify)
			trans_for_each_update(trans, i)
				i->k->k.version.lo = trans->journal_res.seq;
		else if (bch2_inject_invalid_keys)
			trans_for_each_update(trans, i)
				i->k->k.version = MAX_VERSION;
	}

	h = trans->hooks;
	while (h) {
		ret = h->fn(trans, h);
		if (ret)
			return ret;
		h = h->next;
	}

	struct jset_entry *entry = trans->journal_entries;

	if (likely(!(flags & BCH_TRANS_COMMIT_skip_accounting_apply))) {
		percpu_down_read(&c->mark_lock);

		for (entry = trans->journal_entries;
		     entry != (void *) ((u64 *) trans->journal_entries + trans->journal_entries_u64s);
		     entry = vstruct_next(entry))
			if (jset_entry_is_key(entry) && entry->start->k.type == KEY_TYPE_accounting) {
				struct bkey_i_accounting *a = bkey_i_to_accounting(entry->start);

				a->k.version = journal_pos_to_bversion(&trans->journal_res,
								(u64 *) entry - (u64 *) trans->journal_entries);
				BUG_ON(bversion_zero(a->k.version));
<<<<<<< HEAD
				ret = bch2_accounting_mem_mod_locked(trans, accounting_i_to_s_c(a), false);
=======
				ret = bch2_accounting_mem_mod_locked(trans, accounting_i_to_s_c(a), false, false);
>>>>>>> aa4674c5
				if (ret)
					goto revert_fs_usage;
			}
		percpu_up_read(&c->mark_lock);

		/* XXX: we only want to run this if deltas are nonzero */
		bch2_trans_account_disk_usage_change(trans);
	}

	trans_for_each_update(trans, i)
		if (btree_node_type_has_atomic_triggers(i->bkey_type)) {
			ret = run_one_mem_trigger(trans, i, BTREE_TRIGGER_atomic|i->flags);
			if (ret)
				goto fatal_err;
		}

	if (unlikely(c->gc_pos.phase)) {
		ret = bch2_trans_commit_run_gc_triggers(trans);
		if  (ret)
			goto fatal_err;
	}

	if (likely(!(flags & BCH_TRANS_COMMIT_no_journal_res))) {
		struct journal *j = &c->journal;
		struct jset_entry *entry;

		trans_for_each_update(trans, i) {
			if (i->key_cache_already_flushed)
				continue;

			if (i->flags & BTREE_UPDATE_nojournal)
				continue;

			verify_update_old_key(trans, i);

			if (trans->journal_transaction_names) {
				entry = bch2_journal_add_entry(j, &trans->journal_res,
						       BCH_JSET_ENTRY_overwrite,
						       i->btree_id, i->level,
						       i->old_k.u64s);
				bkey_reassemble((struct bkey_i *) entry->start,
						(struct bkey_s_c) { &i->old_k, i->old_v });
			}

			entry = bch2_journal_add_entry(j, &trans->journal_res,
					       BCH_JSET_ENTRY_btree_keys,
					       i->btree_id, i->level,
					       i->k->k.u64s);
			bkey_copy((struct bkey_i *) entry->start, i->k);
		}

		memcpy_u64s_small(journal_res_entry(&c->journal, &trans->journal_res),
				  trans->journal_entries,
				  trans->journal_entries_u64s);

		trans->journal_res.offset	+= trans->journal_entries_u64s;
		trans->journal_res.u64s		-= trans->journal_entries_u64s;

		if (trans->journal_seq)
			*trans->journal_seq = trans->journal_res.seq;
	}

	trans_for_each_update(trans, i) {
		struct btree_path *path = trans->paths + i->path;

		if (!i->cached)
			bch2_btree_insert_key_leaf(trans, path, i->k, trans->journal_res.seq);
		else if (!i->key_cache_already_flushed)
			bch2_btree_insert_key_cached(trans, flags, i);
		else
			bch2_btree_key_cache_drop(trans, path);
	}

	return 0;
fatal_err:
	bch2_fs_fatal_error(c, "fatal error in transaction commit: %s", bch2_err_str(ret));
	percpu_down_read(&c->mark_lock);
revert_fs_usage:
	for (struct jset_entry *entry2 = trans->journal_entries;
	     entry2 != entry;
	     entry2 = vstruct_next(entry2))
		if (jset_entry_is_key(entry2) && entry2->start->k.type == KEY_TYPE_accounting) {
			struct bkey_s_accounting a = bkey_i_to_s_accounting(entry2->start);

			bch2_accounting_neg(a);
<<<<<<< HEAD
			bch2_accounting_mem_mod_locked(trans, a.c, false);
=======
			bch2_accounting_mem_mod_locked(trans, a.c, false, false);
>>>>>>> aa4674c5
			bch2_accounting_neg(a);
		}
	percpu_up_read(&c->mark_lock);
	return ret;
}

static noinline void bch2_drop_overwrites_from_journal(struct btree_trans *trans)
{
	/*
	 * Accounting keys aren't deduped in the journal: we have to compare
	 * each individual update against what's in the btree to see if it has
	 * been applied yet, and accounting updates also don't overwrite,
	 * they're deltas that accumulate.
	 */
	trans_for_each_update(trans, i)
		if (i->k->k.type != KEY_TYPE_accounting)
			bch2_journal_key_overwritten(trans->c, i->btree_id, i->level, i->k->k.p);
<<<<<<< HEAD
}

static noinline int bch2_trans_commit_bkey_invalid(struct btree_trans *trans,
						   enum bch_validate_flags flags,
						   struct btree_insert_entry *i,
						   struct printbuf *err)
{
	struct bch_fs *c = trans->c;

	printbuf_reset(err);
	prt_printf(err, "invalid bkey on insert from %s -> %ps\n",
		   trans->fn, (void *) i->ip_allocated);
	printbuf_indent_add(err, 2);

	bch2_bkey_val_to_text(err, c, bkey_i_to_s_c(i->k));
	prt_newline(err);

	bch2_bkey_invalid(c, bkey_i_to_s_c(i->k), i->bkey_type, flags, err);
	bch2_print_string_as_lines(KERN_ERR, err->buf);

	bch2_inconsistent_error(c);
	bch2_dump_trans_updates(trans);

	return -EINVAL;
}

static noinline int bch2_trans_commit_journal_entry_invalid(struct btree_trans *trans,
						   struct jset_entry *i)
{
	struct bch_fs *c = trans->c;
	struct printbuf buf = PRINTBUF;

	prt_printf(&buf, "invalid bkey on insert from %s\n", trans->fn);
	printbuf_indent_add(&buf, 2);

	bch2_journal_entry_to_text(&buf, c, i);
	prt_newline(&buf);

	bch2_print_string_as_lines(KERN_ERR, buf.buf);

	bch2_inconsistent_error(c);
	bch2_dump_trans_updates(trans);

	return -EINVAL;
=======
>>>>>>> aa4674c5
}

static int bch2_trans_commit_journal_pin_flush(struct journal *j,
				struct journal_entry_pin *_pin, u64 seq)
{
	return 0;
}

/*
 * Get journal reservation, take write locks, and attempt to do btree update(s):
 */
static inline int do_bch2_trans_commit(struct btree_trans *trans, unsigned flags,
				       struct btree_insert_entry **stopped_at,
				       unsigned long trace_ip)
{
	struct bch_fs *c = trans->c;
	int ret = 0, u64s_delta = 0;

	for (unsigned idx = 0; idx < trans->nr_updates; idx++) {
		struct btree_insert_entry *i = trans->updates + idx;
		if (i->cached)
			continue;

		u64s_delta += !bkey_deleted(&i->k->k) ? i->k->k.u64s : 0;
		u64s_delta -= i->old_btree_u64s;

		if (!same_leaf_as_next(trans, i)) {
			if (u64s_delta <= 0) {
				ret = bch2_foreground_maybe_merge(trans, i->path,
							i->level, flags);
				if (unlikely(ret))
					return ret;
			}

			u64s_delta = 0;
		}
	}

	ret = bch2_trans_lock_write(trans);
	if (unlikely(ret))
		return ret;

	ret = bch2_trans_commit_write_locked(trans, flags, stopped_at, trace_ip);

	if (!ret && unlikely(trans->journal_replay_not_finished))
		bch2_drop_overwrites_from_journal(trans);

	bch2_trans_unlock_write(trans);

	if (!ret && trans->journal_pin)
		bch2_journal_pin_add(&c->journal, trans->journal_res.seq,
				     trans->journal_pin,
				     bch2_trans_commit_journal_pin_flush);

	/*
	 * Drop journal reservation after dropping write locks, since dropping
	 * the journal reservation may kick off a journal write:
	 */
	if (likely(!(flags & BCH_TRANS_COMMIT_no_journal_res)))
		bch2_journal_res_put(&c->journal, &trans->journal_res);

	return ret;
}

static int journal_reclaim_wait_done(struct bch_fs *c)
{
	int ret = bch2_journal_error(&c->journal) ?:
		bch2_btree_key_cache_wait_done(c);

	if (!ret)
		journal_reclaim_kick(&c->journal);
	return ret;
}

static noinline
int bch2_trans_commit_error(struct btree_trans *trans, unsigned flags,
			    struct btree_insert_entry *i,
			    int ret, unsigned long trace_ip)
{
	struct bch_fs *c = trans->c;
	enum bch_watermark watermark = flags & BCH_WATERMARK_MASK;

	switch (ret) {
	case -BCH_ERR_btree_insert_btree_node_full:
		ret = bch2_btree_split_leaf(trans, i->path, flags);
		if (bch2_err_matches(ret, BCH_ERR_transaction_restart))
			trace_and_count(c, trans_restart_btree_node_split, trans,
					trace_ip, trans->paths + i->path);
		break;
	case -BCH_ERR_btree_insert_need_mark_replicas:
		ret = drop_locks_do(trans,
			bch2_accounting_update_sb(trans));
		break;
	case -BCH_ERR_journal_res_get_blocked:
		/*
		 * XXX: this should probably be a separate BTREE_INSERT_NONBLOCK
		 * flag
		 */
		if ((flags & BCH_TRANS_COMMIT_journal_reclaim) &&
		    watermark < BCH_WATERMARK_reclaim) {
			ret = -BCH_ERR_journal_reclaim_would_deadlock;
			break;
		}

		ret = drop_locks_do(trans,
			bch2_trans_journal_res_get(trans,
					(flags & BCH_WATERMARK_MASK)|
					JOURNAL_RES_GET_CHECK));
		break;
	case -BCH_ERR_btree_insert_need_journal_reclaim:
		bch2_trans_unlock(trans);

		trace_and_count(c, trans_blocked_journal_reclaim, trans, trace_ip);
		track_event_change(&c->times[BCH_TIME_blocked_key_cache_flush], true);

		wait_event_freezable(c->journal.reclaim_wait,
				     (ret = journal_reclaim_wait_done(c)));

		track_event_change(&c->times[BCH_TIME_blocked_key_cache_flush], false);

		if (ret < 0)
			break;

		ret = bch2_trans_relock(trans);
		break;
	default:
		BUG_ON(ret >= 0);
		break;
	}

	BUG_ON(bch2_err_matches(ret, BCH_ERR_transaction_restart) != !!trans->restarted);

	bch2_fs_inconsistent_on(bch2_err_matches(ret, ENOSPC) &&
				(flags & BCH_TRANS_COMMIT_no_enospc), c,
		"%s: incorrectly got %s\n", __func__, bch2_err_str(ret));

	return ret;
}

static noinline int
bch2_trans_commit_get_rw_cold(struct btree_trans *trans, unsigned flags)
{
	struct bch_fs *c = trans->c;
	int ret;

	if (likely(!(flags & BCH_TRANS_COMMIT_lazy_rw)) ||
	    test_bit(BCH_FS_started, &c->flags))
		return -BCH_ERR_erofs_trans_commit;

	ret = drop_locks_do(trans, bch2_fs_read_write_early(c));
	if (ret)
		return ret;

	bch2_write_ref_get(c, BCH_WRITE_REF_trans);
	return 0;
}

/*
 * This is for updates done in the early part of fsck - btree_gc - before we've
 * gone RW. we only add the new key to the list of keys for journal replay to
 * do.
 */
static noinline int
do_bch2_trans_commit_to_journal_replay(struct btree_trans *trans)
{
	struct bch_fs *c = trans->c;

	trans_for_each_update(trans, i) {
		int ret = bch2_journal_key_insert(c, i->btree_id, i->level, i->k);
		if (ret)
			return ret;
	}

	for (struct jset_entry *i = trans->journal_entries;
	     i != (void *) ((u64 *) trans->journal_entries + trans->journal_entries_u64s);
	     i = vstruct_next(i))
		if (i->type == BCH_JSET_ENTRY_btree_keys ||
		    i->type == BCH_JSET_ENTRY_write_buffer_keys) {
			int ret = bch2_journal_key_insert(c, i->btree_id, i->level, i->start);
			if (ret)
				return ret;
		}

	return 0;
}

int __bch2_trans_commit(struct btree_trans *trans, unsigned flags)
{
	struct btree_insert_entry *errored_at = NULL;
	struct bch_fs *c = trans->c;
	int ret = 0;

	bch2_trans_verify_not_unlocked(trans);
	bch2_trans_verify_not_in_restart(trans);

	if (!trans->nr_updates &&
	    !trans->journal_entries_u64s)
		goto out_reset;

	ret = bch2_trans_commit_run_triggers(trans);
	if (ret)
		goto out_reset;

	trans_for_each_update(trans, i) {
		enum bch_validate_flags invalid_flags = 0;

		if (!(flags & BCH_TRANS_COMMIT_no_journal_res))
			invalid_flags |= BCH_VALIDATE_write|BCH_VALIDATE_commit;

		ret = bch2_bkey_validate(c, bkey_i_to_s_c(i->k),
					 i->bkey_type, invalid_flags);
		if (unlikely(ret)){
			bch2_trans_inconsistent(trans, "invalid bkey on insert from %s -> %ps\n",
						trans->fn, (void *) i->ip_allocated);
			return ret;
		}
		btree_insert_entry_checks(trans, i);
	}

	for (struct jset_entry *i = trans->journal_entries;
	     i != (void *) ((u64 *) trans->journal_entries + trans->journal_entries_u64s);
	     i = vstruct_next(i)) {
		enum bch_validate_flags invalid_flags = 0;

		if (!(flags & BCH_TRANS_COMMIT_no_journal_res))
			invalid_flags |= BCH_VALIDATE_write|BCH_VALIDATE_commit;

		ret = bch2_journal_entry_validate(c, NULL, i,
						  bcachefs_metadata_version_current,
						  CPU_BIG_ENDIAN, invalid_flags);
		if (unlikely(ret)) {
			bch2_trans_inconsistent(trans, "invalid journal entry on insert from %s\n",
						trans->fn);
			return ret;
		}
	}

	if (unlikely(!test_bit(BCH_FS_may_go_rw, &c->flags))) {
		ret = do_bch2_trans_commit_to_journal_replay(trans);
		goto out_reset;
	}

	if (!(flags & BCH_TRANS_COMMIT_no_check_rw) &&
	    unlikely(!bch2_write_ref_tryget(c, BCH_WRITE_REF_trans))) {
		ret = bch2_trans_commit_get_rw_cold(trans, flags);
		if (ret)
			goto out_reset;
	}

	EBUG_ON(test_bit(BCH_FS_clean_shutdown, &c->flags));

	trans->journal_u64s		= trans->journal_entries_u64s;
	trans->journal_transaction_names = READ_ONCE(c->opts.journal_transaction_names);
	if (trans->journal_transaction_names)
		trans->journal_u64s += jset_u64s(JSET_ENTRY_LOG_U64s);

	trans_for_each_update(trans, i) {
		struct btree_path *path = trans->paths + i->path;

		EBUG_ON(!path->should_be_locked);

		ret = bch2_btree_path_upgrade(trans, path, i->level + 1);
		if (unlikely(ret))
			goto out;

		EBUG_ON(!btree_node_intent_locked(path, i->level));

		if (i->key_cache_already_flushed)
			continue;

		if (i->flags & BTREE_UPDATE_nojournal)
			continue;

		/* we're going to journal the key being updated: */
		trans->journal_u64s += jset_u64s(i->k->k.u64s);

		/* and we're also going to log the overwrite: */
		if (trans->journal_transaction_names)
			trans->journal_u64s += jset_u64s(i->old_k.u64s);
	}

	if (trans->extra_disk_res) {
		ret = bch2_disk_reservation_add(c, trans->disk_res,
				trans->extra_disk_res,
				(flags & BCH_TRANS_COMMIT_no_enospc)
				? BCH_DISK_RESERVATION_NOFAIL : 0);
		if (ret)
			goto err;
	}
retry:
	errored_at = NULL;
	bch2_trans_verify_not_unlocked(trans);
	bch2_trans_verify_not_in_restart(trans);
	if (likely(!(flags & BCH_TRANS_COMMIT_no_journal_res)))
		memset(&trans->journal_res, 0, sizeof(trans->journal_res));
	memset(&trans->fs_usage_delta, 0, sizeof(trans->fs_usage_delta));

	ret = do_bch2_trans_commit(trans, flags, &errored_at, _RET_IP_);

	/* make sure we didn't drop or screw up locks: */
	bch2_trans_verify_locks(trans);

	if (ret)
		goto err;

	trace_and_count(c, transaction_commit, trans, _RET_IP_);
out:
	if (likely(!(flags & BCH_TRANS_COMMIT_no_check_rw)))
		bch2_write_ref_put(c, BCH_WRITE_REF_trans);
out_reset:
	if (!ret)
		bch2_trans_downgrade(trans);
	bch2_trans_reset_updates(trans);

	return ret;
err:
	ret = bch2_trans_commit_error(trans, flags, errored_at, ret, _RET_IP_);
	if (ret)
		goto out;

	/*
	 * We might have done another transaction commit in the error path -
	 * i.e. btree write buffer flush - which will have made use of
	 * trans->journal_res, but with BCH_TRANS_COMMIT_no_journal_res that is
	 * how the journal sequence number to pin is passed in - so we must
	 * restart:
	 */
	if (flags & BCH_TRANS_COMMIT_no_journal_res) {
		ret = -BCH_ERR_transaction_restart_nested;
		goto out;
	}

	goto retry;
}<|MERGE_RESOLUTION|>--- conflicted
+++ resolved
@@ -712,11 +712,7 @@
 				a->k.version = journal_pos_to_bversion(&trans->journal_res,
 								(u64 *) entry - (u64 *) trans->journal_entries);
 				BUG_ON(bversion_zero(a->k.version));
-<<<<<<< HEAD
-				ret = bch2_accounting_mem_mod_locked(trans, accounting_i_to_s_c(a), false);
-=======
 				ret = bch2_accounting_mem_mod_locked(trans, accounting_i_to_s_c(a), false, false);
->>>>>>> aa4674c5
 				if (ret)
 					goto revert_fs_usage;
 			}
@@ -802,11 +798,7 @@
 			struct bkey_s_accounting a = bkey_i_to_s_accounting(entry2->start);
 
 			bch2_accounting_neg(a);
-<<<<<<< HEAD
-			bch2_accounting_mem_mod_locked(trans, a.c, false);
-=======
 			bch2_accounting_mem_mod_locked(trans, a.c, false, false);
->>>>>>> aa4674c5
 			bch2_accounting_neg(a);
 		}
 	percpu_up_read(&c->mark_lock);
@@ -824,53 +816,6 @@
 	trans_for_each_update(trans, i)
 		if (i->k->k.type != KEY_TYPE_accounting)
 			bch2_journal_key_overwritten(trans->c, i->btree_id, i->level, i->k->k.p);
-<<<<<<< HEAD
-}
-
-static noinline int bch2_trans_commit_bkey_invalid(struct btree_trans *trans,
-						   enum bch_validate_flags flags,
-						   struct btree_insert_entry *i,
-						   struct printbuf *err)
-{
-	struct bch_fs *c = trans->c;
-
-	printbuf_reset(err);
-	prt_printf(err, "invalid bkey on insert from %s -> %ps\n",
-		   trans->fn, (void *) i->ip_allocated);
-	printbuf_indent_add(err, 2);
-
-	bch2_bkey_val_to_text(err, c, bkey_i_to_s_c(i->k));
-	prt_newline(err);
-
-	bch2_bkey_invalid(c, bkey_i_to_s_c(i->k), i->bkey_type, flags, err);
-	bch2_print_string_as_lines(KERN_ERR, err->buf);
-
-	bch2_inconsistent_error(c);
-	bch2_dump_trans_updates(trans);
-
-	return -EINVAL;
-}
-
-static noinline int bch2_trans_commit_journal_entry_invalid(struct btree_trans *trans,
-						   struct jset_entry *i)
-{
-	struct bch_fs *c = trans->c;
-	struct printbuf buf = PRINTBUF;
-
-	prt_printf(&buf, "invalid bkey on insert from %s\n", trans->fn);
-	printbuf_indent_add(&buf, 2);
-
-	bch2_journal_entry_to_text(&buf, c, i);
-	prt_newline(&buf);
-
-	bch2_print_string_as_lines(KERN_ERR, buf.buf);
-
-	bch2_inconsistent_error(c);
-	bch2_dump_trans_updates(trans);
-
-	return -EINVAL;
-=======
->>>>>>> aa4674c5
 }
 
 static int bch2_trans_commit_journal_pin_flush(struct journal *j,
