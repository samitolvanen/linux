--- conflicted
+++ resolved
@@ -804,17 +804,10 @@
 
 	u8 *gen = bucket_gen(ca, iter.pos.offset);
 	if (gen) {
-<<<<<<< HEAD
 
 		prt_printf(&buf, "Attempting to read from stale dirty pointer:\n");
 		printbuf_indent_add(&buf, 2);
 
-=======
-
-		prt_printf(&buf, "Attempting to read from stale dirty pointer:\n");
-		printbuf_indent_add(&buf, 2);
-
->>>>>>> 3c842de2
 		bch2_bkey_val_to_text(&buf, c, k);
 		prt_newline(&buf);
 
