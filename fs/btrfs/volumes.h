/* SPDX-License-Identifier: GPL-2.0 */
/*
 * Copyright (C) 2007 Oracle.  All rights reserved.
 */

#ifndef BTRFS_VOLUMES_H
#define BTRFS_VOLUMES_H

#include <linux/bio.h>
#include <linux/sort.h>
#include <linux/btrfs.h>
#include "async-thread.h"

#define BTRFS_MAX_DATA_CHUNK_SIZE	(10ULL * SZ_1G)

extern struct mutex uuid_mutex;

#define BTRFS_STRIPE_LEN	SZ_64K

struct btrfs_io_geometry {
	/* remaining bytes before crossing a stripe */
	u64 len;
	/* offset of logical address in chunk */
	u64 offset;
	/* length of single IO stripe */
	u64 stripe_len;
	/* number of stripe where address falls */
	u64 stripe_nr;
	/* offset of address in stripe */
	u64 stripe_offset;
	/* offset of raid56 stripe into the chunk */
	u64 raid56_stripe_offset;
};

/*
 * Use sequence counter to get consistent device stat data on
 * 32-bit processors.
 */
#if BITS_PER_LONG==32 && defined(CONFIG_SMP)
#include <linux/seqlock.h>
#define __BTRFS_NEED_DEVICE_DATA_ORDERED
#define btrfs_device_data_ordered_init(device, info)				\
	seqcount_mutex_init(&device->data_seqcount, &info->chunk_mutex)
#else
#define btrfs_device_data_ordered_init(device, info) do { } while (0)
#endif

#define BTRFS_DEV_STATE_WRITEABLE	(0)
#define BTRFS_DEV_STATE_IN_FS_METADATA	(1)
#define BTRFS_DEV_STATE_MISSING		(2)
#define BTRFS_DEV_STATE_REPLACE_TGT	(3)
#define BTRFS_DEV_STATE_FLUSH_SENT	(4)
#define BTRFS_DEV_STATE_NO_READA	(5)
<<<<<<< HEAD
=======

struct btrfs_zoned_device_info;
>>>>>>> 356006a6

struct btrfs_device {
	struct list_head dev_list; /* device_list_mutex */
	struct list_head dev_alloc_list; /* chunk mutex */
	struct list_head post_commit_list; /* chunk mutex */
	struct btrfs_fs_devices *fs_devices;
	struct btrfs_fs_info *fs_info;

	struct rcu_string __rcu *name;

	u64 generation;

	struct block_device *bdev;

	struct btrfs_zoned_device_info *zone_info;

	/* the mode sent to blkdev_get */
	fmode_t mode;

	unsigned long dev_state;
	blk_status_t last_flush_error;

#ifdef __BTRFS_NEED_DEVICE_DATA_ORDERED
	/* A seqcount_t with associated chunk_mutex (for lockdep) */
	seqcount_mutex_t data_seqcount;
#endif

	/* the internal btrfs device id */
	u64 devid;

	/* size of the device in memory */
	u64 total_bytes;

	/* size of the device on disk */
	u64 disk_total_bytes;

	/* bytes used */
	u64 bytes_used;

	/* optimal io alignment for this device */
	u32 io_align;

	/* optimal io width for this device */
	u32 io_width;
	/* type and info about this device */
	u64 type;

	/* minimal io size for this device */
	u32 sector_size;

	/* physical drive uuid (or lvm uuid) */
	u8 uuid[BTRFS_UUID_SIZE];

	/*
	 * size of the device on the current transaction
	 *
	 * This variant is update when committing the transaction,
	 * and protected by chunk mutex
	 */
	u64 commit_total_bytes;

	/* bytes used on the current transaction */
	u64 commit_bytes_used;

	/* for sending down flush barriers */
	struct bio *flush_bio;
	struct completion flush_wait;

	/* per-device scrub information */
	struct scrub_ctx *scrub_ctx;

	/* readahead state */
	atomic_t reada_in_flight;
	u64 reada_next;
	struct reada_zone *reada_curr_zone;
	struct radix_tree_root reada_zones;
	struct radix_tree_root reada_extents;

	/* disk I/O failure stats. For detailed description refer to
	 * enum btrfs_dev_stat_values in ioctl.h */
	int dev_stats_valid;

	/* Counter to record the change of device stats */
	atomic_t dev_stats_ccnt;
	atomic_t dev_stat_values[BTRFS_DEV_STAT_VALUES_MAX];

	struct extent_io_tree alloc_state;

	struct completion kobj_unregister;
	/* For sysfs/FSID/devinfo/devid/ */
	struct kobject devid_kobj;
};

/*
 * If we read those variants at the context of their own lock, we needn't
 * use the following helpers, reading them directly is safe.
 */
#if BITS_PER_LONG==32 && defined(CONFIG_SMP)
#define BTRFS_DEVICE_GETSET_FUNCS(name)					\
static inline u64							\
btrfs_device_get_##name(const struct btrfs_device *dev)			\
{									\
	u64 size;							\
	unsigned int seq;						\
									\
	do {								\
		seq = read_seqcount_begin(&dev->data_seqcount);		\
		size = dev->name;					\
	} while (read_seqcount_retry(&dev->data_seqcount, seq));	\
	return size;							\
}									\
									\
static inline void							\
btrfs_device_set_##name(struct btrfs_device *dev, u64 size)		\
{									\
	write_seqcount_begin(&dev->data_seqcount);			\
	dev->name = size;						\
	write_seqcount_end(&dev->data_seqcount);			\
}
#elif BITS_PER_LONG==32 && defined(CONFIG_PREEMPTION)
#define BTRFS_DEVICE_GETSET_FUNCS(name)					\
static inline u64							\
btrfs_device_get_##name(const struct btrfs_device *dev)			\
{									\
	u64 size;							\
									\
	preempt_disable();						\
	size = dev->name;						\
	preempt_enable();						\
	return size;							\
}									\
									\
static inline void							\
btrfs_device_set_##name(struct btrfs_device *dev, u64 size)		\
{									\
	preempt_disable();						\
	dev->name = size;						\
	preempt_enable();						\
}
#else
#define BTRFS_DEVICE_GETSET_FUNCS(name)					\
static inline u64							\
btrfs_device_get_##name(const struct btrfs_device *dev)			\
{									\
	return dev->name;						\
}									\
									\
static inline void							\
btrfs_device_set_##name(struct btrfs_device *dev, u64 size)		\
{									\
	dev->name = size;						\
}
#endif

BTRFS_DEVICE_GETSET_FUNCS(total_bytes);
BTRFS_DEVICE_GETSET_FUNCS(disk_total_bytes);
BTRFS_DEVICE_GETSET_FUNCS(bytes_used);

enum btrfs_chunk_allocation_policy {
	BTRFS_CHUNK_ALLOC_REGULAR,
};

/*
 * Read policies for mirrored block group profiles, read picks the stripe based
 * on these policies.
 */
enum btrfs_read_policy {
	/* Use process PID to choose the stripe */
	BTRFS_READ_POLICY_PID,
	BTRFS_NR_READ_POLICY,
};

struct btrfs_fs_devices {
	u8 fsid[BTRFS_FSID_SIZE]; /* FS specific uuid */
	u8 metadata_uuid[BTRFS_FSID_SIZE];
	bool fsid_change;
	struct list_head fs_list;

	u64 num_devices;
	u64 open_devices;
	u64 rw_devices;
	u64 missing_devices;
	u64 total_rw_bytes;
	u64 total_devices;

	/* Highest generation number of seen devices */
	u64 latest_generation;

	struct block_device *latest_bdev;

	/* all of the devices in the FS, protected by a mutex
	 * so we can safely walk it to write out the supers without
	 * worrying about add/remove by the multi-device code.
	 * Scrubbing super can kick off supers writing by holding
	 * this mutex lock.
	 */
	struct mutex device_list_mutex;

	/* List of all devices, protected by device_list_mutex */
	struct list_head devices;

	/*
	 * Devices which can satisfy space allocation. Protected by
	 * chunk_mutex
	 */
	struct list_head alloc_list;

	struct list_head seed_list;
	bool seeding;

	int opened;

	/* set when we find or add a device that doesn't have the
	 * nonrot flag set
	 */
	bool rotating;

	struct btrfs_fs_info *fs_info;
	/* sysfs kobjects */
	struct kobject fsid_kobj;
	struct kobject *devices_kobj;
	struct kobject *devinfo_kobj;
	struct completion kobj_unregister;

	enum btrfs_chunk_allocation_policy chunk_alloc_policy;

	/* Policy used to read the mirrored stripes */
	enum btrfs_read_policy read_policy;
};

#define BTRFS_BIO_INLINE_CSUM_SIZE	64

#define BTRFS_MAX_DEVS(info) ((BTRFS_MAX_ITEM_SIZE(info)	\
			- sizeof(struct btrfs_chunk))		\
			/ sizeof(struct btrfs_stripe) + 1)

#define BTRFS_MAX_DEVS_SYS_CHUNK ((BTRFS_SYSTEM_CHUNK_ARRAY_SIZE	\
				- 2 * sizeof(struct btrfs_disk_key)	\
				- 2 * sizeof(struct btrfs_chunk))	\
				/ sizeof(struct btrfs_stripe) + 1)

/*
 * we need the mirror number and stripe index to be passed around
 * the call chain while we are processing end_io (especially errors).
 * Really, what we need is a btrfs_bio structure that has this info
 * and is properly sized with its stripe array, but we're not there
 * quite yet.  We have our own btrfs bioset, and all of the bios
 * we allocate are actually btrfs_io_bios.  We'll cram as much of
 * struct btrfs_bio as we can into this over time.
 */
struct btrfs_io_bio {
	unsigned int mirror_num;
	struct btrfs_device *device;
	u64 logical;
	u8 *csum;
	u8 csum_inline[BTRFS_BIO_INLINE_CSUM_SIZE];
	struct bvec_iter iter;
	/*
	 * This member must come last, bio_alloc_bioset will allocate enough
	 * bytes for entire btrfs_io_bio but relies on bio being last.
	 */
	struct bio bio;
};

static inline struct btrfs_io_bio *btrfs_io_bio(struct bio *bio)
{
	return container_of(bio, struct btrfs_io_bio, bio);
}

static inline void btrfs_io_bio_free_csum(struct btrfs_io_bio *io_bio)
{
	if (io_bio->csum != io_bio->csum_inline) {
		kfree(io_bio->csum);
		io_bio->csum = NULL;
	}
}

struct btrfs_bio_stripe {
	struct btrfs_device *dev;
	u64 physical;
	u64 length; /* only used for discard mappings */
};

struct btrfs_bio {
	refcount_t refs;
	atomic_t stripes_pending;
	struct btrfs_fs_info *fs_info;
	u64 map_type; /* get from map_lookup->type */
	bio_end_io_t *end_io;
	struct bio *orig_bio;
	void *private;
	atomic_t error;
	int max_errors;
	int num_stripes;
	int mirror_num;
	int num_tgtdevs;
	int *tgtdev_map;
	/*
	 * logical block numbers for the start of each stripe
	 * The last one or two are p/q.  These are sorted,
	 * so raid_map[0] is the start of our full stripe
	 */
	u64 *raid_map;
	struct btrfs_bio_stripe stripes[];
};

struct btrfs_device_info {
	struct btrfs_device *dev;
	u64 dev_offset;
	u64 max_avail;
	u64 total_avail;
};

struct btrfs_raid_attr {
	u8 sub_stripes;		/* sub_stripes info for map */
	u8 dev_stripes;		/* stripes per dev */
	u8 devs_max;		/* max devs to use */
	u8 devs_min;		/* min devs needed */
	u8 tolerated_failures;	/* max tolerated fail devs */
	u8 devs_increment;	/* ndevs has to be a multiple of this */
	u8 ncopies;		/* how many copies to data has */
	u8 nparity;		/* number of stripes worth of bytes to store
				 * parity information */
	u8 mindev_error;	/* error code if min devs requisite is unmet */
	const char raid_name[8]; /* name of the raid */
	u64 bg_flag;		/* block group flag of the raid */
};

extern const struct btrfs_raid_attr btrfs_raid_array[BTRFS_NR_RAID_TYPES];

struct map_lookup {
	u64 type;
	int io_align;
	int io_width;
	u64 stripe_len;
	int num_stripes;
	int sub_stripes;
	int verified_stripes; /* For mount time dev extent verification */
	struct btrfs_bio_stripe stripes[];
};

#define map_lookup_size(n) (sizeof(struct map_lookup) + \
			    (sizeof(struct btrfs_bio_stripe) * (n)))

struct btrfs_balance_args;
struct btrfs_balance_progress;
struct btrfs_balance_control {
	struct btrfs_balance_args data;
	struct btrfs_balance_args meta;
	struct btrfs_balance_args sys;

	u64 flags;

	struct btrfs_balance_progress stat;
};

enum btrfs_map_op {
	BTRFS_MAP_READ,
	BTRFS_MAP_WRITE,
	BTRFS_MAP_DISCARD,
	BTRFS_MAP_GET_READ_MIRRORS,
};

static inline enum btrfs_map_op btrfs_op(struct bio *bio)
{
	switch (bio_op(bio)) {
	case REQ_OP_DISCARD:
		return BTRFS_MAP_DISCARD;
	case REQ_OP_WRITE:
		return BTRFS_MAP_WRITE;
	default:
		WARN_ON_ONCE(1);
		fallthrough;
	case REQ_OP_READ:
		return BTRFS_MAP_READ;
	}
}

void btrfs_get_bbio(struct btrfs_bio *bbio);
void btrfs_put_bbio(struct btrfs_bio *bbio);
int btrfs_map_block(struct btrfs_fs_info *fs_info, enum btrfs_map_op op,
		    u64 logical, u64 *length,
		    struct btrfs_bio **bbio_ret, int mirror_num);
int btrfs_map_sblock(struct btrfs_fs_info *fs_info, enum btrfs_map_op op,
		     u64 logical, u64 *length,
		     struct btrfs_bio **bbio_ret);
int btrfs_get_io_geometry(struct btrfs_fs_info *fs_info, enum btrfs_map_op op,
		u64 logical, u64 len, struct btrfs_io_geometry *io_geom);
int btrfs_read_sys_array(struct btrfs_fs_info *fs_info);
int btrfs_read_chunk_tree(struct btrfs_fs_info *fs_info);
int btrfs_alloc_chunk(struct btrfs_trans_handle *trans, u64 type);
void btrfs_mapping_tree_free(struct extent_map_tree *tree);
blk_status_t btrfs_map_bio(struct btrfs_fs_info *fs_info, struct bio *bio,
			   int mirror_num);
int btrfs_open_devices(struct btrfs_fs_devices *fs_devices,
		       fmode_t flags, void *holder);
struct btrfs_device *btrfs_scan_one_device(const char *path,
					   fmode_t flags, void *holder);
int btrfs_forget_devices(const char *path);
void btrfs_close_devices(struct btrfs_fs_devices *fs_devices);
void btrfs_free_extra_devids(struct btrfs_fs_devices *fs_devices);
void btrfs_assign_next_active_device(struct btrfs_device *device,
				     struct btrfs_device *this_dev);
struct btrfs_device *btrfs_find_device_by_devspec(struct btrfs_fs_info *fs_info,
						  u64 devid,
						  const char *devpath);
struct btrfs_device *btrfs_alloc_device(struct btrfs_fs_info *fs_info,
					const u64 *devid,
					const u8 *uuid);
void btrfs_free_device(struct btrfs_device *device);
int btrfs_rm_device(struct btrfs_fs_info *fs_info,
		    const char *device_path, u64 devid);
void __exit btrfs_cleanup_fs_uuids(void);
int btrfs_num_copies(struct btrfs_fs_info *fs_info, u64 logical, u64 len);
int btrfs_grow_device(struct btrfs_trans_handle *trans,
		      struct btrfs_device *device, u64 new_size);
struct btrfs_device *btrfs_find_device(struct btrfs_fs_devices *fs_devices,
				       u64 devid, u8 *uuid, u8 *fsid);
int btrfs_shrink_device(struct btrfs_device *device, u64 new_size);
int btrfs_init_new_device(struct btrfs_fs_info *fs_info, const char *path);
int btrfs_balance(struct btrfs_fs_info *fs_info,
		  struct btrfs_balance_control *bctl,
		  struct btrfs_ioctl_balance_args *bargs);
void btrfs_describe_block_groups(u64 flags, char *buf, u32 size_buf);
int btrfs_resume_balance_async(struct btrfs_fs_info *fs_info);
int btrfs_recover_balance(struct btrfs_fs_info *fs_info);
int btrfs_pause_balance(struct btrfs_fs_info *fs_info);
int btrfs_cancel_balance(struct btrfs_fs_info *fs_info);
int btrfs_create_uuid_tree(struct btrfs_fs_info *fs_info);
int btrfs_uuid_scan_kthread(void *data);
int btrfs_chunk_readonly(struct btrfs_fs_info *fs_info, u64 chunk_offset);
int find_free_dev_extent(struct btrfs_device *device, u64 num_bytes,
			 u64 *start, u64 *max_avail);
void btrfs_dev_stat_inc_and_print(struct btrfs_device *dev, int index);
int btrfs_get_dev_stats(struct btrfs_fs_info *fs_info,
			struct btrfs_ioctl_get_dev_stats *stats);
void btrfs_init_devices_late(struct btrfs_fs_info *fs_info);
int btrfs_init_dev_stats(struct btrfs_fs_info *fs_info);
int btrfs_run_dev_stats(struct btrfs_trans_handle *trans);
void btrfs_rm_dev_replace_remove_srcdev(struct btrfs_device *srcdev);
void btrfs_rm_dev_replace_free_srcdev(struct btrfs_device *srcdev);
void btrfs_destroy_dev_replace_tgtdev(struct btrfs_device *tgtdev);
int btrfs_is_parity_mirror(struct btrfs_fs_info *fs_info,
			   u64 logical, u64 len);
unsigned long btrfs_full_stripe_len(struct btrfs_fs_info *fs_info,
				    u64 logical);
int btrfs_finish_chunk_alloc(struct btrfs_trans_handle *trans,
			     u64 chunk_offset, u64 chunk_size);
int btrfs_remove_chunk(struct btrfs_trans_handle *trans, u64 chunk_offset);
struct extent_map *btrfs_get_chunk_map(struct btrfs_fs_info *fs_info,
				       u64 logical, u64 length);
void btrfs_release_disk_super(struct btrfs_super_block *super);

static inline void btrfs_dev_stat_inc(struct btrfs_device *dev,
				      int index)
{
	atomic_inc(dev->dev_stat_values + index);
	/*
	 * This memory barrier orders stores updating statistics before stores
	 * updating dev_stats_ccnt.
	 *
	 * It pairs with smp_rmb() in btrfs_run_dev_stats().
	 */
	smp_mb__before_atomic();
	atomic_inc(&dev->dev_stats_ccnt);
}

static inline int btrfs_dev_stat_read(struct btrfs_device *dev,
				      int index)
{
	return atomic_read(dev->dev_stat_values + index);
}

static inline int btrfs_dev_stat_read_and_reset(struct btrfs_device *dev,
						int index)
{
	int ret;

	ret = atomic_xchg(dev->dev_stat_values + index, 0);
	/*
	 * atomic_xchg implies a full memory barriers as per atomic_t.txt:
	 * - RMW operations that have a return value are fully ordered;
	 *
	 * This implicit memory barriers is paired with the smp_rmb in
	 * btrfs_run_dev_stats
	 */
	atomic_inc(&dev->dev_stats_ccnt);
	return ret;
}

static inline void btrfs_dev_stat_set(struct btrfs_device *dev,
				      int index, unsigned long val)
{
	atomic_set(dev->dev_stat_values + index, val);
	/*
	 * This memory barrier orders stores updating statistics before stores
	 * updating dev_stats_ccnt.
	 *
	 * It pairs with smp_rmb() in btrfs_run_dev_stats().
	 */
	smp_mb__before_atomic();
	atomic_inc(&dev->dev_stats_ccnt);
}

/*
 * Convert block group flags (BTRFS_BLOCK_GROUP_*) to btrfs_raid_types, which
 * can be used as index to access btrfs_raid_array[].
 */
static inline enum btrfs_raid_types btrfs_bg_flags_to_raid_index(u64 flags)
{
	if (flags & BTRFS_BLOCK_GROUP_RAID10)
		return BTRFS_RAID_RAID10;
	else if (flags & BTRFS_BLOCK_GROUP_RAID1)
		return BTRFS_RAID_RAID1;
	else if (flags & BTRFS_BLOCK_GROUP_RAID1C3)
		return BTRFS_RAID_RAID1C3;
	else if (flags & BTRFS_BLOCK_GROUP_RAID1C4)
		return BTRFS_RAID_RAID1C4;
	else if (flags & BTRFS_BLOCK_GROUP_DUP)
		return BTRFS_RAID_DUP;
	else if (flags & BTRFS_BLOCK_GROUP_RAID0)
		return BTRFS_RAID_RAID0;
	else if (flags & BTRFS_BLOCK_GROUP_RAID5)
		return BTRFS_RAID_RAID5;
	else if (flags & BTRFS_BLOCK_GROUP_RAID6)
		return BTRFS_RAID_RAID6;

	return BTRFS_RAID_SINGLE; /* BTRFS_BLOCK_GROUP_SINGLE */
}

void btrfs_commit_device_sizes(struct btrfs_transaction *trans);

struct list_head * __attribute_const__ btrfs_get_fs_uuids(void);
bool btrfs_check_rw_degradable(struct btrfs_fs_info *fs_info,
					struct btrfs_device *failing_dev);
void btrfs_scratch_superblocks(struct btrfs_fs_info *fs_info,
			       struct block_device *bdev,
			       const char *device_path);

int btrfs_bg_type_to_factor(u64 flags);
const char *btrfs_bg_type_to_raid_name(u64 flags);
int btrfs_verify_dev_extents(struct btrfs_fs_info *fs_info);

#endif<|MERGE_RESOLUTION|>--- conflicted
+++ resolved
@@ -51,11 +51,8 @@
 #define BTRFS_DEV_STATE_REPLACE_TGT	(3)
 #define BTRFS_DEV_STATE_FLUSH_SENT	(4)
 #define BTRFS_DEV_STATE_NO_READA	(5)
-<<<<<<< HEAD
-=======
 
 struct btrfs_zoned_device_info;
->>>>>>> 356006a6
 
 struct btrfs_device {
 	struct list_head dev_list; /* device_list_mutex */
