// SPDX-License-Identifier: GPL-2.0

#include "linux/spinlock.h"
#include <linux/minmax.h>
#include "misc.h"
#include "ctree.h"
#include "space-info.h"
#include "sysfs.h"
#include "volumes.h"
#include "free-space-cache.h"
#include "ordered-data.h"
#include "transaction.h"
#include "block-group.h"
#include "fs.h"
#include "accessors.h"
#include "extent-tree.h"

/*
 * HOW DOES SPACE RESERVATION WORK
 *
 * If you want to know about delalloc specifically, there is a separate comment
 * for that with the delalloc code.  This comment is about how the whole system
 * works generally.
 *
 * BASIC CONCEPTS
 *
 *   1) space_info.  This is the ultimate arbiter of how much space we can use.
 *   There's a description of the bytes_ fields with the struct declaration,
 *   refer to that for specifics on each field.  Suffice it to say that for
 *   reservations we care about total_bytes - SUM(space_info->bytes_) when
 *   determining if there is space to make an allocation.  There is a space_info
 *   for METADATA, SYSTEM, and DATA areas.
 *
 *   2) block_rsv's.  These are basically buckets for every different type of
 *   metadata reservation we have.  You can see the comment in the block_rsv
 *   code on the rules for each type, but generally block_rsv->reserved is how
 *   much space is accounted for in space_info->bytes_may_use.
 *
 *   3) btrfs_calc*_size.  These are the worst case calculations we used based
 *   on the number of items we will want to modify.  We have one for changing
 *   items, and one for inserting new items.  Generally we use these helpers to
 *   determine the size of the block reserves, and then use the actual bytes
 *   values to adjust the space_info counters.
 *
 * MAKING RESERVATIONS, THE NORMAL CASE
 *
 *   We call into either btrfs_reserve_data_bytes() or
 *   btrfs_reserve_metadata_bytes(), depending on which we're looking for, with
 *   num_bytes we want to reserve.
 *
 *   ->reserve
 *     space_info->bytes_may_reserve += num_bytes
 *
 *   ->extent allocation
 *     Call btrfs_add_reserved_bytes() which does
 *     space_info->bytes_may_reserve -= num_bytes
 *     space_info->bytes_reserved += extent_bytes
 *
 *   ->insert reference
 *     Call btrfs_update_block_group() which does
 *     space_info->bytes_reserved -= extent_bytes
 *     space_info->bytes_used += extent_bytes
 *
 * MAKING RESERVATIONS, FLUSHING NORMALLY (non-priority)
 *
 *   Assume we are unable to simply make the reservation because we do not have
 *   enough space
 *
 *   -> __reserve_bytes
 *     create a reserve_ticket with ->bytes set to our reservation, add it to
 *     the tail of space_info->tickets, kick async flush thread
 *
 *   ->handle_reserve_ticket
 *     wait on ticket->wait for ->bytes to be reduced to 0, or ->error to be set
 *     on the ticket.
 *
 *   -> btrfs_async_reclaim_metadata_space/btrfs_async_reclaim_data_space
 *     Flushes various things attempting to free up space.
 *
 *   -> btrfs_try_granting_tickets()
 *     This is called by anything that either subtracts space from
 *     space_info->bytes_may_use, ->bytes_pinned, etc, or adds to the
 *     space_info->total_bytes.  This loops through the ->priority_tickets and
 *     then the ->tickets list checking to see if the reservation can be
 *     completed.  If it can the space is added to space_info->bytes_may_use and
 *     the ticket is woken up.
 *
 *   -> ticket wakeup
 *     Check if ->bytes == 0, if it does we got our reservation and we can carry
 *     on, if not return the appropriate error (ENOSPC, but can be EINTR if we
 *     were interrupted.)
 *
 * MAKING RESERVATIONS, FLUSHING HIGH PRIORITY
 *
 *   Same as the above, except we add ourselves to the
 *   space_info->priority_tickets, and we do not use ticket->wait, we simply
 *   call flush_space() ourselves for the states that are safe for us to call
 *   without deadlocking and hope for the best.
 *
 * THE FLUSHING STATES
 *
 *   Generally speaking we will have two cases for each state, a "nice" state
 *   and a "ALL THE THINGS" state.  In btrfs we delay a lot of work in order to
 *   reduce the locking over head on the various trees, and even to keep from
 *   doing any work at all in the case of delayed refs.  Each of these delayed
 *   things however hold reservations, and so letting them run allows us to
 *   reclaim space so we can make new reservations.
 *
 *   FLUSH_DELAYED_ITEMS
 *     Every inode has a delayed item to update the inode.  Take a simple write
 *     for example, we would update the inode item at write time to update the
 *     mtime, and then again at finish_ordered_io() time in order to update the
 *     isize or bytes.  We keep these delayed items to coalesce these operations
 *     into a single operation done on demand.  These are an easy way to reclaim
 *     metadata space.
 *
 *   FLUSH_DELALLOC
 *     Look at the delalloc comment to get an idea of how much space is reserved
 *     for delayed allocation.  We can reclaim some of this space simply by
 *     running delalloc, but usually we need to wait for ordered extents to
 *     reclaim the bulk of this space.
 *
 *   FLUSH_DELAYED_REFS
 *     We have a block reserve for the outstanding delayed refs space, and every
 *     delayed ref operation holds a reservation.  Running these is a quick way
 *     to reclaim space, but we want to hold this until the end because COW can
 *     churn a lot and we can avoid making some extent tree modifications if we
 *     are able to delay for as long as possible.
 *
 *   ALLOC_CHUNK
 *     We will skip this the first time through space reservation, because of
 *     overcommit and we don't want to have a lot of useless metadata space when
 *     our worst case reservations will likely never come true.
 *
 *   RUN_DELAYED_IPUTS
 *     If we're freeing inodes we're likely freeing checksums, file extent
 *     items, and extent tree items.  Loads of space could be freed up by these
 *     operations, however they won't be usable until the transaction commits.
 *
 *   COMMIT_TRANS
 *     This will commit the transaction.  Historically we had a lot of logic
 *     surrounding whether or not we'd commit the transaction, but this waits born
 *     out of a pre-tickets era where we could end up committing the transaction
 *     thousands of times in a row without making progress.  Now thanks to our
 *     ticketing system we know if we're not making progress and can error
 *     everybody out after a few commits rather than burning the disk hoping for
 *     a different answer.
 *
 * OVERCOMMIT
 *
 *   Because we hold so many reservations for metadata we will allow you to
 *   reserve more space than is currently free in the currently allocate
 *   metadata space.  This only happens with metadata, data does not allow
 *   overcommitting.
 *
 *   You can see the current logic for when we allow overcommit in
 *   btrfs_can_overcommit(), but it only applies to unallocated space.  If there
 *   is no unallocated space to be had, all reservations are kept within the
 *   free space in the allocated metadata chunks.
 *
 *   Because of overcommitting, you generally want to use the
 *   btrfs_can_overcommit() logic for metadata allocations, as it does the right
 *   thing with or without extra unallocated space.
 */

u64 __pure btrfs_space_info_used(struct btrfs_space_info *s_info,
			  bool may_use_included)
{
	ASSERT(s_info);
	return s_info->bytes_used + s_info->bytes_reserved +
		s_info->bytes_pinned + s_info->bytes_readonly +
		s_info->bytes_zone_unusable +
		(may_use_included ? s_info->bytes_may_use : 0);
}

/*
 * after adding space to the filesystem, we need to clear the full flags
 * on all the space infos.
 */
void btrfs_clear_space_info_full(struct btrfs_fs_info *info)
{
	struct list_head *head = &info->space_info;
	struct btrfs_space_info *found;

	list_for_each_entry(found, head, list)
		found->full = 0;
}

/*
 * Block groups with more than this value (percents) of unusable space will be
 * scheduled for background reclaim.
 */
#define BTRFS_DEFAULT_ZONED_RECLAIM_THRESH			(75)

#define BTRFS_UNALLOC_BLOCK_GROUP_TARGET			(10ULL)

/*
 * Calculate chunk size depending on volume type (regular or zoned).
 */
static u64 calc_chunk_size(const struct btrfs_fs_info *fs_info, u64 flags)
{
	if (btrfs_is_zoned(fs_info))
		return fs_info->zone_size;

	ASSERT(flags & BTRFS_BLOCK_GROUP_TYPE_MASK);

	if (flags & BTRFS_BLOCK_GROUP_DATA)
		return BTRFS_MAX_DATA_CHUNK_SIZE;
	else if (flags & BTRFS_BLOCK_GROUP_SYSTEM)
		return SZ_32M;

	/* Handle BTRFS_BLOCK_GROUP_METADATA */
	if (fs_info->fs_devices->total_rw_bytes > 50ULL * SZ_1G)
		return SZ_1G;

	return SZ_256M;
}

/*
 * Update default chunk size.
 */
void btrfs_update_space_info_chunk_size(struct btrfs_space_info *space_info,
					u64 chunk_size)
{
	WRITE_ONCE(space_info->chunk_size, chunk_size);
}

static int create_space_info(struct btrfs_fs_info *info, u64 flags)
{

	struct btrfs_space_info *space_info;
	int i;
	int ret;

	space_info = kzalloc(sizeof(*space_info), GFP_NOFS);
	if (!space_info)
		return -ENOMEM;

	space_info->fs_info = info;
	for (i = 0; i < BTRFS_NR_RAID_TYPES; i++)
		INIT_LIST_HEAD(&space_info->block_groups[i]);
	init_rwsem(&space_info->groups_sem);
	spin_lock_init(&space_info->lock);
	space_info->flags = flags & BTRFS_BLOCK_GROUP_TYPE_MASK;
	space_info->force_alloc = CHUNK_ALLOC_NO_FORCE;
	INIT_LIST_HEAD(&space_info->ro_bgs);
	INIT_LIST_HEAD(&space_info->tickets);
	INIT_LIST_HEAD(&space_info->priority_tickets);
	space_info->clamp = 1;
	btrfs_update_space_info_chunk_size(space_info, calc_chunk_size(info, flags));

	if (btrfs_is_zoned(info))
		space_info->bg_reclaim_threshold = BTRFS_DEFAULT_ZONED_RECLAIM_THRESH;

	ret = btrfs_sysfs_add_space_info_type(info, space_info);
	if (ret)
		return ret;

	list_add(&space_info->list, &info->space_info);
	if (flags & BTRFS_BLOCK_GROUP_DATA)
		info->data_sinfo = space_info;

	return ret;
}

int btrfs_init_space_info(struct btrfs_fs_info *fs_info)
{
	struct btrfs_super_block *disk_super;
	u64 features;
	u64 flags;
	int mixed = 0;
	int ret;

	disk_super = fs_info->super_copy;
	if (!btrfs_super_root(disk_super))
		return -EINVAL;

	features = btrfs_super_incompat_flags(disk_super);
	if (features & BTRFS_FEATURE_INCOMPAT_MIXED_GROUPS)
		mixed = 1;

	flags = BTRFS_BLOCK_GROUP_SYSTEM;
	ret = create_space_info(fs_info, flags);
	if (ret)
		goto out;

	if (mixed) {
		flags = BTRFS_BLOCK_GROUP_METADATA | BTRFS_BLOCK_GROUP_DATA;
		ret = create_space_info(fs_info, flags);
	} else {
		flags = BTRFS_BLOCK_GROUP_METADATA;
		ret = create_space_info(fs_info, flags);
		if (ret)
			goto out;

		flags = BTRFS_BLOCK_GROUP_DATA;
		ret = create_space_info(fs_info, flags);
	}
out:
	return ret;
}

void btrfs_add_bg_to_space_info(struct btrfs_fs_info *info,
				struct btrfs_block_group *block_group)
{
	struct btrfs_space_info *found;
	int factor, index;

	factor = btrfs_bg_type_to_factor(block_group->flags);

	found = btrfs_find_space_info(info, block_group->flags);
	ASSERT(found);
	spin_lock(&found->lock);
	found->total_bytes += block_group->length;
	found->disk_total += block_group->length * factor;
	found->bytes_used += block_group->used;
	found->disk_used += block_group->used * factor;
	found->bytes_readonly += block_group->bytes_super;
	btrfs_space_info_update_bytes_zone_unusable(info, found, block_group->zone_unusable);
	if (block_group->length > 0)
		found->full = 0;
	btrfs_try_granting_tickets(info, found);
	spin_unlock(&found->lock);

	block_group->space_info = found;

	index = btrfs_bg_flags_to_raid_index(block_group->flags);
	down_write(&found->groups_sem);
	list_add_tail(&block_group->list, &found->block_groups[index]);
	up_write(&found->groups_sem);
}

struct btrfs_space_info *btrfs_find_space_info(struct btrfs_fs_info *info,
					       u64 flags)
{
	struct list_head *head = &info->space_info;
	struct btrfs_space_info *found;

	flags &= BTRFS_BLOCK_GROUP_TYPE_MASK;

	list_for_each_entry(found, head, list) {
		if (found->flags & flags)
			return found;
	}
	return NULL;
}

static u64 calc_effective_data_chunk_size(struct btrfs_fs_info *fs_info)
{
	struct btrfs_space_info *data_sinfo;
	u64 data_chunk_size;

	/*
	 * Calculate the data_chunk_size, space_info->chunk_size is the
	 * "optimal" chunk size based on the fs size.  However when we actually
	 * allocate the chunk we will strip this down further, making it no
	 * more than 10% of the disk or 1G, whichever is smaller.
	 *
	 * On the zoned mode, we need to use zone_size (= data_sinfo->chunk_size)
	 * as it is.
	 */
	data_sinfo = btrfs_find_space_info(fs_info, BTRFS_BLOCK_GROUP_DATA);
	if (btrfs_is_zoned(fs_info))
		return data_sinfo->chunk_size;
	data_chunk_size = min(data_sinfo->chunk_size,
			      mult_perc(fs_info->fs_devices->total_rw_bytes, 10));
	return min_t(u64, data_chunk_size, SZ_1G);
}

static u64 calc_available_free_space(struct btrfs_fs_info *fs_info,
			  struct btrfs_space_info *space_info,
			  enum btrfs_reserve_flush_enum flush)
{
	u64 profile;
	u64 avail;
	u64 data_chunk_size;
	int factor;

	if (space_info->flags & BTRFS_BLOCK_GROUP_SYSTEM)
		profile = btrfs_system_alloc_profile(fs_info);
	else
		profile = btrfs_metadata_alloc_profile(fs_info);

	avail = atomic64_read(&fs_info->free_chunk_space);

	/*
	 * If we have dup, raid1 or raid10 then only half of the free
	 * space is actually usable.  For raid56, the space info used
	 * doesn't include the parity drive, so we don't have to
	 * change the math
	 */
	factor = btrfs_bg_type_to_factor(profile);
	avail = div_u64(avail, factor);
	if (avail == 0)
		return 0;

<<<<<<< HEAD
	/*
	 * Calculate the data_chunk_size, space_info->chunk_size is the
	 * "optimal" chunk size based on the fs size.  However when we actually
	 * allocate the chunk we will strip this down further, making it no more
	 * than 10% of the disk or 1G, whichever is smaller.
	 *
	 * On the zoned mode, we need to use zone_size (=
	 * data_sinfo->chunk_size) as it is.
	 */
	data_sinfo = btrfs_find_space_info(fs_info, BTRFS_BLOCK_GROUP_DATA);
	if (!btrfs_is_zoned(fs_info)) {
		data_chunk_size = min(data_sinfo->chunk_size,
				      mult_perc(fs_info->fs_devices->total_rw_bytes, 10));
		data_chunk_size = min_t(u64, data_chunk_size, SZ_1G);
	} else {
		data_chunk_size = data_sinfo->chunk_size;
	}
=======
	data_chunk_size = calc_effective_data_chunk_size(fs_info);
>>>>>>> 3c842de2

	/*
	 * Since data allocations immediately use block groups as part of the
	 * reservation, because we assume that data reservations will == actual
	 * usage, we could potentially overcommit and then immediately have that
	 * available space used by a data allocation, which could put us in a
	 * bind when we get close to filling the file system.
	 *
	 * To handle this simply remove the data_chunk_size from the available
	 * space.  If we are relatively empty this won't affect our ability to
	 * overcommit much, and if we're very close to full it'll keep us from
	 * getting into a position where we've given ourselves very little
	 * metadata wiggle room.
	 */
	if (avail <= data_chunk_size)
		return 0;
	avail -= data_chunk_size;

	/*
	 * If we aren't flushing all things, let us overcommit up to
	 * 1/2th of the space. If we can flush, don't let us overcommit
	 * too much, let it overcommit up to 1/8 of the space.
	 */
	if (flush == BTRFS_RESERVE_FLUSH_ALL)
		avail >>= 3;
	else
		avail >>= 1;

	/*
	 * On the zoned mode, we always allocate one zone as one chunk.
	 * Returning non-zone size alingned bytes here will result in
	 * less pressure for the async metadata reclaim process, and it
	 * will over-commit too much leading to ENOSPC. Align down to the
	 * zone size to avoid that.
	 */
	if (btrfs_is_zoned(fs_info))
		avail = ALIGN_DOWN(avail, fs_info->zone_size);

	return avail;
}

int btrfs_can_overcommit(struct btrfs_fs_info *fs_info,
			 struct btrfs_space_info *space_info, u64 bytes,
			 enum btrfs_reserve_flush_enum flush)
{
	u64 avail;
	u64 used;

	/* Don't overcommit when in mixed mode */
	if (space_info->flags & BTRFS_BLOCK_GROUP_DATA)
		return 0;

	used = btrfs_space_info_used(space_info, true);
	avail = calc_available_free_space(fs_info, space_info, flush);

	if (used + bytes < space_info->total_bytes + avail)
		return 1;
	return 0;
}

static void remove_ticket(struct btrfs_space_info *space_info,
			  struct reserve_ticket *ticket)
{
	if (!list_empty(&ticket->list)) {
		list_del_init(&ticket->list);
		ASSERT(space_info->reclaim_size >= ticket->bytes);
		space_info->reclaim_size -= ticket->bytes;
	}
}

/*
 * This is for space we already have accounted in space_info->bytes_may_use, so
 * basically when we're returning space from block_rsv's.
 */
void btrfs_try_granting_tickets(struct btrfs_fs_info *fs_info,
				struct btrfs_space_info *space_info)
{
	struct list_head *head;
	enum btrfs_reserve_flush_enum flush = BTRFS_RESERVE_NO_FLUSH;

	lockdep_assert_held(&space_info->lock);

	head = &space_info->priority_tickets;
again:
	while (!list_empty(head)) {
		struct reserve_ticket *ticket;
		u64 used = btrfs_space_info_used(space_info, true);

		ticket = list_first_entry(head, struct reserve_ticket, list);

		/* Check and see if our ticket can be satisfied now. */
		if ((used + ticket->bytes <= space_info->total_bytes) ||
		    btrfs_can_overcommit(fs_info, space_info, ticket->bytes,
					 flush)) {
			btrfs_space_info_update_bytes_may_use(fs_info,
							      space_info,
							      ticket->bytes);
			remove_ticket(space_info, ticket);
			ticket->bytes = 0;
			space_info->tickets_id++;
			wake_up(&ticket->wait);
		} else {
			break;
		}
	}

	if (head == &space_info->priority_tickets) {
		head = &space_info->tickets;
		flush = BTRFS_RESERVE_FLUSH_ALL;
		goto again;
	}
}

#define DUMP_BLOCK_RSV(fs_info, rsv_name)				\
do {									\
	struct btrfs_block_rsv *__rsv = &(fs_info)->rsv_name;		\
	spin_lock(&__rsv->lock);					\
	btrfs_info(fs_info, #rsv_name ": size %llu reserved %llu",	\
		   __rsv->size, __rsv->reserved);			\
	spin_unlock(&__rsv->lock);					\
} while (0)

static const char *space_info_flag_to_str(const struct btrfs_space_info *space_info)
{
	switch (space_info->flags) {
	case BTRFS_BLOCK_GROUP_SYSTEM:
		return "SYSTEM";
	case BTRFS_BLOCK_GROUP_METADATA | BTRFS_BLOCK_GROUP_DATA:
		return "DATA+METADATA";
	case BTRFS_BLOCK_GROUP_DATA:
		return "DATA";
	case BTRFS_BLOCK_GROUP_METADATA:
		return "METADATA";
	default:
		return "UNKNOWN";
	}
}

static void dump_global_block_rsv(struct btrfs_fs_info *fs_info)
{
	DUMP_BLOCK_RSV(fs_info, global_block_rsv);
	DUMP_BLOCK_RSV(fs_info, trans_block_rsv);
	DUMP_BLOCK_RSV(fs_info, chunk_block_rsv);
	DUMP_BLOCK_RSV(fs_info, delayed_block_rsv);
	DUMP_BLOCK_RSV(fs_info, delayed_refs_rsv);
}

static void __btrfs_dump_space_info(struct btrfs_fs_info *fs_info,
				    struct btrfs_space_info *info)
{
	const char *flag_str = space_info_flag_to_str(info);
	lockdep_assert_held(&info->lock);

	/* The free space could be negative in case of overcommit */
	btrfs_info(fs_info, "space_info %s has %lld free, is %sfull",
		   flag_str,
		   (s64)(info->total_bytes - btrfs_space_info_used(info, true)),
		   info->full ? "" : "not ");
	btrfs_info(fs_info,
"space_info total=%llu, used=%llu, pinned=%llu, reserved=%llu, may_use=%llu, readonly=%llu zone_unusable=%llu",
		info->total_bytes, info->bytes_used, info->bytes_pinned,
		info->bytes_reserved, info->bytes_may_use,
		info->bytes_readonly, info->bytes_zone_unusable);
}

void btrfs_dump_space_info(struct btrfs_fs_info *fs_info,
			   struct btrfs_space_info *info, u64 bytes,
			   int dump_block_groups)
{
	struct btrfs_block_group *cache;
	u64 total_avail = 0;
	int index = 0;

	spin_lock(&info->lock);
	__btrfs_dump_space_info(fs_info, info);
	dump_global_block_rsv(fs_info);
	spin_unlock(&info->lock);

	if (!dump_block_groups)
		return;

	down_read(&info->groups_sem);
again:
	list_for_each_entry(cache, &info->block_groups[index], list) {
		u64 avail;

		spin_lock(&cache->lock);
		avail = cache->length - cache->used - cache->pinned -
			cache->reserved - cache->bytes_super - cache->zone_unusable;
		btrfs_info(fs_info,
"block group %llu has %llu bytes, %llu used %llu pinned %llu reserved %llu delalloc %llu super %llu zone_unusable (%llu bytes available) %s",
			   cache->start, cache->length, cache->used, cache->pinned,
			   cache->reserved, cache->delalloc_bytes,
			   cache->bytes_super, cache->zone_unusable,
			   avail, cache->ro ? "[readonly]" : "");
		spin_unlock(&cache->lock);
		btrfs_dump_free_space(cache, bytes);
		total_avail += avail;
	}
	if (++index < BTRFS_NR_RAID_TYPES)
		goto again;
	up_read(&info->groups_sem);

	btrfs_info(fs_info, "%llu bytes available across all block groups", total_avail);
}

static inline u64 calc_reclaim_items_nr(const struct btrfs_fs_info *fs_info,
					u64 to_reclaim)
{
	u64 bytes;
	u64 nr;

	bytes = btrfs_calc_insert_metadata_size(fs_info, 1);
	nr = div64_u64(to_reclaim, bytes);
	if (!nr)
		nr = 1;
	return nr;
}

/*
 * shrink metadata reservation for delalloc
 */
static void shrink_delalloc(struct btrfs_fs_info *fs_info,
			    struct btrfs_space_info *space_info,
			    u64 to_reclaim, bool wait_ordered,
			    bool for_preempt)
{
	struct btrfs_trans_handle *trans;
	u64 delalloc_bytes;
	u64 ordered_bytes;
	u64 items;
	long time_left;
	int loops;

	delalloc_bytes = percpu_counter_sum_positive(&fs_info->delalloc_bytes);
	ordered_bytes = percpu_counter_sum_positive(&fs_info->ordered_bytes);
	if (delalloc_bytes == 0 && ordered_bytes == 0)
		return;

	/* Calc the number of the pages we need flush for space reservation */
	if (to_reclaim == U64_MAX) {
		items = U64_MAX;
	} else {
		/*
		 * to_reclaim is set to however much metadata we need to
		 * reclaim, but reclaiming that much data doesn't really track
		 * exactly.  What we really want to do is reclaim full inode's
		 * worth of reservations, however that's not available to us
		 * here.  We will take a fraction of the delalloc bytes for our
		 * flushing loops and hope for the best.  Delalloc will expand
		 * the amount we write to cover an entire dirty extent, which
		 * will reclaim the metadata reservation for that range.  If
		 * it's not enough subsequent flush stages will be more
		 * aggressive.
		 */
		to_reclaim = max(to_reclaim, delalloc_bytes >> 3);
		items = calc_reclaim_items_nr(fs_info, to_reclaim) * 2;
	}

	trans = current->journal_info;

	/*
	 * If we are doing more ordered than delalloc we need to just wait on
	 * ordered extents, otherwise we'll waste time trying to flush delalloc
	 * that likely won't give us the space back we need.
	 */
	if (ordered_bytes > delalloc_bytes && !for_preempt)
		wait_ordered = true;

	loops = 0;
	while ((delalloc_bytes || ordered_bytes) && loops < 3) {
		u64 temp = min(delalloc_bytes, to_reclaim) >> PAGE_SHIFT;
		long nr_pages = min_t(u64, temp, LONG_MAX);
		int async_pages;

		btrfs_start_delalloc_roots(fs_info, nr_pages, true);

		/*
		 * We need to make sure any outstanding async pages are now
		 * processed before we continue.  This is because things like
		 * sync_inode() try to be smart and skip writing if the inode is
		 * marked clean.  We don't use filemap_fwrite for flushing
		 * because we want to control how many pages we write out at a
		 * time, thus this is the only safe way to make sure we've
		 * waited for outstanding compressed workers to have started
		 * their jobs and thus have ordered extents set up properly.
		 *
		 * This exists because we do not want to wait for each
		 * individual inode to finish its async work, we simply want to
		 * start the IO on everybody, and then come back here and wait
		 * for all of the async work to catch up.  Once we're done with
		 * that we know we'll have ordered extents for everything and we
		 * can decide if we wait for that or not.
		 *
		 * If we choose to replace this in the future, make absolutely
		 * sure that the proper waiting is being done in the async case,
		 * as there have been bugs in that area before.
		 */
		async_pages = atomic_read(&fs_info->async_delalloc_pages);
		if (!async_pages)
			goto skip_async;

		/*
		 * We don't want to wait forever, if we wrote less pages in this
		 * loop than we have outstanding, only wait for that number of
		 * pages, otherwise we can wait for all async pages to finish
		 * before continuing.
		 */
		if (async_pages > nr_pages)
			async_pages -= nr_pages;
		else
			async_pages = 0;
		wait_event(fs_info->async_submit_wait,
			   atomic_read(&fs_info->async_delalloc_pages) <=
			   async_pages);
skip_async:
		loops++;
		if (wait_ordered && !trans) {
			btrfs_wait_ordered_roots(fs_info, items, NULL);
		} else {
			time_left = schedule_timeout_killable(1);
			if (time_left)
				break;
		}

		/*
		 * If we are for preemption we just want a one-shot of delalloc
		 * flushing so we can stop flushing if we decide we don't need
		 * to anymore.
		 */
		if (for_preempt)
			break;

		spin_lock(&space_info->lock);
		if (list_empty(&space_info->tickets) &&
		    list_empty(&space_info->priority_tickets)) {
			spin_unlock(&space_info->lock);
			break;
		}
		spin_unlock(&space_info->lock);

		delalloc_bytes = percpu_counter_sum_positive(
						&fs_info->delalloc_bytes);
		ordered_bytes = percpu_counter_sum_positive(
						&fs_info->ordered_bytes);
	}
}

/*
 * Try to flush some data based on policy set by @state. This is only advisory
 * and may fail for various reasons. The caller is supposed to examine the
 * state of @space_info to detect the outcome.
 */
static void flush_space(struct btrfs_fs_info *fs_info,
		       struct btrfs_space_info *space_info, u64 num_bytes,
		       enum btrfs_flush_state state, bool for_preempt)
{
	struct btrfs_root *root = fs_info->tree_root;
	struct btrfs_trans_handle *trans;
	int nr;
	int ret = 0;

	switch (state) {
	case FLUSH_DELAYED_ITEMS_NR:
	case FLUSH_DELAYED_ITEMS:
		if (state == FLUSH_DELAYED_ITEMS_NR)
			nr = calc_reclaim_items_nr(fs_info, num_bytes) * 2;
		else
			nr = -1;

		trans = btrfs_join_transaction_nostart(root);
		if (IS_ERR(trans)) {
			ret = PTR_ERR(trans);
			if (ret == -ENOENT)
				ret = 0;
			break;
		}
		ret = btrfs_run_delayed_items_nr(trans, nr);
		btrfs_end_transaction(trans);
		break;
	case FLUSH_DELALLOC:
	case FLUSH_DELALLOC_WAIT:
	case FLUSH_DELALLOC_FULL:
		if (state == FLUSH_DELALLOC_FULL)
			num_bytes = U64_MAX;
		shrink_delalloc(fs_info, space_info, num_bytes,
				state != FLUSH_DELALLOC, for_preempt);
		break;
	case FLUSH_DELAYED_REFS_NR:
	case FLUSH_DELAYED_REFS:
		trans = btrfs_join_transaction_nostart(root);
		if (IS_ERR(trans)) {
			ret = PTR_ERR(trans);
			if (ret == -ENOENT)
				ret = 0;
			break;
		}
		if (state == FLUSH_DELAYED_REFS_NR)
			btrfs_run_delayed_refs(trans, num_bytes);
		else
			btrfs_run_delayed_refs(trans, 0);
		btrfs_end_transaction(trans);
		break;
	case ALLOC_CHUNK:
	case ALLOC_CHUNK_FORCE:
		trans = btrfs_join_transaction(root);
		if (IS_ERR(trans)) {
			ret = PTR_ERR(trans);
			break;
		}
		ret = btrfs_chunk_alloc(trans,
				btrfs_get_alloc_profile(fs_info, space_info->flags),
				(state == ALLOC_CHUNK) ? CHUNK_ALLOC_NO_FORCE :
					CHUNK_ALLOC_FORCE);
		btrfs_end_transaction(trans);

		if (ret > 0 || ret == -ENOSPC)
			ret = 0;
		break;
	case RUN_DELAYED_IPUTS:
		/*
		 * If we have pending delayed iputs then we could free up a
		 * bunch of pinned space, so make sure we run the iputs before
		 * we do our pinned bytes check below.
		 */
		btrfs_run_delayed_iputs(fs_info);
		btrfs_wait_on_delayed_iputs(fs_info);
		break;
	case COMMIT_TRANS:
		ASSERT(current->journal_info == NULL);
		/*
		 * We don't want to start a new transaction, just attach to the
		 * current one or wait it fully commits in case its commit is
		 * happening at the moment. Note: we don't use a nostart join
		 * because that does not wait for a transaction to fully commit
		 * (only for it to be unblocked, state TRANS_STATE_UNBLOCKED).
		 */
		ret = btrfs_commit_current_transaction(root);
		break;
	default:
		ret = -ENOSPC;
		break;
	}

	trace_btrfs_flush_space(fs_info, space_info->flags, num_bytes, state,
				ret, for_preempt);
	return;
}

static inline u64
btrfs_calc_reclaim_metadata_size(struct btrfs_fs_info *fs_info,
				 struct btrfs_space_info *space_info)
{
	u64 used;
	u64 avail;
	u64 to_reclaim = space_info->reclaim_size;

	lockdep_assert_held(&space_info->lock);

	avail = calc_available_free_space(fs_info, space_info,
					  BTRFS_RESERVE_FLUSH_ALL);
	used = btrfs_space_info_used(space_info, true);

	/*
	 * We may be flushing because suddenly we have less space than we had
	 * before, and now we're well over-committed based on our current free
	 * space.  If that's the case add in our overage so we make sure to put
	 * appropriate pressure on the flushing state machine.
	 */
	if (space_info->total_bytes + avail < used)
		to_reclaim += used - (space_info->total_bytes + avail);

	return to_reclaim;
}

static bool need_preemptive_reclaim(struct btrfs_fs_info *fs_info,
				    struct btrfs_space_info *space_info)
{
	const u64 global_rsv_size = btrfs_block_rsv_reserved(&fs_info->global_block_rsv);
	u64 ordered, delalloc;
	u64 thresh;
	u64 used;

	thresh = mult_perc(space_info->total_bytes, 90);

	lockdep_assert_held(&space_info->lock);

	/* If we're just plain full then async reclaim just slows us down. */
	if ((space_info->bytes_used + space_info->bytes_reserved +
	     global_rsv_size) >= thresh)
		return false;

	used = space_info->bytes_may_use + space_info->bytes_pinned;

	/* The total flushable belongs to the global rsv, don't flush. */
	if (global_rsv_size >= used)
		return false;

	/*
	 * 128MiB is 1/4 of the maximum global rsv size.  If we have less than
	 * that devoted to other reservations then there's no sense in flushing,
	 * we don't have a lot of things that need flushing.
	 */
	if (used - global_rsv_size <= SZ_128M)
		return false;

	/*
	 * We have tickets queued, bail so we don't compete with the async
	 * flushers.
	 */
	if (space_info->reclaim_size)
		return false;

	/*
	 * If we have over half of the free space occupied by reservations or
	 * pinned then we want to start flushing.
	 *
	 * We do not do the traditional thing here, which is to say
	 *
	 *   if (used >= ((total_bytes + avail) / 2))
	 *     return 1;
	 *
	 * because this doesn't quite work how we want.  If we had more than 50%
	 * of the space_info used by bytes_used and we had 0 available we'd just
	 * constantly run the background flusher.  Instead we want it to kick in
	 * if our reclaimable space exceeds our clamped free space.
	 *
	 * Our clamping range is 2^1 -> 2^8.  Practically speaking that means
	 * the following:
	 *
	 * Amount of RAM        Minimum threshold       Maximum threshold
	 *
	 *        256GiB                     1GiB                  128GiB
	 *        128GiB                   512MiB                   64GiB
	 *         64GiB                   256MiB                   32GiB
	 *         32GiB                   128MiB                   16GiB
	 *         16GiB                    64MiB                    8GiB
	 *
	 * These are the range our thresholds will fall in, corresponding to how
	 * much delalloc we need for the background flusher to kick in.
	 */

	thresh = calc_available_free_space(fs_info, space_info,
					   BTRFS_RESERVE_FLUSH_ALL);
	used = space_info->bytes_used + space_info->bytes_reserved +
	       space_info->bytes_readonly + global_rsv_size;
	if (used < space_info->total_bytes)
		thresh += space_info->total_bytes - used;
	thresh >>= space_info->clamp;

	used = space_info->bytes_pinned;

	/*
	 * If we have more ordered bytes than delalloc bytes then we're either
	 * doing a lot of DIO, or we simply don't have a lot of delalloc waiting
	 * around.  Preemptive flushing is only useful in that it can free up
	 * space before tickets need to wait for things to finish.  In the case
	 * of ordered extents, preemptively waiting on ordered extents gets us
	 * nothing, if our reservations are tied up in ordered extents we'll
	 * simply have to slow down writers by forcing them to wait on ordered
	 * extents.
	 *
	 * In the case that ordered is larger than delalloc, only include the
	 * block reserves that we would actually be able to directly reclaim
	 * from.  In this case if we're heavy on metadata operations this will
	 * clearly be heavy enough to warrant preemptive flushing.  In the case
	 * of heavy DIO or ordered reservations, preemptive flushing will just
	 * waste time and cause us to slow down.
	 *
	 * We want to make sure we truly are maxed out on ordered however, so
	 * cut ordered in half, and if it's still higher than delalloc then we
	 * can keep flushing.  This is to avoid the case where we start
	 * flushing, and now delalloc == ordered and we stop preemptively
	 * flushing when we could still have several gigs of delalloc to flush.
	 */
	ordered = percpu_counter_read_positive(&fs_info->ordered_bytes) >> 1;
	delalloc = percpu_counter_read_positive(&fs_info->delalloc_bytes);
	if (ordered >= delalloc)
		used += btrfs_block_rsv_reserved(&fs_info->delayed_refs_rsv) +
			btrfs_block_rsv_reserved(&fs_info->delayed_block_rsv);
	else
		used += space_info->bytes_may_use - global_rsv_size;

	return (used >= thresh && !btrfs_fs_closing(fs_info) &&
		!test_bit(BTRFS_FS_STATE_REMOUNTING, &fs_info->fs_state));
}

static bool steal_from_global_rsv(struct btrfs_fs_info *fs_info,
				  struct btrfs_space_info *space_info,
				  struct reserve_ticket *ticket)
{
	struct btrfs_block_rsv *global_rsv = &fs_info->global_block_rsv;
	u64 min_bytes;

	if (!ticket->steal)
		return false;

	if (global_rsv->space_info != space_info)
		return false;

	spin_lock(&global_rsv->lock);
	min_bytes = mult_perc(global_rsv->size, 10);
	if (global_rsv->reserved < min_bytes + ticket->bytes) {
		spin_unlock(&global_rsv->lock);
		return false;
	}
	global_rsv->reserved -= ticket->bytes;
	remove_ticket(space_info, ticket);
	ticket->bytes = 0;
	wake_up(&ticket->wait);
	space_info->tickets_id++;
	if (global_rsv->reserved < global_rsv->size)
		global_rsv->full = 0;
	spin_unlock(&global_rsv->lock);

	return true;
}

/*
 * We've exhausted our flushing, start failing tickets.
 *
 * @fs_info - fs_info for this fs
 * @space_info - the space info we were flushing
 *
 * We call this when we've exhausted our flushing ability and haven't made
 * progress in satisfying tickets.  The reservation code handles tickets in
 * order, so if there is a large ticket first and then smaller ones we could
 * very well satisfy the smaller tickets.  This will attempt to wake up any
 * tickets in the list to catch this case.
 *
 * This function returns true if it was able to make progress by clearing out
 * other tickets, or if it stumbles across a ticket that was smaller than the
 * first ticket.
 */
static bool maybe_fail_all_tickets(struct btrfs_fs_info *fs_info,
				   struct btrfs_space_info *space_info)
{
	struct reserve_ticket *ticket;
	u64 tickets_id = space_info->tickets_id;
	const bool aborted = BTRFS_FS_ERROR(fs_info);

	trace_btrfs_fail_all_tickets(fs_info, space_info);

	if (btrfs_test_opt(fs_info, ENOSPC_DEBUG)) {
		btrfs_info(fs_info, "cannot satisfy tickets, dumping space info");
		__btrfs_dump_space_info(fs_info, space_info);
	}

	while (!list_empty(&space_info->tickets) &&
	       tickets_id == space_info->tickets_id) {
		ticket = list_first_entry(&space_info->tickets,
					  struct reserve_ticket, list);

		if (!aborted && steal_from_global_rsv(fs_info, space_info, ticket))
			return true;

		if (!aborted && btrfs_test_opt(fs_info, ENOSPC_DEBUG))
			btrfs_info(fs_info, "failing ticket with %llu bytes",
				   ticket->bytes);

		remove_ticket(space_info, ticket);
		if (aborted)
			ticket->error = -EIO;
		else
			ticket->error = -ENOSPC;
		wake_up(&ticket->wait);

		/*
		 * We're just throwing tickets away, so more flushing may not
		 * trip over btrfs_try_granting_tickets, so we need to call it
		 * here to see if we can make progress with the next ticket in
		 * the list.
		 */
		if (!aborted)
			btrfs_try_granting_tickets(fs_info, space_info);
	}
	return (tickets_id != space_info->tickets_id);
}

/*
 * This is for normal flushers, we can wait all goddamned day if we want to.  We
 * will loop and continuously try to flush as long as we are making progress.
 * We count progress as clearing off tickets each time we have to loop.
 */
static void btrfs_async_reclaim_metadata_space(struct work_struct *work)
{
	struct btrfs_fs_info *fs_info;
	struct btrfs_space_info *space_info;
	u64 to_reclaim;
	enum btrfs_flush_state flush_state;
	int commit_cycles = 0;
	u64 last_tickets_id;

	fs_info = container_of(work, struct btrfs_fs_info, async_reclaim_work);
	space_info = btrfs_find_space_info(fs_info, BTRFS_BLOCK_GROUP_METADATA);

	spin_lock(&space_info->lock);
	to_reclaim = btrfs_calc_reclaim_metadata_size(fs_info, space_info);
	if (!to_reclaim) {
		space_info->flush = 0;
		spin_unlock(&space_info->lock);
		return;
	}
	last_tickets_id = space_info->tickets_id;
	spin_unlock(&space_info->lock);

	flush_state = FLUSH_DELAYED_ITEMS_NR;
	do {
		flush_space(fs_info, space_info, to_reclaim, flush_state, false);
		spin_lock(&space_info->lock);
		if (list_empty(&space_info->tickets)) {
			space_info->flush = 0;
			spin_unlock(&space_info->lock);
			return;
		}
		to_reclaim = btrfs_calc_reclaim_metadata_size(fs_info,
							      space_info);
		if (last_tickets_id == space_info->tickets_id) {
			flush_state++;
		} else {
			last_tickets_id = space_info->tickets_id;
			flush_state = FLUSH_DELAYED_ITEMS_NR;
			if (commit_cycles)
				commit_cycles--;
		}

		/*
		 * We do not want to empty the system of delalloc unless we're
		 * under heavy pressure, so allow one trip through the flushing
		 * logic before we start doing a FLUSH_DELALLOC_FULL.
		 */
		if (flush_state == FLUSH_DELALLOC_FULL && !commit_cycles)
			flush_state++;

		/*
		 * We don't want to force a chunk allocation until we've tried
		 * pretty hard to reclaim space.  Think of the case where we
		 * freed up a bunch of space and so have a lot of pinned space
		 * to reclaim.  We would rather use that than possibly create a
		 * underutilized metadata chunk.  So if this is our first run
		 * through the flushing state machine skip ALLOC_CHUNK_FORCE and
		 * commit the transaction.  If nothing has changed the next go
		 * around then we can force a chunk allocation.
		 */
		if (flush_state == ALLOC_CHUNK_FORCE && !commit_cycles)
			flush_state++;

		if (flush_state > COMMIT_TRANS) {
			commit_cycles++;
			if (commit_cycles > 2) {
				if (maybe_fail_all_tickets(fs_info, space_info)) {
					flush_state = FLUSH_DELAYED_ITEMS_NR;
					commit_cycles--;
				} else {
					space_info->flush = 0;
				}
			} else {
				flush_state = FLUSH_DELAYED_ITEMS_NR;
			}
		}
		spin_unlock(&space_info->lock);
	} while (flush_state <= COMMIT_TRANS);
}

/*
 * This handles pre-flushing of metadata space before we get to the point that
 * we need to start blocking threads on tickets.  The logic here is different
 * from the other flush paths because it doesn't rely on tickets to tell us how
 * much we need to flush, instead it attempts to keep us below the 80% full
 * watermark of space by flushing whichever reservation pool is currently the
 * largest.
 */
static void btrfs_preempt_reclaim_metadata_space(struct work_struct *work)
{
	struct btrfs_fs_info *fs_info;
	struct btrfs_space_info *space_info;
	struct btrfs_block_rsv *delayed_block_rsv;
	struct btrfs_block_rsv *delayed_refs_rsv;
	struct btrfs_block_rsv *global_rsv;
	struct btrfs_block_rsv *trans_rsv;
	int loops = 0;

	fs_info = container_of(work, struct btrfs_fs_info,
			       preempt_reclaim_work);
	space_info = btrfs_find_space_info(fs_info, BTRFS_BLOCK_GROUP_METADATA);
	delayed_block_rsv = &fs_info->delayed_block_rsv;
	delayed_refs_rsv = &fs_info->delayed_refs_rsv;
	global_rsv = &fs_info->global_block_rsv;
	trans_rsv = &fs_info->trans_block_rsv;

	spin_lock(&space_info->lock);
	while (need_preemptive_reclaim(fs_info, space_info)) {
		enum btrfs_flush_state flush;
		u64 delalloc_size = 0;
		u64 to_reclaim, block_rsv_size;
		const u64 global_rsv_size = btrfs_block_rsv_reserved(global_rsv);

		loops++;

		/*
		 * We don't have a precise counter for the metadata being
		 * reserved for delalloc, so we'll approximate it by subtracting
		 * out the block rsv's space from the bytes_may_use.  If that
		 * amount is higher than the individual reserves, then we can
		 * assume it's tied up in delalloc reservations.
		 */
		block_rsv_size = global_rsv_size +
			btrfs_block_rsv_reserved(delayed_block_rsv) +
			btrfs_block_rsv_reserved(delayed_refs_rsv) +
			btrfs_block_rsv_reserved(trans_rsv);
		if (block_rsv_size < space_info->bytes_may_use)
			delalloc_size = space_info->bytes_may_use - block_rsv_size;

		/*
		 * We don't want to include the global_rsv in our calculation,
		 * because that's space we can't touch.  Subtract it from the
		 * block_rsv_size for the next checks.
		 */
		block_rsv_size -= global_rsv_size;

		/*
		 * We really want to avoid flushing delalloc too much, as it
		 * could result in poor allocation patterns, so only flush it if
		 * it's larger than the rest of the pools combined.
		 */
		if (delalloc_size > block_rsv_size) {
			to_reclaim = delalloc_size;
			flush = FLUSH_DELALLOC;
		} else if (space_info->bytes_pinned >
			   (btrfs_block_rsv_reserved(delayed_block_rsv) +
			    btrfs_block_rsv_reserved(delayed_refs_rsv))) {
			to_reclaim = space_info->bytes_pinned;
			flush = COMMIT_TRANS;
		} else if (btrfs_block_rsv_reserved(delayed_block_rsv) >
			   btrfs_block_rsv_reserved(delayed_refs_rsv)) {
			to_reclaim = btrfs_block_rsv_reserved(delayed_block_rsv);
			flush = FLUSH_DELAYED_ITEMS_NR;
		} else {
			to_reclaim = btrfs_block_rsv_reserved(delayed_refs_rsv);
			flush = FLUSH_DELAYED_REFS_NR;
		}

		spin_unlock(&space_info->lock);

		/*
		 * We don't want to reclaim everything, just a portion, so scale
		 * down the to_reclaim by 1/4.  If it takes us down to 0,
		 * reclaim 1 items worth.
		 */
		to_reclaim >>= 2;
		if (!to_reclaim)
			to_reclaim = btrfs_calc_insert_metadata_size(fs_info, 1);
		flush_space(fs_info, space_info, to_reclaim, flush, true);
		cond_resched();
		spin_lock(&space_info->lock);
	}

	/* We only went through once, back off our clamping. */
	if (loops == 1 && !space_info->reclaim_size)
		space_info->clamp = max(1, space_info->clamp - 1);
	trace_btrfs_done_preemptive_reclaim(fs_info, space_info);
	spin_unlock(&space_info->lock);
}

/*
 * FLUSH_DELALLOC_WAIT:
 *   Space is freed from flushing delalloc in one of two ways.
 *
 *   1) compression is on and we allocate less space than we reserved
 *   2) we are overwriting existing space
 *
 *   For #1 that extra space is reclaimed as soon as the delalloc pages are
 *   COWed, by way of btrfs_add_reserved_bytes() which adds the actual extent
 *   length to ->bytes_reserved, and subtracts the reserved space from
 *   ->bytes_may_use.
 *
 *   For #2 this is trickier.  Once the ordered extent runs we will drop the
 *   extent in the range we are overwriting, which creates a delayed ref for
 *   that freed extent.  This however is not reclaimed until the transaction
 *   commits, thus the next stages.
 *
 * RUN_DELAYED_IPUTS
 *   If we are freeing inodes, we want to make sure all delayed iputs have
 *   completed, because they could have been on an inode with i_nlink == 0, and
 *   thus have been truncated and freed up space.  But again this space is not
 *   immediately re-usable, it comes in the form of a delayed ref, which must be
 *   run and then the transaction must be committed.
 *
 * COMMIT_TRANS
 *   This is where we reclaim all of the pinned space generated by running the
 *   iputs
 *
 * ALLOC_CHUNK_FORCE
 *   For data we start with alloc chunk force, however we could have been full
 *   before, and then the transaction commit could have freed new block groups,
 *   so if we now have space to allocate do the force chunk allocation.
 */
static const enum btrfs_flush_state data_flush_states[] = {
	FLUSH_DELALLOC_FULL,
	RUN_DELAYED_IPUTS,
	COMMIT_TRANS,
	ALLOC_CHUNK_FORCE,
};

static void btrfs_async_reclaim_data_space(struct work_struct *work)
{
	struct btrfs_fs_info *fs_info;
	struct btrfs_space_info *space_info;
	u64 last_tickets_id;
	enum btrfs_flush_state flush_state = 0;

	fs_info = container_of(work, struct btrfs_fs_info, async_data_reclaim_work);
	space_info = fs_info->data_sinfo;

	spin_lock(&space_info->lock);
	if (list_empty(&space_info->tickets)) {
		space_info->flush = 0;
		spin_unlock(&space_info->lock);
		return;
	}
	last_tickets_id = space_info->tickets_id;
	spin_unlock(&space_info->lock);

	while (!space_info->full) {
		flush_space(fs_info, space_info, U64_MAX, ALLOC_CHUNK_FORCE, false);
		spin_lock(&space_info->lock);
		if (list_empty(&space_info->tickets)) {
			space_info->flush = 0;
			spin_unlock(&space_info->lock);
			return;
		}

		/* Something happened, fail everything and bail. */
		if (BTRFS_FS_ERROR(fs_info))
			goto aborted_fs;
		last_tickets_id = space_info->tickets_id;
		spin_unlock(&space_info->lock);
	}

	while (flush_state < ARRAY_SIZE(data_flush_states)) {
		flush_space(fs_info, space_info, U64_MAX,
			    data_flush_states[flush_state], false);
		spin_lock(&space_info->lock);
		if (list_empty(&space_info->tickets)) {
			space_info->flush = 0;
			spin_unlock(&space_info->lock);
			return;
		}

		if (last_tickets_id == space_info->tickets_id) {
			flush_state++;
		} else {
			last_tickets_id = space_info->tickets_id;
			flush_state = 0;
		}

		if (flush_state >= ARRAY_SIZE(data_flush_states)) {
			if (space_info->full) {
				if (maybe_fail_all_tickets(fs_info, space_info))
					flush_state = 0;
				else
					space_info->flush = 0;
			} else {
				flush_state = 0;
			}

			/* Something happened, fail everything and bail. */
			if (BTRFS_FS_ERROR(fs_info))
				goto aborted_fs;

		}
		spin_unlock(&space_info->lock);
	}
	return;

aborted_fs:
	maybe_fail_all_tickets(fs_info, space_info);
	space_info->flush = 0;
	spin_unlock(&space_info->lock);
}

void btrfs_init_async_reclaim_work(struct btrfs_fs_info *fs_info)
{
	INIT_WORK(&fs_info->async_reclaim_work, btrfs_async_reclaim_metadata_space);
	INIT_WORK(&fs_info->async_data_reclaim_work, btrfs_async_reclaim_data_space);
	INIT_WORK(&fs_info->preempt_reclaim_work,
		  btrfs_preempt_reclaim_metadata_space);
}

static const enum btrfs_flush_state priority_flush_states[] = {
	FLUSH_DELAYED_ITEMS_NR,
	FLUSH_DELAYED_ITEMS,
	ALLOC_CHUNK,
};

static const enum btrfs_flush_state evict_flush_states[] = {
	FLUSH_DELAYED_ITEMS_NR,
	FLUSH_DELAYED_ITEMS,
	FLUSH_DELAYED_REFS_NR,
	FLUSH_DELAYED_REFS,
	FLUSH_DELALLOC,
	FLUSH_DELALLOC_WAIT,
	FLUSH_DELALLOC_FULL,
	ALLOC_CHUNK,
	COMMIT_TRANS,
};

static void priority_reclaim_metadata_space(struct btrfs_fs_info *fs_info,
				struct btrfs_space_info *space_info,
				struct reserve_ticket *ticket,
				const enum btrfs_flush_state *states,
				int states_nr)
{
	u64 to_reclaim;
	int flush_state = 0;

	spin_lock(&space_info->lock);
	to_reclaim = btrfs_calc_reclaim_metadata_size(fs_info, space_info);
	/*
	 * This is the priority reclaim path, so to_reclaim could be >0 still
	 * because we may have only satisfied the priority tickets and still
	 * left non priority tickets on the list.  We would then have
	 * to_reclaim but ->bytes == 0.
	 */
	if (ticket->bytes == 0) {
		spin_unlock(&space_info->lock);
		return;
	}

	while (flush_state < states_nr) {
		spin_unlock(&space_info->lock);
		flush_space(fs_info, space_info, to_reclaim, states[flush_state],
			    false);
		flush_state++;
		spin_lock(&space_info->lock);
		if (ticket->bytes == 0) {
			spin_unlock(&space_info->lock);
			return;
		}
	}

	/*
	 * Attempt to steal from the global rsv if we can, except if the fs was
	 * turned into error mode due to a transaction abort when flushing space
	 * above, in that case fail with the abort error instead of returning
	 * success to the caller if we can steal from the global rsv - this is
	 * just to have caller fail immeditelly instead of later when trying to
	 * modify the fs, making it easier to debug -ENOSPC problems.
	 */
	if (BTRFS_FS_ERROR(fs_info)) {
		ticket->error = BTRFS_FS_ERROR(fs_info);
		remove_ticket(space_info, ticket);
	} else if (!steal_from_global_rsv(fs_info, space_info, ticket)) {
		ticket->error = -ENOSPC;
		remove_ticket(space_info, ticket);
	}

	/*
	 * We must run try_granting_tickets here because we could be a large
	 * ticket in front of a smaller ticket that can now be satisfied with
	 * the available space.
	 */
	btrfs_try_granting_tickets(fs_info, space_info);
	spin_unlock(&space_info->lock);
}

static void priority_reclaim_data_space(struct btrfs_fs_info *fs_info,
					struct btrfs_space_info *space_info,
					struct reserve_ticket *ticket)
{
	spin_lock(&space_info->lock);

	/* We could have been granted before we got here. */
	if (ticket->bytes == 0) {
		spin_unlock(&space_info->lock);
		return;
	}

	while (!space_info->full) {
		spin_unlock(&space_info->lock);
		flush_space(fs_info, space_info, U64_MAX, ALLOC_CHUNK_FORCE, false);
		spin_lock(&space_info->lock);
		if (ticket->bytes == 0) {
			spin_unlock(&space_info->lock);
			return;
		}
	}

	ticket->error = -ENOSPC;
	remove_ticket(space_info, ticket);
	btrfs_try_granting_tickets(fs_info, space_info);
	spin_unlock(&space_info->lock);
}

static void wait_reserve_ticket(struct btrfs_fs_info *fs_info,
				struct btrfs_space_info *space_info,
				struct reserve_ticket *ticket)

{
	DEFINE_WAIT(wait);
	int ret = 0;

	spin_lock(&space_info->lock);
	while (ticket->bytes > 0 && ticket->error == 0) {
		ret = prepare_to_wait_event(&ticket->wait, &wait, TASK_KILLABLE);
		if (ret) {
			/*
			 * Delete us from the list. After we unlock the space
			 * info, we don't want the async reclaim job to reserve
			 * space for this ticket. If that would happen, then the
			 * ticket's task would not known that space was reserved
			 * despite getting an error, resulting in a space leak
			 * (bytes_may_use counter of our space_info).
			 */
			remove_ticket(space_info, ticket);
			ticket->error = -EINTR;
			break;
		}
		spin_unlock(&space_info->lock);

		schedule();

		finish_wait(&ticket->wait, &wait);
		spin_lock(&space_info->lock);
	}
	spin_unlock(&space_info->lock);
}

/*
 * Do the appropriate flushing and waiting for a ticket.
 *
 * @fs_info:    the filesystem
 * @space_info: space info for the reservation
 * @ticket:     ticket for the reservation
 * @start_ns:   timestamp when the reservation started
 * @orig_bytes: amount of bytes originally reserved
 * @flush:      how much we can flush
 *
 * This does the work of figuring out how to flush for the ticket, waiting for
 * the reservation, and returning the appropriate error if there is one.
 */
static int handle_reserve_ticket(struct btrfs_fs_info *fs_info,
				 struct btrfs_space_info *space_info,
				 struct reserve_ticket *ticket,
				 u64 start_ns, u64 orig_bytes,
				 enum btrfs_reserve_flush_enum flush)
{
	int ret;

	switch (flush) {
	case BTRFS_RESERVE_FLUSH_DATA:
	case BTRFS_RESERVE_FLUSH_ALL:
	case BTRFS_RESERVE_FLUSH_ALL_STEAL:
		wait_reserve_ticket(fs_info, space_info, ticket);
		break;
	case BTRFS_RESERVE_FLUSH_LIMIT:
		priority_reclaim_metadata_space(fs_info, space_info, ticket,
						priority_flush_states,
						ARRAY_SIZE(priority_flush_states));
		break;
	case BTRFS_RESERVE_FLUSH_EVICT:
		priority_reclaim_metadata_space(fs_info, space_info, ticket,
						evict_flush_states,
						ARRAY_SIZE(evict_flush_states));
		break;
	case BTRFS_RESERVE_FLUSH_FREE_SPACE_INODE:
		priority_reclaim_data_space(fs_info, space_info, ticket);
		break;
	default:
		ASSERT(0);
		break;
	}

	ret = ticket->error;
	ASSERT(list_empty(&ticket->list));
	/*
	 * Check that we can't have an error set if the reservation succeeded,
	 * as that would confuse tasks and lead them to error out without
	 * releasing reserved space (if an error happens the expectation is that
	 * space wasn't reserved at all).
	 */
	ASSERT(!(ticket->bytes == 0 && ticket->error));
	trace_btrfs_reserve_ticket(fs_info, space_info->flags, orig_bytes,
				   start_ns, flush, ticket->error);
	return ret;
}

/*
 * This returns true if this flush state will go through the ordinary flushing
 * code.
 */
static inline bool is_normal_flushing(enum btrfs_reserve_flush_enum flush)
{
	return	(flush == BTRFS_RESERVE_FLUSH_ALL) ||
		(flush == BTRFS_RESERVE_FLUSH_ALL_STEAL);
}

static inline void maybe_clamp_preempt(struct btrfs_fs_info *fs_info,
				       struct btrfs_space_info *space_info)
{
	u64 ordered = percpu_counter_sum_positive(&fs_info->ordered_bytes);
	u64 delalloc = percpu_counter_sum_positive(&fs_info->delalloc_bytes);

	/*
	 * If we're heavy on ordered operations then clamping won't help us.  We
	 * need to clamp specifically to keep up with dirty'ing buffered
	 * writers, because there's not a 1:1 correlation of writing delalloc
	 * and freeing space, like there is with flushing delayed refs or
	 * delayed nodes.  If we're already more ordered than delalloc then
	 * we're keeping up, otherwise we aren't and should probably clamp.
	 */
	if (ordered < delalloc)
		space_info->clamp = min(space_info->clamp + 1, 8);
}

static inline bool can_steal(enum btrfs_reserve_flush_enum flush)
{
	return (flush == BTRFS_RESERVE_FLUSH_ALL_STEAL ||
		flush == BTRFS_RESERVE_FLUSH_EVICT);
}

/*
 * NO_FLUSH and FLUSH_EMERGENCY don't want to create a ticket, they just want to
 * fail as quickly as possible.
 */
static inline bool can_ticket(enum btrfs_reserve_flush_enum flush)
{
	return (flush != BTRFS_RESERVE_NO_FLUSH &&
		flush != BTRFS_RESERVE_FLUSH_EMERGENCY);
}

/*
 * Try to reserve bytes from the block_rsv's space.
 *
 * @fs_info:    the filesystem
 * @space_info: space info we want to allocate from
 * @orig_bytes: number of bytes we want
 * @flush:      whether or not we can flush to make our reservation
 *
 * This will reserve orig_bytes number of bytes from the space info associated
 * with the block_rsv.  If there is not enough space it will make an attempt to
 * flush out space to make room.  It will do this by flushing delalloc if
 * possible or committing the transaction.  If flush is 0 then no attempts to
 * regain reservations will be made and this will fail if there is not enough
 * space already.
 */
static int __reserve_bytes(struct btrfs_fs_info *fs_info,
			   struct btrfs_space_info *space_info, u64 orig_bytes,
			   enum btrfs_reserve_flush_enum flush)
{
	struct work_struct *async_work;
	struct reserve_ticket ticket;
	u64 start_ns = 0;
	u64 used;
	int ret = -ENOSPC;
	bool pending_tickets;

	ASSERT(orig_bytes);
	/*
	 * If have a transaction handle (current->journal_info != NULL), then
	 * the flush method can not be neither BTRFS_RESERVE_FLUSH_ALL* nor
	 * BTRFS_RESERVE_FLUSH_EVICT, as we could deadlock because those
	 * flushing methods can trigger transaction commits.
	 */
	if (current->journal_info) {
		/* One assert per line for easier debugging. */
		ASSERT(flush != BTRFS_RESERVE_FLUSH_ALL);
		ASSERT(flush != BTRFS_RESERVE_FLUSH_ALL_STEAL);
		ASSERT(flush != BTRFS_RESERVE_FLUSH_EVICT);
	}

	if (flush == BTRFS_RESERVE_FLUSH_DATA)
		async_work = &fs_info->async_data_reclaim_work;
	else
		async_work = &fs_info->async_reclaim_work;

	spin_lock(&space_info->lock);
	used = btrfs_space_info_used(space_info, true);

	/*
	 * We don't want NO_FLUSH allocations to jump everybody, they can
	 * generally handle ENOSPC in a different way, so treat them the same as
	 * normal flushers when it comes to skipping pending tickets.
	 */
	if (is_normal_flushing(flush) || (flush == BTRFS_RESERVE_NO_FLUSH))
		pending_tickets = !list_empty(&space_info->tickets) ||
			!list_empty(&space_info->priority_tickets);
	else
		pending_tickets = !list_empty(&space_info->priority_tickets);

	/*
	 * Carry on if we have enough space (short-circuit) OR call
	 * can_overcommit() to ensure we can overcommit to continue.
	 */
	if (!pending_tickets &&
	    ((used + orig_bytes <= space_info->total_bytes) ||
	     btrfs_can_overcommit(fs_info, space_info, orig_bytes, flush))) {
		btrfs_space_info_update_bytes_may_use(fs_info, space_info,
						      orig_bytes);
		ret = 0;
	}

	/*
	 * Things are dire, we need to make a reservation so we don't abort.  We
	 * will let this reservation go through as long as we have actual space
	 * left to allocate for the block.
	 */
	if (ret && unlikely(flush == BTRFS_RESERVE_FLUSH_EMERGENCY)) {
		used = btrfs_space_info_used(space_info, false);
		if (used + orig_bytes <= space_info->total_bytes) {
			btrfs_space_info_update_bytes_may_use(fs_info, space_info,
							      orig_bytes);
			ret = 0;
		}
	}

	/*
	 * If we couldn't make a reservation then setup our reservation ticket
	 * and kick the async worker if it's not already running.
	 *
	 * If we are a priority flusher then we just need to add our ticket to
	 * the list and we will do our own flushing further down.
	 */
	if (ret && can_ticket(flush)) {
		ticket.bytes = orig_bytes;
		ticket.error = 0;
		space_info->reclaim_size += ticket.bytes;
		init_waitqueue_head(&ticket.wait);
		ticket.steal = can_steal(flush);
		if (trace_btrfs_reserve_ticket_enabled())
			start_ns = ktime_get_ns();

		if (flush == BTRFS_RESERVE_FLUSH_ALL ||
		    flush == BTRFS_RESERVE_FLUSH_ALL_STEAL ||
		    flush == BTRFS_RESERVE_FLUSH_DATA) {
			list_add_tail(&ticket.list, &space_info->tickets);
			if (!space_info->flush) {
				/*
				 * We were forced to add a reserve ticket, so
				 * our preemptive flushing is unable to keep
				 * up.  Clamp down on the threshold for the
				 * preemptive flushing in order to keep up with
				 * the workload.
				 */
				maybe_clamp_preempt(fs_info, space_info);

				space_info->flush = 1;
				trace_btrfs_trigger_flush(fs_info,
							  space_info->flags,
							  orig_bytes, flush,
							  "enospc");
				queue_work(system_unbound_wq, async_work);
			}
		} else {
			list_add_tail(&ticket.list,
				      &space_info->priority_tickets);
		}
	} else if (!ret && space_info->flags & BTRFS_BLOCK_GROUP_METADATA) {
		/*
		 * We will do the space reservation dance during log replay,
		 * which means we won't have fs_info->fs_root set, so don't do
		 * the async reclaim as we will panic.
		 */
		if (!test_bit(BTRFS_FS_LOG_RECOVERING, &fs_info->flags) &&
		    !work_busy(&fs_info->preempt_reclaim_work) &&
		    need_preemptive_reclaim(fs_info, space_info)) {
			trace_btrfs_trigger_flush(fs_info, space_info->flags,
						  orig_bytes, flush, "preempt");
			queue_work(system_unbound_wq,
				   &fs_info->preempt_reclaim_work);
		}
	}
	spin_unlock(&space_info->lock);
	if (!ret || !can_ticket(flush))
		return ret;

	return handle_reserve_ticket(fs_info, space_info, &ticket, start_ns,
				     orig_bytes, flush);
}

/*
 * Try to reserve metadata bytes from the block_rsv's space.
 *
 * @fs_info:    the filesystem
 * @space_info: the space_info we're allocating for
 * @orig_bytes: number of bytes we want
 * @flush:      whether or not we can flush to make our reservation
 *
 * This will reserve orig_bytes number of bytes from the space info associated
 * with the block_rsv.  If there is not enough space it will make an attempt to
 * flush out space to make room.  It will do this by flushing delalloc if
 * possible or committing the transaction.  If flush is 0 then no attempts to
 * regain reservations will be made and this will fail if there is not enough
 * space already.
 */
int btrfs_reserve_metadata_bytes(struct btrfs_fs_info *fs_info,
				 struct btrfs_space_info *space_info,
				 u64 orig_bytes,
				 enum btrfs_reserve_flush_enum flush)
{
	int ret;

	ret = __reserve_bytes(fs_info, space_info, orig_bytes, flush);
	if (ret == -ENOSPC) {
		trace_btrfs_space_reservation(fs_info, "space_info:enospc",
					      space_info->flags, orig_bytes, 1);

		if (btrfs_test_opt(fs_info, ENOSPC_DEBUG))
			btrfs_dump_space_info(fs_info, space_info, orig_bytes, 0);
	}
	return ret;
}

/*
 * Try to reserve data bytes for an allocation.
 *
 * @fs_info: the filesystem
 * @bytes:   number of bytes we need
 * @flush:   how we are allowed to flush
 *
 * This will reserve bytes from the data space info.  If there is not enough
 * space then we will attempt to flush space as specified by flush.
 */
int btrfs_reserve_data_bytes(struct btrfs_fs_info *fs_info, u64 bytes,
			     enum btrfs_reserve_flush_enum flush)
{
	struct btrfs_space_info *data_sinfo = fs_info->data_sinfo;
	int ret;

	ASSERT(flush == BTRFS_RESERVE_FLUSH_DATA ||
	       flush == BTRFS_RESERVE_FLUSH_FREE_SPACE_INODE ||
	       flush == BTRFS_RESERVE_NO_FLUSH);
	ASSERT(!current->journal_info || flush != BTRFS_RESERVE_FLUSH_DATA);

	ret = __reserve_bytes(fs_info, data_sinfo, bytes, flush);
	if (ret == -ENOSPC) {
		trace_btrfs_space_reservation(fs_info, "space_info:enospc",
					      data_sinfo->flags, bytes, 1);
		if (btrfs_test_opt(fs_info, ENOSPC_DEBUG))
			btrfs_dump_space_info(fs_info, data_sinfo, bytes, 0);
	}
	return ret;
}

/* Dump all the space infos when we abort a transaction due to ENOSPC. */
__cold void btrfs_dump_space_info_for_trans_abort(struct btrfs_fs_info *fs_info)
{
	struct btrfs_space_info *space_info;

	btrfs_info(fs_info, "dumping space info:");
	list_for_each_entry(space_info, &fs_info->space_info, list) {
		spin_lock(&space_info->lock);
		__btrfs_dump_space_info(fs_info, space_info);
		spin_unlock(&space_info->lock);
	}
	dump_global_block_rsv(fs_info);
}

/*
 * Account the unused space of all the readonly block group in the space_info.
 * takes mirrors into account.
 */
u64 btrfs_account_ro_block_groups_free_space(struct btrfs_space_info *sinfo)
{
	struct btrfs_block_group *block_group;
	u64 free_bytes = 0;
	int factor;

	/* It's df, we don't care if it's racy */
	if (list_empty(&sinfo->ro_bgs))
		return 0;

	spin_lock(&sinfo->lock);
	list_for_each_entry(block_group, &sinfo->ro_bgs, ro_list) {
		spin_lock(&block_group->lock);

		if (!block_group->ro) {
			spin_unlock(&block_group->lock);
			continue;
		}

		factor = btrfs_bg_type_to_factor(block_group->flags);
		free_bytes += (block_group->length -
			       block_group->used) * factor;

		spin_unlock(&block_group->lock);
	}
	spin_unlock(&sinfo->lock);

	return free_bytes;
}

static u64 calc_pct_ratio(u64 x, u64 y)
{
	int err;

	if (!y)
		return 0;
again:
	err = check_mul_overflow(100, x, &x);
	if (err)
		goto lose_precision;
	return div64_u64(x, y);
lose_precision:
	x >>= 10;
	y >>= 10;
	if (!y)
		y = 1;
	goto again;
}

/*
 * A reasonable buffer for unallocated space is 10 data block_groups.
 * If we claw this back repeatedly, we can still achieve efficient
 * utilization when near full, and not do too much reclaim while
 * always maintaining a solid buffer for workloads that quickly
 * allocate and pressure the unallocated space.
 */
static u64 calc_unalloc_target(struct btrfs_fs_info *fs_info)
{
	u64 chunk_sz = calc_effective_data_chunk_size(fs_info);

	return BTRFS_UNALLOC_BLOCK_GROUP_TARGET * chunk_sz;
}

/*
 * The fundamental goal of automatic reclaim is to protect the filesystem's
 * unallocated space and thus minimize the probability of the filesystem going
 * read only when a metadata allocation failure causes a transaction abort.
 *
 * However, relocations happen into the space_info's unused space, therefore
 * automatic reclaim must also back off as that space runs low. There is no
 * value in doing trivial "relocations" of re-writing the same block group
 * into a fresh one.
 *
 * Furthermore, we want to avoid doing too much reclaim even if there are good
 * candidates. This is because the allocator is pretty good at filling up the
 * holes with writes. So we want to do just enough reclaim to try and stay
 * safe from running out of unallocated space but not be wasteful about it.
 *
 * Therefore, the dynamic reclaim threshold is calculated as follows:
 * - calculate a target unallocated amount of 5 block group sized chunks
 * - ratchet up the intensity of reclaim depending on how far we are from
 *   that target by using a formula of unalloc / target to set the threshold.
 *
 * Typically with 10 block groups as the target, the discrete values this comes
 * out to are 0, 10, 20, ... , 80, 90, and 99.
 */
static int calc_dynamic_reclaim_threshold(struct btrfs_space_info *space_info)
{
	struct btrfs_fs_info *fs_info = space_info->fs_info;
	u64 unalloc = atomic64_read(&fs_info->free_chunk_space);
	u64 target = calc_unalloc_target(fs_info);
	u64 alloc = space_info->total_bytes;
	u64 used = btrfs_space_info_used(space_info, false);
	u64 unused = alloc - used;
	u64 want = target > unalloc ? target - unalloc : 0;
	u64 data_chunk_size = calc_effective_data_chunk_size(fs_info);

	/* If we have no unused space, don't bother, it won't work anyway. */
	if (unused < data_chunk_size)
		return 0;

	/* Cast to int is OK because want <= target. */
	return calc_pct_ratio(want, target);
}

int btrfs_calc_reclaim_threshold(struct btrfs_space_info *space_info)
{
	lockdep_assert_held(&space_info->lock);

	if (READ_ONCE(space_info->dynamic_reclaim))
		return calc_dynamic_reclaim_threshold(space_info);
	return READ_ONCE(space_info->bg_reclaim_threshold);
}

/*
 * Under "urgent" reclaim, we will reclaim even fresh block groups that have
 * recently seen successful allocations, as we are desperate to reclaim
 * whatever we can to avoid ENOSPC in a transaction leading to a readonly fs.
 */
static bool is_reclaim_urgent(struct btrfs_space_info *space_info)
{
	struct btrfs_fs_info *fs_info = space_info->fs_info;
	u64 unalloc = atomic64_read(&fs_info->free_chunk_space);
	u64 data_chunk_size = calc_effective_data_chunk_size(fs_info);

	return unalloc < data_chunk_size;
}

static void do_reclaim_sweep(struct btrfs_fs_info *fs_info,
			     struct btrfs_space_info *space_info, int raid)
{
	struct btrfs_block_group *bg;
	int thresh_pct;
	bool try_again = true;
	bool urgent;

	spin_lock(&space_info->lock);
	urgent = is_reclaim_urgent(space_info);
	thresh_pct = btrfs_calc_reclaim_threshold(space_info);
	spin_unlock(&space_info->lock);

	down_read(&space_info->groups_sem);
again:
	list_for_each_entry(bg, &space_info->block_groups[raid], list) {
		u64 thresh;
		bool reclaim = false;

		btrfs_get_block_group(bg);
		spin_lock(&bg->lock);
		thresh = mult_perc(bg->length, thresh_pct);
		if (bg->used < thresh && bg->reclaim_mark) {
			try_again = false;
			reclaim = true;
		}
		bg->reclaim_mark++;
		spin_unlock(&bg->lock);
		if (reclaim)
			btrfs_mark_bg_to_reclaim(bg);
		btrfs_put_block_group(bg);
	}

	/*
	 * In situations where we are very motivated to reclaim (low unalloc)
	 * use two passes to make the reclaim mark check best effort.
	 *
	 * If we have any staler groups, we don't touch the fresher ones, but if we
	 * really need a block group, do take a fresh one.
	 */
	if (try_again && urgent) {
		try_again = false;
		goto again;
	}

	up_read(&space_info->groups_sem);
}

void btrfs_space_info_update_reclaimable(struct btrfs_space_info *space_info, s64 bytes)
{
	u64 chunk_sz = calc_effective_data_chunk_size(space_info->fs_info);

	lockdep_assert_held(&space_info->lock);
	space_info->reclaimable_bytes += bytes;

	if (space_info->reclaimable_bytes >= chunk_sz)
		btrfs_set_periodic_reclaim_ready(space_info, true);
}

void btrfs_set_periodic_reclaim_ready(struct btrfs_space_info *space_info, bool ready)
{
	lockdep_assert_held(&space_info->lock);
	if (!READ_ONCE(space_info->periodic_reclaim))
		return;
	if (ready != space_info->periodic_reclaim_ready) {
		space_info->periodic_reclaim_ready = ready;
		if (!ready)
			space_info->reclaimable_bytes = 0;
	}
}

bool btrfs_should_periodic_reclaim(struct btrfs_space_info *space_info)
{
	bool ret;

	if (space_info->flags & BTRFS_BLOCK_GROUP_SYSTEM)
		return false;
	if (!READ_ONCE(space_info->periodic_reclaim))
		return false;

	spin_lock(&space_info->lock);
	ret = space_info->periodic_reclaim_ready;
	btrfs_set_periodic_reclaim_ready(space_info, false);
	spin_unlock(&space_info->lock);

	return ret;
}

void btrfs_reclaim_sweep(struct btrfs_fs_info *fs_info)
{
	int raid;
	struct btrfs_space_info *space_info;

	list_for_each_entry(space_info, &fs_info->space_info, list) {
		if (!btrfs_should_periodic_reclaim(space_info))
			continue;
		for (raid = 0; raid < BTRFS_NR_RAID_TYPES; raid++)
			do_reclaim_sweep(fs_info, space_info, raid);
	}
}<|MERGE_RESOLUTION|>--- conflicted
+++ resolved
@@ -394,27 +394,7 @@
 	if (avail == 0)
 		return 0;
 
-<<<<<<< HEAD
-	/*
-	 * Calculate the data_chunk_size, space_info->chunk_size is the
-	 * "optimal" chunk size based on the fs size.  However when we actually
-	 * allocate the chunk we will strip this down further, making it no more
-	 * than 10% of the disk or 1G, whichever is smaller.
-	 *
-	 * On the zoned mode, we need to use zone_size (=
-	 * data_sinfo->chunk_size) as it is.
-	 */
-	data_sinfo = btrfs_find_space_info(fs_info, BTRFS_BLOCK_GROUP_DATA);
-	if (!btrfs_is_zoned(fs_info)) {
-		data_chunk_size = min(data_sinfo->chunk_size,
-				      mult_perc(fs_info->fs_devices->total_rw_bytes, 10));
-		data_chunk_size = min_t(u64, data_chunk_size, SZ_1G);
-	} else {
-		data_chunk_size = data_sinfo->chunk_size;
-	}
-=======
 	data_chunk_size = calc_effective_data_chunk_size(fs_info);
->>>>>>> 3c842de2
 
 	/*
 	 * Since data allocations immediately use block groups as part of the
