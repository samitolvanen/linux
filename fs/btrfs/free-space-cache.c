--- conflicted
+++ resolved
@@ -2697,11 +2697,7 @@
 	u64 offset = bytenr - block_group->start;
 	u64 to_free, to_unusable;
 	int bg_reclaim_threshold = 0;
-<<<<<<< HEAD
-	bool initial = ((size == block_group->length) && (block_group->alloc_offset == 0));
-=======
 	bool initial;
->>>>>>> 3c842de2
 	u64 reclaimable_unusable;
 
 	spin_lock(&block_group->lock);
