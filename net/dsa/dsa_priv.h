/*
 * net/dsa/dsa_priv.h - Hardware switch handling
 * Copyright (c) 2008-2009 Marvell Semiconductor
 *
 * This program is free software; you can redistribute it and/or modify
 * it under the terms of the GNU General Public License as published by
 * the Free Software Foundation; either version 2 of the License, or
 * (at your option) any later version.
 */

#ifndef __DSA_PRIV_H
#define __DSA_PRIV_H

#include <linux/phy.h>
#include <linux/netdevice.h>
#include <linux/netpoll.h>
#include <net/dsa.h>

enum {
	DSA_NOTIFIER_AGEING_TIME,
	DSA_NOTIFIER_BRIDGE_JOIN,
	DSA_NOTIFIER_BRIDGE_LEAVE,
	DSA_NOTIFIER_FDB_ADD,
	DSA_NOTIFIER_FDB_DEL,
	DSA_NOTIFIER_MDB_ADD,
	DSA_NOTIFIER_MDB_DEL,
	DSA_NOTIFIER_VLAN_ADD,
	DSA_NOTIFIER_VLAN_DEL,
};

/* DSA_NOTIFIER_AGEING_TIME */
struct dsa_notifier_ageing_time_info {
	struct switchdev_trans *trans;
	unsigned int ageing_time;
};

/* DSA_NOTIFIER_BRIDGE_* */
struct dsa_notifier_bridge_info {
	struct net_device *br;
	int sw_index;
	int port;
};

/* DSA_NOTIFIER_FDB_* */
struct dsa_notifier_fdb_info {
<<<<<<< HEAD
	const struct switchdev_obj_port_fdb *fdb;
	struct switchdev_trans *trans;
	int sw_index;
	int port;
};

/* DSA_NOTIFIER_MDB_* */
struct dsa_notifier_mdb_info {
	const struct switchdev_obj_port_mdb *mdb;
	struct switchdev_trans *trans;
	int sw_index;
	int port;
};

/* DSA_NOTIFIER_VLAN_* */
struct dsa_notifier_vlan_info {
	const struct switchdev_obj_port_vlan *vlan;
	struct switchdev_trans *trans;
	int sw_index;
	int port;
=======
	int sw_index;
	int port;
	const unsigned char *addr;
	u16 vid;
>>>>>>> bb176f67
};

/* DSA_NOTIFIER_MDB_* */
struct dsa_notifier_mdb_info {
	const struct switchdev_obj_port_mdb *mdb;
	struct switchdev_trans *trans;
	int sw_index;
	int port;
};

/* DSA_NOTIFIER_VLAN_* */
struct dsa_notifier_vlan_info {
	const struct switchdev_obj_port_vlan *vlan;
	struct switchdev_trans *trans;
	int sw_index;
	int port;
};

struct dsa_slave_priv {
	/* Copy of dp->ds->dst->tag_ops->xmit for faster access in hot path */
	struct sk_buff *	(*xmit)(struct sk_buff *skb,
					struct net_device *dev);

	struct pcpu_sw_netstats	*stats64;

	/* DSA port data, such as switch, port index, etc. */
	struct dsa_port		*dp;

	/*
	 * The phylib phy_device pointer for the PHY connected
	 * to this port.
	 */
	struct phy_device	*phy;
	phy_interface_t		phy_interface;
	int			old_link;
	int			old_pause;
	int			old_duplex;

#ifdef CONFIG_NET_POLL_CONTROLLER
	struct netpoll		*netpoll;
#endif

	/* TC context */
	struct list_head	mall_tc_list;
};

/* dsa.c */
int dsa_cpu_dsa_setup(struct dsa_port *port);
void dsa_cpu_dsa_destroy(struct dsa_port *dport);
const struct dsa_device_ops *dsa_resolve_tag_protocol(int tag_protocol);
int dsa_cpu_port_ethtool_setup(struct dsa_port *cpu_dp);
void dsa_cpu_port_ethtool_restore(struct dsa_port *cpu_dp);
<<<<<<< HEAD
=======
bool dsa_schedule_work(struct work_struct *work);
>>>>>>> bb176f67

/* legacy.c */
int dsa_legacy_register(void);
void dsa_legacy_unregister(void);
<<<<<<< HEAD
=======
int dsa_legacy_fdb_add(struct ndmsg *ndm, struct nlattr *tb[],
		       struct net_device *dev,
		       const unsigned char *addr, u16 vid,
		       u16 flags);
int dsa_legacy_fdb_del(struct ndmsg *ndm, struct nlattr *tb[],
		       struct net_device *dev,
		       const unsigned char *addr, u16 vid);
>>>>>>> bb176f67

/* port.c */
int dsa_port_set_state(struct dsa_port *dp, u8 state,
		       struct switchdev_trans *trans);
void dsa_port_set_state_now(struct dsa_port *dp, u8 state);
int dsa_port_bridge_join(struct dsa_port *dp, struct net_device *br);
void dsa_port_bridge_leave(struct dsa_port *dp, struct net_device *br);
int dsa_port_vlan_filtering(struct dsa_port *dp, bool vlan_filtering,
			    struct switchdev_trans *trans);
int dsa_port_ageing_time(struct dsa_port *dp, clock_t ageing_clock,
			 struct switchdev_trans *trans);
<<<<<<< HEAD
int dsa_port_fdb_add(struct dsa_port *dp,
		     const struct switchdev_obj_port_fdb *fdb,
		     struct switchdev_trans *trans);
int dsa_port_fdb_del(struct dsa_port *dp,
		     const struct switchdev_obj_port_fdb *fdb);
int dsa_port_fdb_dump(struct dsa_port *dp, struct switchdev_obj_port_fdb *fdb,
		      switchdev_obj_dump_cb_t *cb);
=======
int dsa_port_fdb_add(struct dsa_port *dp, const unsigned char *addr,
		     u16 vid);
int dsa_port_fdb_del(struct dsa_port *dp, const unsigned char *addr,
		     u16 vid);
>>>>>>> bb176f67
int dsa_port_mdb_add(struct dsa_port *dp,
		     const struct switchdev_obj_port_mdb *mdb,
		     struct switchdev_trans *trans);
int dsa_port_mdb_del(struct dsa_port *dp,
		     const struct switchdev_obj_port_mdb *mdb);
<<<<<<< HEAD
int dsa_port_mdb_dump(struct dsa_port *dp, struct switchdev_obj_port_mdb *mdb,
		      switchdev_obj_dump_cb_t *cb);
=======
>>>>>>> bb176f67
int dsa_port_vlan_add(struct dsa_port *dp,
		      const struct switchdev_obj_port_vlan *vlan,
		      struct switchdev_trans *trans);
int dsa_port_vlan_del(struct dsa_port *dp,
		      const struct switchdev_obj_port_vlan *vlan);
<<<<<<< HEAD
int dsa_port_vlan_dump(struct dsa_port *dp,
		       struct switchdev_obj_port_vlan *vlan,
		       switchdev_obj_dump_cb_t *cb);

=======
>>>>>>> bb176f67
/* slave.c */
extern const struct dsa_device_ops notag_netdev_ops;
void dsa_slave_mii_bus_init(struct dsa_switch *ds);
void dsa_cpu_port_ethtool_init(struct ethtool_ops *ops);
int dsa_slave_create(struct dsa_port *port, const char *name);
void dsa_slave_destroy(struct net_device *slave_dev);
int dsa_slave_suspend(struct net_device *slave_dev);
int dsa_slave_resume(struct net_device *slave_dev);
int dsa_slave_register_notifier(void);
void dsa_slave_unregister_notifier(void);

/* switch.c */
int dsa_switch_register_notifier(struct dsa_switch *ds);
void dsa_switch_unregister_notifier(struct dsa_switch *ds);

/* tag_brcm.c */
extern const struct dsa_device_ops brcm_netdev_ops;

/* tag_dsa.c */
extern const struct dsa_device_ops dsa_netdev_ops;

/* tag_edsa.c */
extern const struct dsa_device_ops edsa_netdev_ops;

/* tag_ksz.c */
extern const struct dsa_device_ops ksz_netdev_ops;

/* tag_lan9303.c */
extern const struct dsa_device_ops lan9303_netdev_ops;

/* tag_mtk.c */
extern const struct dsa_device_ops mtk_netdev_ops;

/* tag_qca.c */
extern const struct dsa_device_ops qca_netdev_ops;

/* tag_trailer.c */
extern const struct dsa_device_ops trailer_netdev_ops;

static inline struct net_device *dsa_master_netdev(struct dsa_slave_priv *p)
{
	return p->dp->cpu_dp->netdev;
}

static inline struct dsa_port *dsa_get_cpu_port(struct dsa_switch_tree *dst)
{
	return dst->cpu_dp;
}

#endif<|MERGE_RESOLUTION|>--- conflicted
+++ resolved
@@ -43,33 +43,10 @@
 
 /* DSA_NOTIFIER_FDB_* */
 struct dsa_notifier_fdb_info {
-<<<<<<< HEAD
-	const struct switchdev_obj_port_fdb *fdb;
-	struct switchdev_trans *trans;
-	int sw_index;
-	int port;
-};
-
-/* DSA_NOTIFIER_MDB_* */
-struct dsa_notifier_mdb_info {
-	const struct switchdev_obj_port_mdb *mdb;
-	struct switchdev_trans *trans;
-	int sw_index;
-	int port;
-};
-
-/* DSA_NOTIFIER_VLAN_* */
-struct dsa_notifier_vlan_info {
-	const struct switchdev_obj_port_vlan *vlan;
-	struct switchdev_trans *trans;
-	int sw_index;
-	int port;
-=======
 	int sw_index;
 	int port;
 	const unsigned char *addr;
 	u16 vid;
->>>>>>> bb176f67
 };
 
 /* DSA_NOTIFIER_MDB_* */
@@ -122,16 +99,11 @@
 const struct dsa_device_ops *dsa_resolve_tag_protocol(int tag_protocol);
 int dsa_cpu_port_ethtool_setup(struct dsa_port *cpu_dp);
 void dsa_cpu_port_ethtool_restore(struct dsa_port *cpu_dp);
-<<<<<<< HEAD
-=======
 bool dsa_schedule_work(struct work_struct *work);
->>>>>>> bb176f67
 
 /* legacy.c */
 int dsa_legacy_register(void);
 void dsa_legacy_unregister(void);
-<<<<<<< HEAD
-=======
 int dsa_legacy_fdb_add(struct ndmsg *ndm, struct nlattr *tb[],
 		       struct net_device *dev,
 		       const unsigned char *addr, u16 vid,
@@ -139,7 +111,6 @@
 int dsa_legacy_fdb_del(struct ndmsg *ndm, struct nlattr *tb[],
 		       struct net_device *dev,
 		       const unsigned char *addr, u16 vid);
->>>>>>> bb176f67
 
 /* port.c */
 int dsa_port_set_state(struct dsa_port *dp, u8 state,
@@ -151,42 +122,20 @@
 			    struct switchdev_trans *trans);
 int dsa_port_ageing_time(struct dsa_port *dp, clock_t ageing_clock,
 			 struct switchdev_trans *trans);
-<<<<<<< HEAD
-int dsa_port_fdb_add(struct dsa_port *dp,
-		     const struct switchdev_obj_port_fdb *fdb,
-		     struct switchdev_trans *trans);
-int dsa_port_fdb_del(struct dsa_port *dp,
-		     const struct switchdev_obj_port_fdb *fdb);
-int dsa_port_fdb_dump(struct dsa_port *dp, struct switchdev_obj_port_fdb *fdb,
-		      switchdev_obj_dump_cb_t *cb);
-=======
 int dsa_port_fdb_add(struct dsa_port *dp, const unsigned char *addr,
 		     u16 vid);
 int dsa_port_fdb_del(struct dsa_port *dp, const unsigned char *addr,
 		     u16 vid);
->>>>>>> bb176f67
 int dsa_port_mdb_add(struct dsa_port *dp,
 		     const struct switchdev_obj_port_mdb *mdb,
 		     struct switchdev_trans *trans);
 int dsa_port_mdb_del(struct dsa_port *dp,
 		     const struct switchdev_obj_port_mdb *mdb);
-<<<<<<< HEAD
-int dsa_port_mdb_dump(struct dsa_port *dp, struct switchdev_obj_port_mdb *mdb,
-		      switchdev_obj_dump_cb_t *cb);
-=======
->>>>>>> bb176f67
 int dsa_port_vlan_add(struct dsa_port *dp,
 		      const struct switchdev_obj_port_vlan *vlan,
 		      struct switchdev_trans *trans);
 int dsa_port_vlan_del(struct dsa_port *dp,
 		      const struct switchdev_obj_port_vlan *vlan);
-<<<<<<< HEAD
-int dsa_port_vlan_dump(struct dsa_port *dp,
-		       struct switchdev_obj_port_vlan *vlan,
-		       switchdev_obj_dump_cb_t *cb);
-
-=======
->>>>>>> bb176f67
 /* slave.c */
 extern const struct dsa_device_ops notag_netdev_ops;
 void dsa_slave_mii_bus_init(struct dsa_switch *ds);
