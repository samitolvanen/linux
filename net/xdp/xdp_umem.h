/* SPDX-License-Identifier: GPL-2.0 */
/* XDP user-space packet buffer
 * Copyright(c) 2018 Intel Corporation.
 */

#ifndef XDP_UMEM_H_
#define XDP_UMEM_H_

#include <net/xdp_sock_drv.h>

void xdp_get_umem(struct xdp_umem *umem);
<<<<<<< HEAD
void xdp_put_umem(struct xdp_umem *umem);
=======
void xdp_put_umem(struct xdp_umem *umem, bool defer_cleanup);
>>>>>>> 356006a6
struct xdp_umem *xdp_umem_create(struct xdp_umem_reg *mr);

#endif /* XDP_UMEM_H_ */<|MERGE_RESOLUTION|>--- conflicted
+++ resolved
@@ -9,11 +9,7 @@
 #include <net/xdp_sock_drv.h>
 
 void xdp_get_umem(struct xdp_umem *umem);
-<<<<<<< HEAD
-void xdp_put_umem(struct xdp_umem *umem);
-=======
 void xdp_put_umem(struct xdp_umem *umem, bool defer_cleanup);
->>>>>>> 356006a6
 struct xdp_umem *xdp_umem_create(struct xdp_umem_reg *mr);
 
 #endif /* XDP_UMEM_H_ */