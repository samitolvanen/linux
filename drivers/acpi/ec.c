--- conflicted
+++ resolved
@@ -1507,14 +1507,7 @@
 	}
 
 	if (call_reg && !test_bit(EC_FLAGS_EC_REG_CALLED, &ec->flags)) {
-<<<<<<< HEAD
-		acpi_execute_reg_methods(scope_handle, ACPI_ADR_SPACE_EC);
-		if (scope_handle != ec->handle)
-			acpi_execute_orphan_reg_method(ec->handle, ACPI_ADR_SPACE_EC);
-
-=======
 		acpi_execute_reg_methods(ec->handle, ACPI_UINT32_MAX, ACPI_ADR_SPACE_EC);
->>>>>>> 3c842de2
 		set_bit(EC_FLAGS_EC_REG_CALLED, &ec->flags);
 	}
 
