/*
 * scan.c - support for transforming the ACPI namespace into individual objects
 */

#include <linux/module.h>
#include <linux/init.h>
#include <linux/slab.h>
#include <linux/kernel.h>
#include <linux/acpi.h>
#include <linux/signal.h>
#include <linux/kthread.h>
#include <linux/dmi.h>
#include <linux/nls.h>

#include <acpi/acpi_drivers.h>

#include "internal.h"

#define _COMPONENT		ACPI_BUS_COMPONENT
ACPI_MODULE_NAME("scan");
#define STRUCT_TO_INT(s)	(*((int*)&s))
extern struct acpi_device *acpi_root;

#define ACPI_BUS_CLASS			"system_bus"
#define ACPI_BUS_HID			"LNXSYBUS"
#define ACPI_BUS_DEVICE_NAME		"System Bus"

#define ACPI_IS_ROOT_DEVICE(device)    (!(device)->parent)

static const char *dummy_hid = "device";

/*
 * The following ACPI IDs are known to be suitable for representing as
 * platform devices.
 */
static const struct acpi_device_id acpi_platform_device_ids[] = {

	{ "PNP0D40" },

	/* Haswell LPSS devices */
	{ "INT33C0", ACPI_PLATFORM_CLK },
	{ "INT33C1", ACPI_PLATFORM_CLK },
	{ "INT33C2", ACPI_PLATFORM_CLK },
	{ "INT33C3", ACPI_PLATFORM_CLK },
	{ "INT33C4", ACPI_PLATFORM_CLK },
	{ "INT33C5", ACPI_PLATFORM_CLK },
	{ "INT33C6", ACPI_PLATFORM_CLK },
	{ "INT33C7", ACPI_PLATFORM_CLK },

	{ }
};

static LIST_HEAD(acpi_device_list);
static LIST_HEAD(acpi_bus_id_list);
static DEFINE_MUTEX(acpi_scan_lock);
DEFINE_MUTEX(acpi_device_lock);
LIST_HEAD(acpi_wakeup_device_list);

struct acpi_device_bus_id{
	char bus_id[15];
	unsigned int instance_no;
	struct list_head node;
};

/*
 * Creates hid/cid(s) string needed for modalias and uevent
 * e.g. on a device with hid:IBM0001 and cid:ACPI0001 you get:
 * char *modalias: "acpi:IBM0001:ACPI0001"
*/
static int create_modalias(struct acpi_device *acpi_dev, char *modalias,
			   int size)
{
	int len;
	int count;
	struct acpi_hardware_id *id;

	if (list_empty(&acpi_dev->pnp.ids))
		return 0;

	len = snprintf(modalias, size, "acpi:");
	size -= len;

	list_for_each_entry(id, &acpi_dev->pnp.ids, list) {
		count = snprintf(&modalias[len], size, "%s:", id->id);
		if (count < 0 || count >= size)
			return -EINVAL;
		len += count;
		size -= count;
	}

	modalias[len] = '\0';
	return len;
}

static ssize_t
acpi_device_modalias_show(struct device *dev, struct device_attribute *attr, char *buf) {
	struct acpi_device *acpi_dev = to_acpi_device(dev);
	int len;

	/* Device has no HID and no CID or string is >1024 */
	len = create_modalias(acpi_dev, buf, 1024);
	if (len <= 0)
		return 0;
	buf[len++] = '\n';
	return len;
}
static DEVICE_ATTR(modalias, 0444, acpi_device_modalias_show, NULL);

/**
 * acpi_bus_hot_remove_device: hot-remove a device and its children
 * @context: struct acpi_eject_event pointer (freed in this func)
 *
 * Hot-remove a device and its children. This function frees up the
 * memory space passed by arg context, so that the caller may call
 * this function asynchronously through acpi_os_hotplug_execute().
 */
void acpi_bus_hot_remove_device(void *context)
{
	struct acpi_eject_event *ej_event = (struct acpi_eject_event *) context;
	struct acpi_device *device = ej_event->device;
	acpi_handle handle = device->handle;
	acpi_handle temp;
	struct acpi_object_list arg_list;
	union acpi_object arg;
	acpi_status status = AE_OK;
	u32 ost_code = ACPI_OST_SC_NON_SPECIFIC_FAILURE; /* default */

	ACPI_DEBUG_PRINT((ACPI_DB_INFO,
		"Hot-removing device %s...\n", dev_name(&device->dev)));

<<<<<<< HEAD
	acpi_bus_trim(device);
	/* Device node has been released. */
=======
	if (acpi_bus_trim(device)) {
		printk(KERN_ERR PREFIX
				"Removing device failed\n");
		goto err_out;
	}

	/* device has been freed */
>>>>>>> e375325c
	device = NULL;

	/* power off device */
	status = acpi_evaluate_object(handle, "_PS3", NULL, NULL);
	if (ACPI_FAILURE(status) && status != AE_NOT_FOUND)
		printk(KERN_WARNING PREFIX
				"Power-off device failed\n");

	if (ACPI_SUCCESS(acpi_get_handle(handle, "_LCK", &temp))) {
		arg_list.count = 1;
		arg_list.pointer = &arg;
		arg.type = ACPI_TYPE_INTEGER;
		arg.integer.value = 0;
		acpi_evaluate_object(handle, "_LCK", &arg_list, NULL);
	}

	arg_list.count = 1;
	arg_list.pointer = &arg;
	arg.type = ACPI_TYPE_INTEGER;
	arg.integer.value = 1;

	/*
	 * TBD: _EJD support.
	 */
	status = acpi_evaluate_object(handle, "_EJ0", &arg_list, NULL);
	if (ACPI_FAILURE(status)) {
		if (status != AE_NOT_FOUND)
			printk(KERN_WARNING PREFIX
					"Eject device failed\n");
		goto err_out;
	}

	kfree(context);
	return;

err_out:
	/* Inform firmware the hot-remove operation has completed w/ error */
	(void) acpi_evaluate_hotplug_ost(handle,
				ej_event->event, ost_code, NULL);
	kfree(context);
	return;
}
EXPORT_SYMBOL(acpi_bus_hot_remove_device);

static ssize_t real_power_state_show(struct device *dev,
				     struct device_attribute *attr, char *buf)
{
	struct acpi_device *adev = to_acpi_device(dev);
	int state;
	int ret;

	ret = acpi_device_get_power(adev, &state);
	if (ret)
		return ret;

	return sprintf(buf, "%s\n", acpi_power_state_string(state));
}

static DEVICE_ATTR(real_power_state, 0444, real_power_state_show, NULL);

static ssize_t power_state_show(struct device *dev,
				struct device_attribute *attr, char *buf)
{
	struct acpi_device *adev = to_acpi_device(dev);

	return sprintf(buf, "%s\n", acpi_power_state_string(adev->power.state));
}

static DEVICE_ATTR(power_state, 0444, power_state_show, NULL);

static ssize_t
acpi_eject_store(struct device *d, struct device_attribute *attr,
		const char *buf, size_t count)
{
	int ret = count;
	acpi_status status;
	acpi_object_type type = 0;
	struct acpi_device *acpi_device = to_acpi_device(d);
	struct acpi_eject_event *ej_event;

	if ((!count) || (buf[0] != '1')) {
		return -EINVAL;
	}
#ifndef FORCE_EJECT
	if (acpi_device->driver == NULL) {
		ret = -ENODEV;
		goto err;
	}
#endif
	status = acpi_get_type(acpi_device->handle, &type);
	if (ACPI_FAILURE(status) || (!acpi_device->flags.ejectable)) {
		ret = -ENODEV;
		goto err;
	}

	ej_event = kmalloc(sizeof(*ej_event), GFP_KERNEL);
	if (!ej_event) {
		ret = -ENOMEM;
		goto err;
	}

	ej_event->device = acpi_device;
	if (acpi_device->flags.eject_pending) {
		/* event originated from ACPI eject notification */
		ej_event->event = ACPI_NOTIFY_EJECT_REQUEST;
		acpi_device->flags.eject_pending = 0;
	} else {
		/* event originated from user */
		ej_event->event = ACPI_OST_EC_OSPM_EJECT;
		(void) acpi_evaluate_hotplug_ost(acpi_device->handle,
			ej_event->event, ACPI_OST_SC_EJECT_IN_PROGRESS, NULL);
	}

	acpi_os_hotplug_execute(acpi_bus_hot_remove_device, (void *)ej_event);
err:
	return ret;
}

static DEVICE_ATTR(eject, 0200, NULL, acpi_eject_store);

static ssize_t
acpi_device_hid_show(struct device *dev, struct device_attribute *attr, char *buf) {
	struct acpi_device *acpi_dev = to_acpi_device(dev);

	return sprintf(buf, "%s\n", acpi_device_hid(acpi_dev));
}
static DEVICE_ATTR(hid, 0444, acpi_device_hid_show, NULL);

static ssize_t acpi_device_uid_show(struct device *dev,
				    struct device_attribute *attr, char *buf)
{
	struct acpi_device *acpi_dev = to_acpi_device(dev);

	return sprintf(buf, "%s\n", acpi_dev->pnp.unique_id);
}
static DEVICE_ATTR(uid, 0444, acpi_device_uid_show, NULL);

static ssize_t acpi_device_adr_show(struct device *dev,
				    struct device_attribute *attr, char *buf)
{
	struct acpi_device *acpi_dev = to_acpi_device(dev);

	return sprintf(buf, "0x%08x\n",
		       (unsigned int)(acpi_dev->pnp.bus_address));
}
static DEVICE_ATTR(adr, 0444, acpi_device_adr_show, NULL);

static ssize_t
acpi_device_path_show(struct device *dev, struct device_attribute *attr, char *buf) {
	struct acpi_device *acpi_dev = to_acpi_device(dev);
	struct acpi_buffer path = {ACPI_ALLOCATE_BUFFER, NULL};
	int result;

	result = acpi_get_name(acpi_dev->handle, ACPI_FULL_PATHNAME, &path);
	if (result)
		goto end;

	result = sprintf(buf, "%s\n", (char*)path.pointer);
	kfree(path.pointer);
end:
	return result;
}
static DEVICE_ATTR(path, 0444, acpi_device_path_show, NULL);

/* sysfs file that shows description text from the ACPI _STR method */
static ssize_t description_show(struct device *dev,
				struct device_attribute *attr,
				char *buf) {
	struct acpi_device *acpi_dev = to_acpi_device(dev);
	int result;

	if (acpi_dev->pnp.str_obj == NULL)
		return 0;

	/*
	 * The _STR object contains a Unicode identifier for a device.
	 * We need to convert to utf-8 so it can be displayed.
	 */
	result = utf16s_to_utf8s(
		(wchar_t *)acpi_dev->pnp.str_obj->buffer.pointer,
		acpi_dev->pnp.str_obj->buffer.length,
		UTF16_LITTLE_ENDIAN, buf,
		PAGE_SIZE);

	buf[result++] = '\n';

	return result;
}
static DEVICE_ATTR(description, 0444, description_show, NULL);

static ssize_t
acpi_device_sun_show(struct device *dev, struct device_attribute *attr,
		     char *buf) {
	struct acpi_device *acpi_dev = to_acpi_device(dev);

	return sprintf(buf, "%lu\n", acpi_dev->pnp.sun);
}
static DEVICE_ATTR(sun, 0444, acpi_device_sun_show, NULL);

static int acpi_device_setup_files(struct acpi_device *dev)
{
	struct acpi_buffer buffer = {ACPI_ALLOCATE_BUFFER, NULL};
	acpi_status status;
	acpi_handle temp;
	unsigned long long sun;
	int result = 0;

	/*
	 * Devices gotten from FADT don't have a "path" attribute
	 */
	if (dev->handle) {
		result = device_create_file(&dev->dev, &dev_attr_path);
		if (result)
			goto end;
	}

	if (!list_empty(&dev->pnp.ids)) {
		result = device_create_file(&dev->dev, &dev_attr_hid);
		if (result)
			goto end;

		result = device_create_file(&dev->dev, &dev_attr_modalias);
		if (result)
			goto end;
	}

	/*
	 * If device has _STR, 'description' file is created
	 */
	status = acpi_get_handle(dev->handle, "_STR", &temp);
	if (ACPI_SUCCESS(status)) {
		status = acpi_evaluate_object(dev->handle, "_STR",
					NULL, &buffer);
		if (ACPI_FAILURE(status))
			buffer.pointer = NULL;
		dev->pnp.str_obj = buffer.pointer;
		result = device_create_file(&dev->dev, &dev_attr_description);
		if (result)
			goto end;
	}

	if (dev->flags.bus_address)
		result = device_create_file(&dev->dev, &dev_attr_adr);
	if (dev->pnp.unique_id)
		result = device_create_file(&dev->dev, &dev_attr_uid);

	status = acpi_evaluate_integer(dev->handle, "_SUN", NULL, &sun);
	if (ACPI_SUCCESS(status)) {
		dev->pnp.sun = (unsigned long)sun;
		result = device_create_file(&dev->dev, &dev_attr_sun);
		if (result)
			goto end;
	} else {
		dev->pnp.sun = (unsigned long)-1;
	}

        /*
         * If device has _EJ0, 'eject' file is created that is used to trigger
         * hot-removal function from userland.
         */
	status = acpi_get_handle(dev->handle, "_EJ0", &temp);
	if (ACPI_SUCCESS(status)) {
		result = device_create_file(&dev->dev, &dev_attr_eject);
		if (result)
			return result;
	}

	if (dev->flags.power_manageable) {
		result = device_create_file(&dev->dev, &dev_attr_power_state);
		if (result)
			return result;

		if (dev->power.flags.power_resources)
			result = device_create_file(&dev->dev,
						    &dev_attr_real_power_state);
	}

end:
	return result;
}

static void acpi_device_remove_files(struct acpi_device *dev)
{
	acpi_status status;
	acpi_handle temp;

	if (dev->flags.power_manageable) {
		device_remove_file(&dev->dev, &dev_attr_power_state);
		if (dev->power.flags.power_resources)
			device_remove_file(&dev->dev,
					   &dev_attr_real_power_state);
	}

	/*
	 * If device has _STR, remove 'description' file
	 */
	status = acpi_get_handle(dev->handle, "_STR", &temp);
	if (ACPI_SUCCESS(status)) {
		kfree(dev->pnp.str_obj);
		device_remove_file(&dev->dev, &dev_attr_description);
	}
	/*
	 * If device has _EJ0, remove 'eject' file.
	 */
	status = acpi_get_handle(dev->handle, "_EJ0", &temp);
	if (ACPI_SUCCESS(status))
		device_remove_file(&dev->dev, &dev_attr_eject);

	status = acpi_get_handle(dev->handle, "_SUN", &temp);
	if (ACPI_SUCCESS(status))
		device_remove_file(&dev->dev, &dev_attr_sun);

	if (dev->pnp.unique_id)
		device_remove_file(&dev->dev, &dev_attr_uid);
	if (dev->flags.bus_address)
		device_remove_file(&dev->dev, &dev_attr_adr);
	device_remove_file(&dev->dev, &dev_attr_modalias);
	device_remove_file(&dev->dev, &dev_attr_hid);
	if (dev->handle)
		device_remove_file(&dev->dev, &dev_attr_path);
}
/* --------------------------------------------------------------------------
			ACPI Bus operations
   -------------------------------------------------------------------------- */

static const struct acpi_device_id *__acpi_match_device(
	struct acpi_device *device, const struct acpi_device_id *ids)
{
	const struct acpi_device_id *id;
	struct acpi_hardware_id *hwid;

	/*
	 * If the device is not present, it is unnecessary to load device
	 * driver for it.
	 */
	if (!device->status.present)
		return NULL;

	for (id = ids; id->id[0]; id++)
		list_for_each_entry(hwid, &device->pnp.ids, list)
			if (!strcmp((char *) id->id, hwid->id))
				return id;

	return NULL;
}

/**
 * acpi_match_device - Match a struct device against a given list of ACPI IDs
 * @ids: Array of struct acpi_device_id object to match against.
 * @dev: The device structure to match.
 *
 * Check if @dev has a valid ACPI handle and if there is a struct acpi_device
 * object for that handle and use that object to match against a given list of
 * device IDs.
 *
 * Return a pointer to the first matching ID on success or %NULL on failure.
 */
const struct acpi_device_id *acpi_match_device(const struct acpi_device_id *ids,
					       const struct device *dev)
{
	struct acpi_device *adev;

	if (!ids || !ACPI_HANDLE(dev)
	    || ACPI_FAILURE(acpi_bus_get_device(ACPI_HANDLE(dev), &adev)))
		return NULL;

	return __acpi_match_device(adev, ids);
}
EXPORT_SYMBOL_GPL(acpi_match_device);

int acpi_match_device_ids(struct acpi_device *device,
			  const struct acpi_device_id *ids)
{
	return __acpi_match_device(device, ids) ? 0 : -ENOENT;
}
EXPORT_SYMBOL(acpi_match_device_ids);

void acpi_free_ids(struct acpi_device *device)
{
	struct acpi_hardware_id *id, *tmp;

	list_for_each_entry_safe(id, tmp, &device->pnp.ids, list) {
		kfree(id->id);
		kfree(id);
	}
	kfree(device->pnp.unique_id);
}

static void acpi_free_power_resources_lists(struct acpi_device *device)
{
	int i;

	if (device->wakeup.flags.valid)
		acpi_power_resources_list_free(&device->wakeup.resources);

	if (!device->flags.power_manageable)
		return;

	for (i = ACPI_STATE_D0; i <= ACPI_STATE_D3_HOT; i++) {
		struct acpi_device_power_state *ps = &device->power.states[i];
		acpi_power_resources_list_free(&ps->resources);
	}
}

static void acpi_device_release(struct device *dev)
{
	struct acpi_device *acpi_dev = to_acpi_device(dev);

	acpi_free_ids(acpi_dev);
	acpi_free_power_resources_lists(acpi_dev);
	kfree(acpi_dev);
}

static int acpi_bus_match(struct device *dev, struct device_driver *drv)
{
	struct acpi_device *acpi_dev = to_acpi_device(dev);
	struct acpi_driver *acpi_drv = to_acpi_driver(drv);

	return acpi_dev->flags.match_driver
		&& !acpi_match_device_ids(acpi_dev, acpi_drv->ids);
}

static int acpi_device_uevent(struct device *dev, struct kobj_uevent_env *env)
{
	struct acpi_device *acpi_dev = to_acpi_device(dev);
	int len;

	if (list_empty(&acpi_dev->pnp.ids))
		return 0;

	if (add_uevent_var(env, "MODALIAS="))
		return -ENOMEM;
	len = create_modalias(acpi_dev, &env->buf[env->buflen - 1],
			      sizeof(env->buf) - env->buflen);
	if (len >= (sizeof(env->buf) - env->buflen))
		return -ENOMEM;
	env->buflen += len;
	return 0;
}

static void acpi_device_notify(acpi_handle handle, u32 event, void *data)
{
	struct acpi_device *device = data;

	device->driver->ops.notify(device, event);
}

static acpi_status acpi_device_notify_fixed(void *data)
{
	struct acpi_device *device = data;

	/* Fixed hardware devices have no handles */
	acpi_device_notify(NULL, ACPI_FIXED_HARDWARE_EVENT, device);
	return AE_OK;
}

static int acpi_device_install_notify_handler(struct acpi_device *device)
{
	acpi_status status;

	if (device->device_type == ACPI_BUS_TYPE_POWER_BUTTON)
		status =
		    acpi_install_fixed_event_handler(ACPI_EVENT_POWER_BUTTON,
						     acpi_device_notify_fixed,
						     device);
	else if (device->device_type == ACPI_BUS_TYPE_SLEEP_BUTTON)
		status =
		    acpi_install_fixed_event_handler(ACPI_EVENT_SLEEP_BUTTON,
						     acpi_device_notify_fixed,
						     device);
	else
		status = acpi_install_notify_handler(device->handle,
						     ACPI_DEVICE_NOTIFY,
						     acpi_device_notify,
						     device);

	if (ACPI_FAILURE(status))
		return -EINVAL;
	return 0;
}

static void acpi_device_remove_notify_handler(struct acpi_device *device)
{
	if (device->device_type == ACPI_BUS_TYPE_POWER_BUTTON)
		acpi_remove_fixed_event_handler(ACPI_EVENT_POWER_BUTTON,
						acpi_device_notify_fixed);
	else if (device->device_type == ACPI_BUS_TYPE_SLEEP_BUTTON)
		acpi_remove_fixed_event_handler(ACPI_EVENT_SLEEP_BUTTON,
						acpi_device_notify_fixed);
	else
		acpi_remove_notify_handler(device->handle, ACPI_DEVICE_NOTIFY,
					   acpi_device_notify);
}

static int acpi_bus_driver_init(struct acpi_device *, struct acpi_driver *);
static int acpi_device_probe(struct device * dev)
{
	struct acpi_device *acpi_dev = to_acpi_device(dev);
	struct acpi_driver *acpi_drv = to_acpi_driver(dev->driver);
	int ret;

	ret = acpi_bus_driver_init(acpi_dev, acpi_drv);
	if (!ret) {
		if (acpi_drv->ops.notify) {
			ret = acpi_device_install_notify_handler(acpi_dev);
			if (ret) {
				if (acpi_drv->ops.remove)
					acpi_drv->ops.remove(acpi_dev);
				return ret;
			}
		}

		ACPI_DEBUG_PRINT((ACPI_DB_INFO,
			"Found driver [%s] for device [%s]\n",
			acpi_drv->name, acpi_dev->pnp.bus_id));
		get_device(dev);
	}
	return ret;
}

static int acpi_device_remove(struct device * dev)
{
	struct acpi_device *acpi_dev = to_acpi_device(dev);
	struct acpi_driver *acpi_drv = acpi_dev->driver;

	if (acpi_drv) {
		if (acpi_drv->ops.notify)
			acpi_device_remove_notify_handler(acpi_dev);
		if (acpi_drv->ops.remove)
			acpi_drv->ops.remove(acpi_dev);
	}
	acpi_dev->driver = NULL;
	acpi_dev->driver_data = NULL;

	put_device(dev);
	return 0;
}

struct bus_type acpi_bus_type = {
	.name		= "acpi",
	.match		= acpi_bus_match,
	.probe		= acpi_device_probe,
	.remove		= acpi_device_remove,
	.uevent		= acpi_device_uevent,
};

int acpi_device_add(struct acpi_device *device,
		    void (*release)(struct device *))
{
	int result;
	struct acpi_device_bus_id *acpi_device_bus_id, *new_bus_id;
	int found = 0;

	if (device->handle) {
		acpi_status status;

		status = acpi_attach_data(device->handle, acpi_bus_data_handler,
					  device);
		if (ACPI_FAILURE(status)) {
			acpi_handle_err(device->handle,
					"Unable to attach device data\n");
			return -ENODEV;
		}
	}

	/*
	 * Linkage
	 * -------
	 * Link this device to its parent and siblings.
	 */
	INIT_LIST_HEAD(&device->children);
	INIT_LIST_HEAD(&device->node);
	INIT_LIST_HEAD(&device->wakeup_list);
	INIT_LIST_HEAD(&device->physical_node_list);
	mutex_init(&device->physical_node_lock);
	INIT_LIST_HEAD(&device->power_dependent);

	new_bus_id = kzalloc(sizeof(struct acpi_device_bus_id), GFP_KERNEL);
	if (!new_bus_id) {
		pr_err(PREFIX "Memory allocation error\n");
		result = -ENOMEM;
		goto err_detach;
	}

	mutex_lock(&acpi_device_lock);
	/*
	 * Find suitable bus_id and instance number in acpi_bus_id_list
	 * If failed, create one and link it into acpi_bus_id_list
	 */
	list_for_each_entry(acpi_device_bus_id, &acpi_bus_id_list, node) {
		if (!strcmp(acpi_device_bus_id->bus_id,
			    acpi_device_hid(device))) {
			acpi_device_bus_id->instance_no++;
			found = 1;
			kfree(new_bus_id);
			break;
		}
	}
	if (!found) {
		acpi_device_bus_id = new_bus_id;
		strcpy(acpi_device_bus_id->bus_id, acpi_device_hid(device));
		acpi_device_bus_id->instance_no = 0;
		list_add_tail(&acpi_device_bus_id->node, &acpi_bus_id_list);
	}
	dev_set_name(&device->dev, "%s:%02x", acpi_device_bus_id->bus_id, acpi_device_bus_id->instance_no);

	if (device->parent)
		list_add_tail(&device->node, &device->parent->children);

	if (device->wakeup.flags.valid)
		list_add_tail(&device->wakeup_list, &acpi_wakeup_device_list);
	mutex_unlock(&acpi_device_lock);

	if (device->parent)
		device->dev.parent = &device->parent->dev;
	device->dev.bus = &acpi_bus_type;
	device->dev.release = release;
	result = device_add(&device->dev);
	if (result) {
		dev_err(&device->dev, "Error registering device\n");
		goto err;
	}

	result = acpi_device_setup_files(device);
	if (result)
		printk(KERN_ERR PREFIX "Error creating sysfs interface for device %s\n",
		       dev_name(&device->dev));

	device->removal_type = ACPI_BUS_REMOVAL_NORMAL;
	return 0;

 err:
	mutex_lock(&acpi_device_lock);
	if (device->parent)
		list_del(&device->node);
	list_del(&device->wakeup_list);
	mutex_unlock(&acpi_device_lock);

 err_detach:
	acpi_detach_data(device->handle, acpi_bus_data_handler);
	return result;
}

static void acpi_device_unregister(struct acpi_device *device)
{
	mutex_lock(&acpi_device_lock);
	if (device->parent)
		list_del(&device->node);

	list_del(&device->wakeup_list);
	mutex_unlock(&acpi_device_lock);

	acpi_detach_data(device->handle, acpi_bus_data_handler);

	acpi_power_add_remove_device(device, false);
	acpi_device_remove_files(device);
	if (device->remove)
		device->remove(device);

	device_del(&device->dev);
	/*
	 * Drop the reference counts of all power resources the device depends
	 * on and turn off the ones that have no more references.
	 */
	acpi_power_transition(device, ACPI_STATE_D3_COLD);
	put_device(&device->dev);
}

/* --------------------------------------------------------------------------
                                 Driver Management
   -------------------------------------------------------------------------- */
/**
 * acpi_bus_driver_init - add a device to a driver
 * @device: the device to add and initialize
 * @driver: driver for the device
 *
 * Used to initialize a device via its device driver.  Called whenever a
 * driver is bound to a device.  Invokes the driver's add() ops.
 */
static int
acpi_bus_driver_init(struct acpi_device *device, struct acpi_driver *driver)
{
	int result = 0;

	if (!device || !driver)
		return -EINVAL;

	if (!driver->ops.add)
		return -ENOSYS;

	result = driver->ops.add(device);
	if (result) {
		device->driver = NULL;
		device->driver_data = NULL;
		return result;
	}

	device->driver = driver;

	/*
	 * TBD - Configuration Management: Assign resources to device based
	 * upon possible configuration and currently allocated resources.
	 */

	ACPI_DEBUG_PRINT((ACPI_DB_INFO,
			  "Driver successfully bound to device\n"));
	return 0;
}

/**
 * acpi_bus_register_driver - register a driver with the ACPI bus
 * @driver: driver being registered
 *
 * Registers a driver with the ACPI bus.  Searches the namespace for all
 * devices that match the driver's criteria and binds.  Returns zero for
 * success or a negative error status for failure.
 */
int acpi_bus_register_driver(struct acpi_driver *driver)
{
	int ret;

	if (acpi_disabled)
		return -ENODEV;
	driver->drv.name = driver->name;
	driver->drv.bus = &acpi_bus_type;
	driver->drv.owner = driver->owner;

	ret = driver_register(&driver->drv);
	return ret;
}

EXPORT_SYMBOL(acpi_bus_register_driver);

/**
 * acpi_bus_unregister_driver - unregisters a driver with the APIC bus
 * @driver: driver to unregister
 *
 * Unregisters a driver with the ACPI bus.  Searches the namespace for all
 * devices that match the driver's criteria and unbinds.
 */
void acpi_bus_unregister_driver(struct acpi_driver *driver)
{
	driver_unregister(&driver->drv);
}

EXPORT_SYMBOL(acpi_bus_unregister_driver);

/* --------------------------------------------------------------------------
                                 Device Enumeration
   -------------------------------------------------------------------------- */
static struct acpi_device *acpi_bus_get_parent(acpi_handle handle)
{
	acpi_status status;
	int ret;
	struct acpi_device *device;

	/*
	 * Fixed hardware devices do not appear in the namespace and do not
	 * have handles, but we fabricate acpi_devices for them, so we have
	 * to deal with them specially.
	 */
	if (handle == NULL)
		return acpi_root;

	do {
		status = acpi_get_parent(handle, &handle);
		if (status == AE_NULL_ENTRY)
			return NULL;
		if (ACPI_FAILURE(status))
			return acpi_root;

		ret = acpi_bus_get_device(handle, &device);
		if (ret == 0)
			return device;
	} while (1);
}

acpi_status
acpi_bus_get_ejd(acpi_handle handle, acpi_handle *ejd)
{
	acpi_status status;
	acpi_handle tmp;
	struct acpi_buffer buffer = {ACPI_ALLOCATE_BUFFER, NULL};
	union acpi_object *obj;

	status = acpi_get_handle(handle, "_EJD", &tmp);
	if (ACPI_FAILURE(status))
		return status;

	status = acpi_evaluate_object(handle, "_EJD", NULL, &buffer);
	if (ACPI_SUCCESS(status)) {
		obj = buffer.pointer;
		status = acpi_get_handle(ACPI_ROOT_OBJECT, obj->string.pointer,
					 ejd);
		kfree(buffer.pointer);
	}
	return status;
}
EXPORT_SYMBOL_GPL(acpi_bus_get_ejd);

void acpi_bus_data_handler(acpi_handle handle, void *context)
{

	/* TBD */

	return;
}

static int acpi_bus_extract_wakeup_device_power_package(acpi_handle handle,
					struct acpi_device_wakeup *wakeup)
{
	struct acpi_buffer buffer = { ACPI_ALLOCATE_BUFFER, NULL };
	union acpi_object *package = NULL;
	union acpi_object *element = NULL;
	acpi_status status;
	int err = -ENODATA;

	if (!wakeup)
		return -EINVAL;

	INIT_LIST_HEAD(&wakeup->resources);

	/* _PRW */
	status = acpi_evaluate_object(handle, "_PRW", NULL, &buffer);
	if (ACPI_FAILURE(status)) {
		ACPI_EXCEPTION((AE_INFO, status, "Evaluating _PRW"));
		return err;
	}

	package = (union acpi_object *)buffer.pointer;

	if (!package || package->package.count < 2)
		goto out;

	element = &(package->package.elements[0]);
	if (!element)
		goto out;

	if (element->type == ACPI_TYPE_PACKAGE) {
		if ((element->package.count < 2) ||
		    (element->package.elements[0].type !=
		     ACPI_TYPE_LOCAL_REFERENCE)
		    || (element->package.elements[1].type != ACPI_TYPE_INTEGER))
			goto out;

		wakeup->gpe_device =
		    element->package.elements[0].reference.handle;
		wakeup->gpe_number =
		    (u32) element->package.elements[1].integer.value;
	} else if (element->type == ACPI_TYPE_INTEGER) {
		wakeup->gpe_device = NULL;
		wakeup->gpe_number = element->integer.value;
	} else {
		goto out;
	}

	element = &(package->package.elements[1]);
	if (element->type != ACPI_TYPE_INTEGER)
		goto out;

	wakeup->sleep_state = element->integer.value;

	err = acpi_extract_power_resources(package, 2, &wakeup->resources);
	if (err)
		goto out;

	if (!list_empty(&wakeup->resources)) {
		int sleep_state;

		sleep_state = acpi_power_min_system_level(&wakeup->resources);
		if (sleep_state < wakeup->sleep_state) {
			acpi_handle_warn(handle, "Overriding _PRW sleep state "
					 "(S%d) by S%d from power resources\n",
					 (int)wakeup->sleep_state, sleep_state);
			wakeup->sleep_state = sleep_state;
		}
	}
	acpi_setup_gpe_for_wake(handle, wakeup->gpe_device, wakeup->gpe_number);

 out:
	kfree(buffer.pointer);
	return err;
}

static void acpi_bus_set_run_wake_flags(struct acpi_device *device)
{
	struct acpi_device_id button_device_ids[] = {
		{"PNP0C0C", 0},
		{"PNP0C0D", 0},
		{"PNP0C0E", 0},
		{"", 0},
	};
	acpi_status status;
	acpi_event_status event_status;

	device->wakeup.flags.notifier_present = 0;

	/* Power button, Lid switch always enable wakeup */
	if (!acpi_match_device_ids(device, button_device_ids)) {
		device->wakeup.flags.run_wake = 1;
		if (!acpi_match_device_ids(device, &button_device_ids[1])) {
			/* Do not use Lid/sleep button for S5 wakeup */
			if (device->wakeup.sleep_state == ACPI_STATE_S5)
				device->wakeup.sleep_state = ACPI_STATE_S4;
		}
		device_set_wakeup_capable(&device->dev, true);
		return;
	}

	status = acpi_get_gpe_status(device->wakeup.gpe_device,
					device->wakeup.gpe_number,
						&event_status);
	if (status == AE_OK)
		device->wakeup.flags.run_wake =
				!!(event_status & ACPI_EVENT_FLAG_HANDLE);
}

static void acpi_bus_get_wakeup_device_flags(struct acpi_device *device)
{
	acpi_handle temp;
	acpi_status status = 0;
	int err;

	/* Presence of _PRW indicates wake capable */
	status = acpi_get_handle(device->handle, "_PRW", &temp);
	if (ACPI_FAILURE(status))
		return;

	err = acpi_bus_extract_wakeup_device_power_package(device->handle,
							   &device->wakeup);
	if (err) {
		dev_err(&device->dev, "_PRW evaluation error: %d\n", err);
		return;
	}

	device->wakeup.flags.valid = 1;
	device->wakeup.prepare_count = 0;
	acpi_bus_set_run_wake_flags(device);
	/* Call _PSW/_DSW object to disable its ability to wake the sleeping
	 * system for the ACPI device with the _PRW object.
	 * The _PSW object is depreciated in ACPI 3.0 and is replaced by _DSW.
	 * So it is necessary to call _DSW object first. Only when it is not
	 * present will the _PSW object used.
	 */
	err = acpi_device_sleep_wake(device, 0, 0, 0);
	if (err)
		ACPI_DEBUG_PRINT((ACPI_DB_INFO,
				"error in _DSW or _PSW evaluation\n"));
}

static void acpi_bus_init_power_state(struct acpi_device *device, int state)
{
	struct acpi_device_power_state *ps = &device->power.states[state];
	char pathname[5] = { '_', 'P', 'R', '0' + state, '\0' };
	struct acpi_buffer buffer = { ACPI_ALLOCATE_BUFFER, NULL };
	acpi_handle handle;
	acpi_status status;

	INIT_LIST_HEAD(&ps->resources);

	/* Evaluate "_PRx" to get referenced power resources */
	status = acpi_evaluate_object(device->handle, pathname, NULL, &buffer);
	if (ACPI_SUCCESS(status)) {
		union acpi_object *package = buffer.pointer;

		if (buffer.length && package
		    && package->type == ACPI_TYPE_PACKAGE
		    && package->package.count) {
			int err = acpi_extract_power_resources(package, 0,
							       &ps->resources);
			if (!err)
				device->power.flags.power_resources = 1;
		}
		ACPI_FREE(buffer.pointer);
	}

	/* Evaluate "_PSx" to see if we can do explicit sets */
	pathname[2] = 'S';
	status = acpi_get_handle(device->handle, pathname, &handle);
	if (ACPI_SUCCESS(status))
		ps->flags.explicit_set = 1;

	/*
	 * State is valid if there are means to put the device into it.
	 * D3hot is only valid if _PR3 present.
	 */
	if (!list_empty(&ps->resources)
	    || (ps->flags.explicit_set && state < ACPI_STATE_D3_HOT)) {
		ps->flags.valid = 1;
		ps->flags.os_accessible = 1;
	}

	ps->power = -1;		/* Unknown - driver assigned */
	ps->latency = -1;	/* Unknown - driver assigned */
}

static void acpi_bus_get_power_flags(struct acpi_device *device)
{
	acpi_status status;
	acpi_handle handle;
	u32 i;

	/* Presence of _PS0|_PR0 indicates 'power manageable' */
	status = acpi_get_handle(device->handle, "_PS0", &handle);
	if (ACPI_FAILURE(status)) {
		status = acpi_get_handle(device->handle, "_PR0", &handle);
		if (ACPI_FAILURE(status))
			return;
	}

	device->flags.power_manageable = 1;

	/*
	 * Power Management Flags
	 */
	status = acpi_get_handle(device->handle, "_PSC", &handle);
	if (ACPI_SUCCESS(status))
		device->power.flags.explicit_get = 1;
	status = acpi_get_handle(device->handle, "_IRC", &handle);
	if (ACPI_SUCCESS(status))
		device->power.flags.inrush_current = 1;

	/*
	 * Enumerate supported power management states
	 */
	for (i = ACPI_STATE_D0; i <= ACPI_STATE_D3_HOT; i++)
		acpi_bus_init_power_state(device, i);

	INIT_LIST_HEAD(&device->power.states[ACPI_STATE_D3_COLD].resources);

	/* Set defaults for D0 and D3 states (always valid) */
	device->power.states[ACPI_STATE_D0].flags.valid = 1;
	device->power.states[ACPI_STATE_D0].power = 100;
	device->power.states[ACPI_STATE_D3].flags.valid = 1;
	device->power.states[ACPI_STATE_D3].power = 0;

	/* Set D3cold's explicit_set flag if _PS3 exists. */
	if (device->power.states[ACPI_STATE_D3_HOT].flags.explicit_set)
		device->power.states[ACPI_STATE_D3_COLD].flags.explicit_set = 1;

	/* Presence of _PS3 or _PRx means we can put the device into D3 cold */
	if (device->power.states[ACPI_STATE_D3_HOT].flags.explicit_set ||
			device->power.flags.power_resources)
		device->power.states[ACPI_STATE_D3_COLD].flags.os_accessible = 1;

	acpi_bus_init_power(device);
}

static void acpi_bus_get_flags(struct acpi_device *device)
{
	acpi_status status = AE_OK;
	acpi_handle temp = NULL;

	/* Presence of _STA indicates 'dynamic_status' */
	status = acpi_get_handle(device->handle, "_STA", &temp);
	if (ACPI_SUCCESS(status))
		device->flags.dynamic_status = 1;

	/* Presence of _RMV indicates 'removable' */
	status = acpi_get_handle(device->handle, "_RMV", &temp);
	if (ACPI_SUCCESS(status))
		device->flags.removable = 1;

	/* Presence of _EJD|_EJ0 indicates 'ejectable' */
	status = acpi_get_handle(device->handle, "_EJD", &temp);
	if (ACPI_SUCCESS(status))
		device->flags.ejectable = 1;
	else {
		status = acpi_get_handle(device->handle, "_EJ0", &temp);
		if (ACPI_SUCCESS(status))
			device->flags.ejectable = 1;
	}
}

static void acpi_device_get_busid(struct acpi_device *device)
{
	char bus_id[5] = { '?', 0 };
	struct acpi_buffer buffer = { sizeof(bus_id), bus_id };
	int i = 0;

	/*
	 * Bus ID
	 * ------
	 * The device's Bus ID is simply the object name.
	 * TBD: Shouldn't this value be unique (within the ACPI namespace)?
	 */
	if (ACPI_IS_ROOT_DEVICE(device)) {
		strcpy(device->pnp.bus_id, "ACPI");
		return;
	}

	switch (device->device_type) {
	case ACPI_BUS_TYPE_POWER_BUTTON:
		strcpy(device->pnp.bus_id, "PWRF");
		break;
	case ACPI_BUS_TYPE_SLEEP_BUTTON:
		strcpy(device->pnp.bus_id, "SLPF");
		break;
	default:
		acpi_get_name(device->handle, ACPI_SINGLE_NAME, &buffer);
		/* Clean up trailing underscores (if any) */
		for (i = 3; i > 1; i--) {
			if (bus_id[i] == '_')
				bus_id[i] = '\0';
			else
				break;
		}
		strcpy(device->pnp.bus_id, bus_id);
		break;
	}
}

/*
 * acpi_bay_match - see if a device is an ejectable driver bay
 *
 * If an acpi object is ejectable and has one of the ACPI ATA methods defined,
 * then we can safely call it an ejectable drive bay
 */
static int acpi_bay_match(struct acpi_device *device){
	acpi_status status;
	acpi_handle handle;
	acpi_handle tmp;
	acpi_handle phandle;

	handle = device->handle;

	status = acpi_get_handle(handle, "_EJ0", &tmp);
	if (ACPI_FAILURE(status))
		return -ENODEV;

	if ((ACPI_SUCCESS(acpi_get_handle(handle, "_GTF", &tmp))) ||
		(ACPI_SUCCESS(acpi_get_handle(handle, "_GTM", &tmp))) ||
		(ACPI_SUCCESS(acpi_get_handle(handle, "_STM", &tmp))) ||
		(ACPI_SUCCESS(acpi_get_handle(handle, "_SDD", &tmp))))
		return 0;

	if (acpi_get_parent(handle, &phandle))
		return -ENODEV;

        if ((ACPI_SUCCESS(acpi_get_handle(phandle, "_GTF", &tmp))) ||
                (ACPI_SUCCESS(acpi_get_handle(phandle, "_GTM", &tmp))) ||
                (ACPI_SUCCESS(acpi_get_handle(phandle, "_STM", &tmp))) ||
                (ACPI_SUCCESS(acpi_get_handle(phandle, "_SDD", &tmp))))
                return 0;

	return -ENODEV;
}

/*
 * acpi_dock_match - see if a device has a _DCK method
 */
static int acpi_dock_match(struct acpi_device *device)
{
	acpi_handle tmp;
	return acpi_get_handle(device->handle, "_DCK", &tmp);
}

const char *acpi_device_hid(struct acpi_device *device)
{
	struct acpi_hardware_id *hid;

	if (list_empty(&device->pnp.ids))
		return dummy_hid;

	hid = list_first_entry(&device->pnp.ids, struct acpi_hardware_id, list);
	return hid->id;
}
EXPORT_SYMBOL(acpi_device_hid);

static void acpi_add_id(struct acpi_device *device, const char *dev_id)
{
	struct acpi_hardware_id *id;

	id = kmalloc(sizeof(*id), GFP_KERNEL);
	if (!id)
		return;

	id->id = kstrdup(dev_id, GFP_KERNEL);
	if (!id->id) {
		kfree(id);
		return;
	}

	list_add_tail(&id->list, &device->pnp.ids);
}

/*
 * Old IBM workstations have a DSDT bug wherein the SMBus object
 * lacks the SMBUS01 HID and the methods do not have the necessary "_"
 * prefix.  Work around this.
 */
static int acpi_ibm_smbus_match(struct acpi_device *device)
{
	acpi_handle h_dummy;
	struct acpi_buffer path = {ACPI_ALLOCATE_BUFFER, NULL};
	int result;

	if (!dmi_name_in_vendors("IBM"))
		return -ENODEV;

	/* Look for SMBS object */
	result = acpi_get_name(device->handle, ACPI_SINGLE_NAME, &path);
	if (result)
		return result;

	if (strcmp("SMBS", path.pointer)) {
		result = -ENODEV;
		goto out;
	}

	/* Does it have the necessary (but misnamed) methods? */
	result = -ENODEV;
	if (ACPI_SUCCESS(acpi_get_handle(device->handle, "SBI", &h_dummy)) &&
	    ACPI_SUCCESS(acpi_get_handle(device->handle, "SBR", &h_dummy)) &&
	    ACPI_SUCCESS(acpi_get_handle(device->handle, "SBW", &h_dummy)))
		result = 0;
out:
	kfree(path.pointer);
	return result;
}

static void acpi_device_set_id(struct acpi_device *device)
{
	acpi_status status;
	struct acpi_device_info *info;
	struct acpi_pnp_device_id_list *cid_list;
	int i;

	switch (device->device_type) {
	case ACPI_BUS_TYPE_DEVICE:
		if (ACPI_IS_ROOT_DEVICE(device)) {
			acpi_add_id(device, ACPI_SYSTEM_HID);
			break;
		}

		status = acpi_get_object_info(device->handle, &info);
		if (ACPI_FAILURE(status)) {
			printk(KERN_ERR PREFIX "%s: Error reading device info\n", __func__);
			return;
		}

		if (info->valid & ACPI_VALID_HID)
			acpi_add_id(device, info->hardware_id.string);
		if (info->valid & ACPI_VALID_CID) {
			cid_list = &info->compatible_id_list;
			for (i = 0; i < cid_list->count; i++)
				acpi_add_id(device, cid_list->ids[i].string);
		}
		if (info->valid & ACPI_VALID_ADR) {
			device->pnp.bus_address = info->address;
			device->flags.bus_address = 1;
		}
		if (info->valid & ACPI_VALID_UID)
			device->pnp.unique_id = kstrdup(info->unique_id.string,
							GFP_KERNEL);

		kfree(info);

		/*
		 * Some devices don't reliably have _HIDs & _CIDs, so add
		 * synthetic HIDs to make sure drivers can find them.
		 */
		if (acpi_is_video_device(device))
			acpi_add_id(device, ACPI_VIDEO_HID);
		else if (ACPI_SUCCESS(acpi_bay_match(device)))
			acpi_add_id(device, ACPI_BAY_HID);
		else if (ACPI_SUCCESS(acpi_dock_match(device)))
			acpi_add_id(device, ACPI_DOCK_HID);
		else if (!acpi_ibm_smbus_match(device))
			acpi_add_id(device, ACPI_SMBUS_IBM_HID);
		else if (list_empty(&device->pnp.ids) &&
			 ACPI_IS_ROOT_DEVICE(device->parent)) {
			acpi_add_id(device, ACPI_BUS_HID); /* \_SB, LNXSYBUS */
			strcpy(device->pnp.device_name, ACPI_BUS_DEVICE_NAME);
			strcpy(device->pnp.device_class, ACPI_BUS_CLASS);
		}

		break;
	case ACPI_BUS_TYPE_POWER:
		acpi_add_id(device, ACPI_POWER_HID);
		break;
	case ACPI_BUS_TYPE_PROCESSOR:
		acpi_add_id(device, ACPI_PROCESSOR_OBJECT_HID);
		break;
	case ACPI_BUS_TYPE_THERMAL:
		acpi_add_id(device, ACPI_THERMAL_HID);
		break;
	case ACPI_BUS_TYPE_POWER_BUTTON:
		acpi_add_id(device, ACPI_BUTTON_HID_POWERF);
		break;
	case ACPI_BUS_TYPE_SLEEP_BUTTON:
		acpi_add_id(device, ACPI_BUTTON_HID_SLEEPF);
		break;
	}
}

void acpi_init_device_object(struct acpi_device *device, acpi_handle handle,
			     int type, unsigned long long sta)
{
	INIT_LIST_HEAD(&device->pnp.ids);
	device->device_type = type;
	device->handle = handle;
	device->parent = acpi_bus_get_parent(handle);
	STRUCT_TO_INT(device->status) = sta;
	acpi_device_get_busid(device);
	acpi_device_set_id(device);
	acpi_bus_get_flags(device);
	device->flags.match_driver = false;
	device_initialize(&device->dev);
	dev_set_uevent_suppress(&device->dev, true);
}

<<<<<<< HEAD
void acpi_device_add_finalize(struct acpi_device *device)
{
	device->flags.match_driver = true;
	dev_set_uevent_suppress(&device->dev, false);
	kobject_uevent(&device->dev.kobj, KOBJ_ADD);
}

static int acpi_add_single_object(struct acpi_device **child,
				  acpi_handle handle, int type,
				  unsigned long long sta)
=======
static int acpi_add_single_object(struct acpi_device **child,
				  acpi_handle handle, int type,
				  unsigned long long sta, bool match_driver)
>>>>>>> e375325c
{
	int result;
	struct acpi_device *device;
	struct acpi_buffer buffer = { ACPI_ALLOCATE_BUFFER, NULL };

	device = kzalloc(sizeof(struct acpi_device), GFP_KERNEL);
	if (!device) {
		printk(KERN_ERR PREFIX "Memory allocation error\n");
		return -ENOMEM;
	}

<<<<<<< HEAD
	acpi_init_device_object(device, handle, type, sta);
	acpi_bus_get_power_flags(device);
	acpi_bus_get_wakeup_device_flags(device);

	result = acpi_device_add(device, acpi_device_release);
	if (result) {
=======
	INIT_LIST_HEAD(&device->pnp.ids);
	device->device_type = type;
	device->handle = handle;
	device->parent = acpi_bus_get_parent(handle);
	STRUCT_TO_INT(device->status) = sta;

	acpi_device_get_busid(device);

	/*
	 * Flags
	 * -----
	 * Note that we only look for object handles -- cannot evaluate objects
	 * until we know the device is present and properly initialized.
	 */
	result = acpi_bus_get_flags(device);
	if (result)
		goto end;

	/*
	 * Initialize Device
	 * -----------------
	 * TBD: Synch with Core's enumeration/initialization process.
	 */
	acpi_device_set_id(device);

	/*
	 * Power Management
	 * ----------------
	 */
	if (device->flags.power_manageable) {
		result = acpi_bus_get_power_flags(device);
		if (result)
			goto end;
	}

	/*
	 * Wakeup device management
	 *-----------------------
	 */
	acpi_bus_get_wakeup_device_flags(device);

	/*
	 * Performance Management
	 * ----------------------
	 */
	if (device->flags.performance_manageable) {
		result = acpi_bus_get_perf_flags(device);
		if (result)
			goto end;
	}

	if ((result = acpi_device_set_context(device)))
		goto end;

	device->flags.match_driver = match_driver;
	result = acpi_device_register(device);

end:
	if (!result) {
		acpi_get_name(handle, ACPI_FULL_PATHNAME, &buffer);
		ACPI_DEBUG_PRINT((ACPI_DB_INFO,
			"Adding %s [%s] parent %s\n", dev_name(&device->dev),
			 (char *) buffer.pointer,
			 device->parent ? dev_name(&device->parent->dev) :
					  "(null)"));
		kfree(buffer.pointer);
		*child = device;
	} else
>>>>>>> e375325c
		acpi_device_release(&device->dev);
		return result;
	}

<<<<<<< HEAD
	acpi_power_add_remove_device(device, true);
	acpi_device_add_finalize(device);
	acpi_get_name(handle, ACPI_FULL_PATHNAME, &buffer);
	ACPI_DEBUG_PRINT((ACPI_DB_INFO, "Added %s [%s] parent %s\n",
		dev_name(&device->dev), (char *) buffer.pointer,
		device->parent ? dev_name(&device->parent->dev) : "(null)"));
	kfree(buffer.pointer);
	*child = device;
	return 0;
=======
	return result;
}

#define ACPI_STA_DEFAULT (ACPI_STA_DEVICE_PRESENT | ACPI_STA_DEVICE_ENABLED | \
			  ACPI_STA_DEVICE_UI      | ACPI_STA_DEVICE_FUNCTIONING)

static void acpi_bus_add_power_resource(acpi_handle handle)
{
	struct acpi_device *device = NULL;

	acpi_bus_get_device(handle, &device);
	if (!device)
		acpi_add_single_object(&device, handle, ACPI_BUS_TYPE_POWER,
					ACPI_STA_DEFAULT, true);
>>>>>>> e375325c
}

static int acpi_bus_type_and_status(acpi_handle handle, int *type,
				    unsigned long long *sta)
{
	acpi_status status;
	acpi_object_type acpi_type;

	status = acpi_get_type(handle, &acpi_type);
	if (ACPI_FAILURE(status))
		return -ENODEV;

	switch (acpi_type) {
	case ACPI_TYPE_ANY:		/* for ACPI_ROOT_OBJECT */
	case ACPI_TYPE_DEVICE:
		*type = ACPI_BUS_TYPE_DEVICE;
		status = acpi_bus_get_status_handle(handle, sta);
		if (ACPI_FAILURE(status))
			return -ENODEV;
		break;
	case ACPI_TYPE_PROCESSOR:
		*type = ACPI_BUS_TYPE_PROCESSOR;
		status = acpi_bus_get_status_handle(handle, sta);
		if (ACPI_FAILURE(status))
			return -ENODEV;
		break;
	case ACPI_TYPE_THERMAL:
		*type = ACPI_BUS_TYPE_THERMAL;
		*sta = ACPI_STA_DEFAULT;
		break;
	case ACPI_TYPE_POWER:
		*type = ACPI_BUS_TYPE_POWER;
		*sta = ACPI_STA_DEFAULT;
		break;
	default:
		return -ENODEV;
	}

	return 0;
}

static acpi_status acpi_bus_check_add(acpi_handle handle, u32 lvl_not_used,
				      void *not_used, void **return_value)
{
	struct acpi_device *device = NULL;
	int type;
	unsigned long long sta;
	acpi_status status;
	int result;

	acpi_bus_get_device(handle, &device);
	if (device)
		goto out;

	result = acpi_bus_type_and_status(handle, &type, &sta);
	if (result)
		return AE_OK;

	if (type == ACPI_BUS_TYPE_POWER) {
		acpi_add_power_resource(handle);
		return AE_OK;
	}

	if (!(sta & ACPI_STA_DEVICE_PRESENT) &&
	    !(sta & ACPI_STA_DEVICE_FUNCTIONING)) {
		struct acpi_device_wakeup wakeup;
		acpi_handle temp;

		status = acpi_get_handle(handle, "_PRW", &temp);
		if (ACPI_SUCCESS(status)) {
			acpi_bus_extract_wakeup_device_power_package(handle,
								     &wakeup);
			acpi_power_resources_list_free(&wakeup.resources);
		}
		return AE_CTRL_DEPTH;
	}

<<<<<<< HEAD
	acpi_add_single_object(&device, handle, type, sta);
	if (!device)
		return AE_CTRL_DEPTH;

=======
	acpi_add_single_object(&device, handle, type, sta,
			       type == ACPI_BUS_TYPE_POWER);
	if (!device)
		return AE_CTRL_DEPTH;

	device->flags.match_driver = true;

>>>>>>> e375325c
 out:
	if (!*return_value)
		*return_value = device;

	return AE_OK;
}

static acpi_status acpi_bus_device_attach(acpi_handle handle, u32 lvl_not_used,
					  void *not_used, void **ret_not_used)
<<<<<<< HEAD
{
	acpi_status status = AE_OK;
	struct acpi_device *device;
	unsigned long long sta_not_used;
	int type_not_used;

	/*
	 * Ignore errors ignored by acpi_bus_check_add() to avoid terminating
	 * namespace walks prematurely.
	 */
	if (acpi_bus_type_and_status(handle, &type_not_used, &sta_not_used))
		return AE_OK;

	if (acpi_bus_get_device(handle, &device))
		return AE_CTRL_DEPTH;

	if (!acpi_match_device_ids(device, acpi_platform_device_ids)) {
		/* This is a known good platform device. */
		acpi_create_platform_device(device);
	} else if (device_attach(&device->dev) < 0) {
		status = AE_CTRL_DEPTH;
	}
	return status;
}

/**
 * acpi_bus_scan - Add ACPI device node objects in a given namespace scope.
=======
{
	const struct acpi_device_id *id;
	acpi_status status = AE_OK;
	struct acpi_device *device;
	unsigned long long sta_not_used;
	int type_not_used;

	/*
	 * Ignore errors ignored by acpi_bus_check_add() to avoid terminating
	 * namespace walks prematurely.
	 */
	if (acpi_bus_type_and_status(handle, &type_not_used, &sta_not_used))
		return AE_OK;

	if (acpi_bus_get_device(handle, &device))
		return AE_CTRL_DEPTH;

	id = __acpi_match_device(device, acpi_platform_device_ids);
	if (id) {
		/* This is a known good platform device. */
		acpi_create_platform_device(device, id->driver_data);
	} else if (device_attach(&device->dev) < 0) {
		status = AE_CTRL_DEPTH;
	}
	return status;
}

static int acpi_bus_scan(acpi_handle handle)
{
	void *device = NULL;

	if (ACPI_SUCCESS(acpi_bus_check_add(handle, 0, NULL, &device)))
		acpi_walk_namespace(ACPI_TYPE_ANY, handle, ACPI_UINT32_MAX,
				    acpi_bus_check_add, NULL, NULL, &device);

	if (!device)
		return -ENODEV;

	if (ACPI_SUCCESS(acpi_bus_device_attach(handle, 0, NULL, NULL)))
		acpi_walk_namespace(ACPI_TYPE_ANY, handle, ACPI_UINT32_MAX,
				    acpi_bus_device_attach, NULL, NULL, NULL);

	return 0;
}

/**
 * acpi_bus_add - Add ACPI device node objects in a given namespace scope.
>>>>>>> e375325c
 * @handle: Root of the namespace scope to scan.
 *
 * Scan a given ACPI tree (probably recently hot-plugged) and create and add
 * found devices.
 *
 * If no devices were found, -ENODEV is returned, but it does not mean that
 * there has been a real error.  There just have been no suitable ACPI objects
 * in the table trunk from which the kernel could create a device and add an
 * appropriate driver.
 */
<<<<<<< HEAD
int acpi_bus_scan(acpi_handle handle)
{
	void *device = NULL;
	int error = 0;

	mutex_lock(&acpi_scan_lock);

	if (ACPI_SUCCESS(acpi_bus_check_add(handle, 0, NULL, &device)))
		acpi_walk_namespace(ACPI_TYPE_ANY, handle, ACPI_UINT32_MAX,
				    acpi_bus_check_add, NULL, NULL, &device);

	if (!device)
		error = -ENODEV;
	else if (ACPI_SUCCESS(acpi_bus_device_attach(handle, 0, NULL, NULL)))
		acpi_walk_namespace(ACPI_TYPE_ANY, handle, ACPI_UINT32_MAX,
				    acpi_bus_device_attach, NULL, NULL, NULL);

	mutex_unlock(&acpi_scan_lock);
	return error;
}
EXPORT_SYMBOL(acpi_bus_scan);

=======
int acpi_bus_add(acpi_handle handle)
{
	int err;

	err = acpi_bus_scan(handle);
	if (err)
		return err;

	acpi_update_all_gpes();
	return 0;
}
EXPORT_SYMBOL(acpi_bus_add);

>>>>>>> e375325c
static acpi_status acpi_bus_device_detach(acpi_handle handle, u32 lvl_not_used,
					  void *not_used, void **ret_not_used)
{
	struct acpi_device *device = NULL;

	if (!acpi_bus_get_device(handle, &device)) {
		device->removal_type = ACPI_BUS_REMOVAL_EJECT;
		device_release_driver(&device->dev);
	}
	return AE_OK;
}

static acpi_status acpi_bus_remove(acpi_handle handle, u32 lvl_not_used,
				   void *not_used, void **ret_not_used)
{
	struct acpi_device *device = NULL;
<<<<<<< HEAD

	if (!acpi_bus_get_device(handle, &device))
		acpi_device_unregister(device);

	return AE_OK;
}

void acpi_bus_trim(struct acpi_device *start)
{
	mutex_lock(&acpi_scan_lock);

	/*
	 * Execute acpi_bus_device_detach() as a post-order callback to detach
	 * all ACPI drivers from the device nodes being removed.
	 */
	acpi_walk_namespace(ACPI_TYPE_ANY, start->handle, ACPI_UINT32_MAX, NULL,
			    acpi_bus_device_detach, NULL, NULL);
	acpi_bus_device_detach(start->handle, 0, NULL, NULL);
	/*
	 * Execute acpi_bus_remove() as a post-order callback to remove device
	 * nodes in the given namespace scope.
	 */
	acpi_walk_namespace(ACPI_TYPE_ANY, start->handle, ACPI_UINT32_MAX, NULL,
			    acpi_bus_remove, NULL, NULL);
	acpi_bus_remove(start->handle, 0, NULL, NULL);

	mutex_unlock(&acpi_scan_lock);
=======

	if (!acpi_bus_get_device(handle, &device))
		acpi_device_unregister(device);

	return AE_OK;
}

int acpi_bus_trim(struct acpi_device *start)
{
	/*
	 * Execute acpi_bus_device_detach() as a post-order callback to detach
	 * all ACPI drivers from the device nodes being removed.
	 */
	acpi_walk_namespace(ACPI_TYPE_ANY, start->handle, ACPI_UINT32_MAX, NULL,
			    acpi_bus_device_detach, NULL, NULL);
	acpi_bus_device_detach(start->handle, 0, NULL, NULL);
	/*
	 * Execute acpi_bus_remove() as a post-order callback to remove device
	 * nodes in the given namespace scope.
	 */
	acpi_walk_namespace(ACPI_TYPE_ANY, start->handle, ACPI_UINT32_MAX, NULL,
			    acpi_bus_remove, NULL, NULL);
	acpi_bus_remove(start->handle, 0, NULL, NULL);
	return 0;
>>>>>>> e375325c
}
EXPORT_SYMBOL_GPL(acpi_bus_trim);

static int acpi_bus_scan_fixed(void)
{
	int result = 0;
<<<<<<< HEAD
=======
	struct acpi_device *device = NULL;
>>>>>>> e375325c

	/*
	 * Enumerate all fixed-feature devices.
	 */
	if (!(acpi_gbl_FADT.flags & ACPI_FADT_POWER_BUTTON)) {
		struct acpi_device *device = NULL;

		result = acpi_add_single_object(&device, NULL,
						ACPI_BUS_TYPE_POWER_BUTTON,
<<<<<<< HEAD
						ACPI_STA_DEFAULT);
		if (result)
			return result;

		result = device_attach(&device->dev);
		if (result < 0)
			return result;

=======
						ACPI_STA_DEFAULT, true);
>>>>>>> e375325c
		device_init_wakeup(&device->dev, true);
	}

	if (!(acpi_gbl_FADT.flags & ACPI_FADT_SLEEP_BUTTON)) {
		struct acpi_device *device = NULL;

		result = acpi_add_single_object(&device, NULL,
						ACPI_BUS_TYPE_SLEEP_BUTTON,
<<<<<<< HEAD
						ACPI_STA_DEFAULT);
		if (result)
			return result;

		result = device_attach(&device->dev);
=======
						ACPI_STA_DEFAULT, true);
>>>>>>> e375325c
	}

	return result < 0 ? result : 0;
}

int __init acpi_scan_init(void)
{
	int result;

	result = bus_register(&acpi_bus_type);
	if (result) {
		/* We don't want to quit even if we failed to add suspend/resume */
		printk(KERN_ERR PREFIX "Could not register bus type\n");
	}

<<<<<<< HEAD
	acpi_pci_root_init();
=======
	acpi_power_init();
	acpi_pci_root_init();
	acpi_csrt_init();
>>>>>>> e375325c

	/*
	 * Enumerate devices in the ACPI namespace.
	 */
	result = acpi_bus_scan(ACPI_ROOT_OBJECT);
	if (result)
		return result;
<<<<<<< HEAD
=======

	result = acpi_bus_get_device(ACPI_ROOT_OBJECT, &acpi_root);
	if (!result)
		result = acpi_bus_scan_fixed();
>>>>>>> e375325c

	result = acpi_bus_get_device(ACPI_ROOT_OBJECT, &acpi_root);
	if (result)
<<<<<<< HEAD
		return result;
=======
		acpi_device_unregister(acpi_root);
	else
		acpi_update_all_gpes();
>>>>>>> e375325c

	result = acpi_bus_scan_fixed();
	if (result) {
		acpi_device_unregister(acpi_root);
		return result;
	}

	acpi_update_all_gpes();
	return 0;
}<|MERGE_RESOLUTION|>--- conflicted
+++ resolved
@@ -128,18 +128,8 @@
 	ACPI_DEBUG_PRINT((ACPI_DB_INFO,
 		"Hot-removing device %s...\n", dev_name(&device->dev)));
 
-<<<<<<< HEAD
 	acpi_bus_trim(device);
 	/* Device node has been released. */
-=======
-	if (acpi_bus_trim(device)) {
-		printk(KERN_ERR PREFIX
-				"Removing device failed\n");
-		goto err_out;
-	}
-
-	/* device has been freed */
->>>>>>> e375325c
 	device = NULL;
 
 	/* power off device */
@@ -1452,7 +1442,6 @@
 	dev_set_uevent_suppress(&device->dev, true);
 }
 
-<<<<<<< HEAD
 void acpi_device_add_finalize(struct acpi_device *device)
 {
 	device->flags.match_driver = true;
@@ -1463,11 +1452,6 @@
 static int acpi_add_single_object(struct acpi_device **child,
 				  acpi_handle handle, int type,
 				  unsigned long long sta)
-=======
-static int acpi_add_single_object(struct acpi_device **child,
-				  acpi_handle handle, int type,
-				  unsigned long long sta, bool match_driver)
->>>>>>> e375325c
 {
 	int result;
 	struct acpi_device *device;
@@ -1479,88 +1463,16 @@
 		return -ENOMEM;
 	}
 
-<<<<<<< HEAD
 	acpi_init_device_object(device, handle, type, sta);
 	acpi_bus_get_power_flags(device);
 	acpi_bus_get_wakeup_device_flags(device);
 
 	result = acpi_device_add(device, acpi_device_release);
 	if (result) {
-=======
-	INIT_LIST_HEAD(&device->pnp.ids);
-	device->device_type = type;
-	device->handle = handle;
-	device->parent = acpi_bus_get_parent(handle);
-	STRUCT_TO_INT(device->status) = sta;
-
-	acpi_device_get_busid(device);
-
-	/*
-	 * Flags
-	 * -----
-	 * Note that we only look for object handles -- cannot evaluate objects
-	 * until we know the device is present and properly initialized.
-	 */
-	result = acpi_bus_get_flags(device);
-	if (result)
-		goto end;
-
-	/*
-	 * Initialize Device
-	 * -----------------
-	 * TBD: Synch with Core's enumeration/initialization process.
-	 */
-	acpi_device_set_id(device);
-
-	/*
-	 * Power Management
-	 * ----------------
-	 */
-	if (device->flags.power_manageable) {
-		result = acpi_bus_get_power_flags(device);
-		if (result)
-			goto end;
-	}
-
-	/*
-	 * Wakeup device management
-	 *-----------------------
-	 */
-	acpi_bus_get_wakeup_device_flags(device);
-
-	/*
-	 * Performance Management
-	 * ----------------------
-	 */
-	if (device->flags.performance_manageable) {
-		result = acpi_bus_get_perf_flags(device);
-		if (result)
-			goto end;
-	}
-
-	if ((result = acpi_device_set_context(device)))
-		goto end;
-
-	device->flags.match_driver = match_driver;
-	result = acpi_device_register(device);
-
-end:
-	if (!result) {
-		acpi_get_name(handle, ACPI_FULL_PATHNAME, &buffer);
-		ACPI_DEBUG_PRINT((ACPI_DB_INFO,
-			"Adding %s [%s] parent %s\n", dev_name(&device->dev),
-			 (char *) buffer.pointer,
-			 device->parent ? dev_name(&device->parent->dev) :
-					  "(null)"));
-		kfree(buffer.pointer);
-		*child = device;
-	} else
->>>>>>> e375325c
 		acpi_device_release(&device->dev);
 		return result;
 	}
 
-<<<<<<< HEAD
 	acpi_power_add_remove_device(device, true);
 	acpi_device_add_finalize(device);
 	acpi_get_name(handle, ACPI_FULL_PATHNAME, &buffer);
@@ -1570,22 +1482,6 @@
 	kfree(buffer.pointer);
 	*child = device;
 	return 0;
-=======
-	return result;
-}
-
-#define ACPI_STA_DEFAULT (ACPI_STA_DEVICE_PRESENT | ACPI_STA_DEVICE_ENABLED | \
-			  ACPI_STA_DEVICE_UI      | ACPI_STA_DEVICE_FUNCTIONING)
-
-static void acpi_bus_add_power_resource(acpi_handle handle)
-{
-	struct acpi_device *device = NULL;
-
-	acpi_bus_get_device(handle, &device);
-	if (!device)
-		acpi_add_single_object(&device, handle, ACPI_BUS_TYPE_POWER,
-					ACPI_STA_DEFAULT, true);
->>>>>>> e375325c
 }
 
 static int acpi_bus_type_and_status(acpi_handle handle, int *type,
@@ -1663,20 +1559,10 @@
 		return AE_CTRL_DEPTH;
 	}
 
-<<<<<<< HEAD
 	acpi_add_single_object(&device, handle, type, sta);
 	if (!device)
 		return AE_CTRL_DEPTH;
 
-=======
-	acpi_add_single_object(&device, handle, type, sta,
-			       type == ACPI_BUS_TYPE_POWER);
-	if (!device)
-		return AE_CTRL_DEPTH;
-
-	device->flags.match_driver = true;
-
->>>>>>> e375325c
  out:
 	if (!*return_value)
 		*return_value = device;
@@ -1686,35 +1572,6 @@
 
 static acpi_status acpi_bus_device_attach(acpi_handle handle, u32 lvl_not_used,
 					  void *not_used, void **ret_not_used)
-<<<<<<< HEAD
-{
-	acpi_status status = AE_OK;
-	struct acpi_device *device;
-	unsigned long long sta_not_used;
-	int type_not_used;
-
-	/*
-	 * Ignore errors ignored by acpi_bus_check_add() to avoid terminating
-	 * namespace walks prematurely.
-	 */
-	if (acpi_bus_type_and_status(handle, &type_not_used, &sta_not_used))
-		return AE_OK;
-
-	if (acpi_bus_get_device(handle, &device))
-		return AE_CTRL_DEPTH;
-
-	if (!acpi_match_device_ids(device, acpi_platform_device_ids)) {
-		/* This is a known good platform device. */
-		acpi_create_platform_device(device);
-	} else if (device_attach(&device->dev) < 0) {
-		status = AE_CTRL_DEPTH;
-	}
-	return status;
-}
-
-/**
- * acpi_bus_scan - Add ACPI device node objects in a given namespace scope.
-=======
 {
 	const struct acpi_device_id *id;
 	acpi_status status = AE_OK;
@@ -1742,27 +1599,8 @@
 	return status;
 }
 
-static int acpi_bus_scan(acpi_handle handle)
-{
-	void *device = NULL;
-
-	if (ACPI_SUCCESS(acpi_bus_check_add(handle, 0, NULL, &device)))
-		acpi_walk_namespace(ACPI_TYPE_ANY, handle, ACPI_UINT32_MAX,
-				    acpi_bus_check_add, NULL, NULL, &device);
-
-	if (!device)
-		return -ENODEV;
-
-	if (ACPI_SUCCESS(acpi_bus_device_attach(handle, 0, NULL, NULL)))
-		acpi_walk_namespace(ACPI_TYPE_ANY, handle, ACPI_UINT32_MAX,
-				    acpi_bus_device_attach, NULL, NULL, NULL);
-
-	return 0;
-}
-
 /**
- * acpi_bus_add - Add ACPI device node objects in a given namespace scope.
->>>>>>> e375325c
+ * acpi_bus_scan - Add ACPI device node objects in a given namespace scope.
  * @handle: Root of the namespace scope to scan.
  *
  * Scan a given ACPI tree (probably recently hot-plugged) and create and add
@@ -1773,7 +1611,6 @@
  * in the table trunk from which the kernel could create a device and add an
  * appropriate driver.
  */
-<<<<<<< HEAD
 int acpi_bus_scan(acpi_handle handle)
 {
 	void *device = NULL;
@@ -1796,21 +1633,6 @@
 }
 EXPORT_SYMBOL(acpi_bus_scan);
 
-=======
-int acpi_bus_add(acpi_handle handle)
-{
-	int err;
-
-	err = acpi_bus_scan(handle);
-	if (err)
-		return err;
-
-	acpi_update_all_gpes();
-	return 0;
-}
-EXPORT_SYMBOL(acpi_bus_add);
-
->>>>>>> e375325c
 static acpi_status acpi_bus_device_detach(acpi_handle handle, u32 lvl_not_used,
 					  void *not_used, void **ret_not_used)
 {
@@ -1827,7 +1649,6 @@
 				   void *not_used, void **ret_not_used)
 {
 	struct acpi_device *device = NULL;
-<<<<<<< HEAD
 
 	if (!acpi_bus_get_device(handle, &device))
 		acpi_device_unregister(device);
@@ -1855,42 +1676,12 @@
 	acpi_bus_remove(start->handle, 0, NULL, NULL);
 
 	mutex_unlock(&acpi_scan_lock);
-=======
-
-	if (!acpi_bus_get_device(handle, &device))
-		acpi_device_unregister(device);
-
-	return AE_OK;
-}
-
-int acpi_bus_trim(struct acpi_device *start)
-{
-	/*
-	 * Execute acpi_bus_device_detach() as a post-order callback to detach
-	 * all ACPI drivers from the device nodes being removed.
-	 */
-	acpi_walk_namespace(ACPI_TYPE_ANY, start->handle, ACPI_UINT32_MAX, NULL,
-			    acpi_bus_device_detach, NULL, NULL);
-	acpi_bus_device_detach(start->handle, 0, NULL, NULL);
-	/*
-	 * Execute acpi_bus_remove() as a post-order callback to remove device
-	 * nodes in the given namespace scope.
-	 */
-	acpi_walk_namespace(ACPI_TYPE_ANY, start->handle, ACPI_UINT32_MAX, NULL,
-			    acpi_bus_remove, NULL, NULL);
-	acpi_bus_remove(start->handle, 0, NULL, NULL);
-	return 0;
->>>>>>> e375325c
 }
 EXPORT_SYMBOL_GPL(acpi_bus_trim);
 
 static int acpi_bus_scan_fixed(void)
 {
 	int result = 0;
-<<<<<<< HEAD
-=======
-	struct acpi_device *device = NULL;
->>>>>>> e375325c
 
 	/*
 	 * Enumerate all fixed-feature devices.
@@ -1900,7 +1691,6 @@
 
 		result = acpi_add_single_object(&device, NULL,
 						ACPI_BUS_TYPE_POWER_BUTTON,
-<<<<<<< HEAD
 						ACPI_STA_DEFAULT);
 		if (result)
 			return result;
@@ -1909,9 +1699,6 @@
 		if (result < 0)
 			return result;
 
-=======
-						ACPI_STA_DEFAULT, true);
->>>>>>> e375325c
 		device_init_wakeup(&device->dev, true);
 	}
 
@@ -1920,15 +1707,11 @@
 
 		result = acpi_add_single_object(&device, NULL,
 						ACPI_BUS_TYPE_SLEEP_BUTTON,
-<<<<<<< HEAD
 						ACPI_STA_DEFAULT);
 		if (result)
 			return result;
 
 		result = device_attach(&device->dev);
-=======
-						ACPI_STA_DEFAULT, true);
->>>>>>> e375325c
 	}
 
 	return result < 0 ? result : 0;
@@ -1944,13 +1727,8 @@
 		printk(KERN_ERR PREFIX "Could not register bus type\n");
 	}
 
-<<<<<<< HEAD
-	acpi_pci_root_init();
-=======
-	acpi_power_init();
 	acpi_pci_root_init();
 	acpi_csrt_init();
->>>>>>> e375325c
 
 	/*
 	 * Enumerate devices in the ACPI namespace.
@@ -1958,23 +1736,10 @@
 	result = acpi_bus_scan(ACPI_ROOT_OBJECT);
 	if (result)
 		return result;
-<<<<<<< HEAD
-=======
-
-	result = acpi_bus_get_device(ACPI_ROOT_OBJECT, &acpi_root);
-	if (!result)
-		result = acpi_bus_scan_fixed();
->>>>>>> e375325c
 
 	result = acpi_bus_get_device(ACPI_ROOT_OBJECT, &acpi_root);
 	if (result)
-<<<<<<< HEAD
 		return result;
-=======
-		acpi_device_unregister(acpi_root);
-	else
-		acpi_update_all_gpes();
->>>>>>> e375325c
 
 	result = acpi_bus_scan_fixed();
 	if (result) {
