--- conflicted
+++ resolved
@@ -782,14 +782,7 @@
 	gt = (((u32 *)calib)[0] >> lvts_data->gt_calib_bit_offset) & 0xff;
 
 	/* A zero value for gt means that device has invalid efuse data */
-<<<<<<< HEAD
-	if (!gt)
-		return -ENODATA;
-
-	if (gt < LVTS_GOLDEN_TEMP_MAX)
-=======
 	if (gt && gt < LVTS_GOLDEN_TEMP_MAX)
->>>>>>> 3c842de2
 		golden_temp = gt;
 
 	golden_temp_offset = golden_temp * 500 + lvts_data->temp_offset;
