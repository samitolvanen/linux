/*
 * Marvell Orion SPI controller driver
 *
 * Author: Shadi Ammouri <shadi@marvell.com>
 * Copyright (C) 2007-2008 Marvell Ltd.
 *
 * This program is free software; you can redistribute it and/or modify
 * it under the terms of the GNU General Public License version 2 as
 * published by the Free Software Foundation.
 */

#include <linux/init.h>
#include <linux/interrupt.h>
#include <linux/delay.h>
#include <linux/platform_device.h>
#include <linux/err.h>
#include <linux/io.h>
#include <linux/spi/spi.h>
#include <linux/module.h>
#include <linux/of.h>
#include <linux/clk.h>
#include <linux/sizes.h>
#include <asm/unaligned.h>

#define DRIVER_NAME			"orion_spi"

#define ORION_NUM_CHIPSELECTS		1 /* only one slave is supported*/
#define ORION_SPI_WAIT_RDY_MAX_LOOP	2000 /* in usec */

#define ORION_SPI_IF_CTRL_REG		0x00
#define ORION_SPI_IF_CONFIG_REG		0x04
#define ORION_SPI_DATA_OUT_REG		0x08
#define ORION_SPI_DATA_IN_REG		0x0c
#define ORION_SPI_INT_CAUSE_REG		0x10

#define ORION_SPI_MODE_CPOL		(1 << 11)
#define ORION_SPI_MODE_CPHA		(1 << 12)
#define ORION_SPI_IF_8_16_BIT_MODE	(1 << 5)
#define ORION_SPI_CLK_PRESCALE_MASK	0x1F
#define ORION_SPI_MODE_MASK		(ORION_SPI_MODE_CPOL | \
					 ORION_SPI_MODE_CPHA)

struct orion_spi {
	struct spi_master	*master;
	void __iomem		*base;
	unsigned int		max_speed;
	unsigned int		min_speed;
	struct clk              *clk;
};

static inline void __iomem *spi_reg(struct orion_spi *orion_spi, u32 reg)
{
	return orion_spi->base + reg;
}

static inline void
orion_spi_setbits(struct orion_spi *orion_spi, u32 reg, u32 mask)
{
	void __iomem *reg_addr = spi_reg(orion_spi, reg);
	u32 val;

	val = readl(reg_addr);
	val |= mask;
	writel(val, reg_addr);
}

static inline void
orion_spi_clrbits(struct orion_spi *orion_spi, u32 reg, u32 mask)
{
	void __iomem *reg_addr = spi_reg(orion_spi, reg);
	u32 val;

	val = readl(reg_addr);
	val &= ~mask;
	writel(val, reg_addr);
}

static int orion_spi_set_transfer_size(struct orion_spi *orion_spi, int size)
{
	if (size == 16) {
		orion_spi_setbits(orion_spi, ORION_SPI_IF_CONFIG_REG,
				  ORION_SPI_IF_8_16_BIT_MODE);
	} else if (size == 8) {
		orion_spi_clrbits(orion_spi, ORION_SPI_IF_CONFIG_REG,
				  ORION_SPI_IF_8_16_BIT_MODE);
	} else {
		pr_debug("Bad bits per word value %d (only 8 or 16 are allowed).\n",
			size);
		return -EINVAL;
	}

	return 0;
}

static int orion_spi_baudrate_set(struct spi_device *spi, unsigned int speed)
{
	u32 tclk_hz;
	u32 rate;
	u32 prescale;
	u32 reg;
	struct orion_spi *orion_spi;

	orion_spi = spi_master_get_devdata(spi->master);

	tclk_hz = clk_get_rate(orion_spi->clk);

	/*
	 * the supported rates are: 4,6,8...30
	 * round up as we look for equal or less speed
	 */
	rate = DIV_ROUND_UP(tclk_hz, speed);
	rate = roundup(rate, 2);

	/* check if requested speed is too small */
	if (rate > 30)
		return -EINVAL;

	if (rate < 4)
		rate = 4;

	/* Convert the rate to SPI clock divisor value.	*/
	prescale = 0x10 + rate/2;

	reg = readl(spi_reg(orion_spi, ORION_SPI_IF_CONFIG_REG));
	reg = ((reg & ~ORION_SPI_CLK_PRESCALE_MASK) | prescale);
	writel(reg, spi_reg(orion_spi, ORION_SPI_IF_CONFIG_REG));

	return 0;
}

static void
orion_spi_mode_set(struct spi_device *spi)
{
	u32 reg;
	struct orion_spi *orion_spi;

	orion_spi = spi_master_get_devdata(spi->master);

	reg = readl(spi_reg(orion_spi, ORION_SPI_IF_CONFIG_REG));
	reg &= ~ORION_SPI_MODE_MASK;
	if (spi->mode & SPI_CPOL)
		reg |= ORION_SPI_MODE_CPOL;
	if (spi->mode & SPI_CPHA)
		reg |= ORION_SPI_MODE_CPHA;
	writel(reg, spi_reg(orion_spi, ORION_SPI_IF_CONFIG_REG));
}

/*
 * called only when no transfer is active on the bus
 */
static int
orion_spi_setup_transfer(struct spi_device *spi, struct spi_transfer *t)
{
	struct orion_spi *orion_spi;
	unsigned int speed = spi->max_speed_hz;
	unsigned int bits_per_word = spi->bits_per_word;
	int	rc;

	orion_spi = spi_master_get_devdata(spi->master);

	if ((t != NULL) && t->speed_hz)
		speed = t->speed_hz;

	if ((t != NULL) && t->bits_per_word)
		bits_per_word = t->bits_per_word;

	orion_spi_mode_set(spi);

	rc = orion_spi_baudrate_set(spi, speed);
	if (rc)
		return rc;

	return orion_spi_set_transfer_size(orion_spi, bits_per_word);
}

static void orion_spi_set_cs(struct orion_spi *orion_spi, int enable)
{
	if (enable)
		orion_spi_setbits(orion_spi, ORION_SPI_IF_CTRL_REG, 0x1);
	else
		orion_spi_clrbits(orion_spi, ORION_SPI_IF_CTRL_REG, 0x1);
}

static inline int orion_spi_wait_till_ready(struct orion_spi *orion_spi)
{
	int i;

	for (i = 0; i < ORION_SPI_WAIT_RDY_MAX_LOOP; i++) {
		if (readl(spi_reg(orion_spi, ORION_SPI_INT_CAUSE_REG)))
			return 1;
		else
			udelay(1);
	}

	return -1;
}

static inline int
orion_spi_write_read_8bit(struct spi_device *spi,
			  const u8 **tx_buf, u8 **rx_buf)
{
	void __iomem *tx_reg, *rx_reg, *int_reg;
	struct orion_spi *orion_spi;

	orion_spi = spi_master_get_devdata(spi->master);
	tx_reg = spi_reg(orion_spi, ORION_SPI_DATA_OUT_REG);
	rx_reg = spi_reg(orion_spi, ORION_SPI_DATA_IN_REG);
	int_reg = spi_reg(orion_spi, ORION_SPI_INT_CAUSE_REG);

	/* clear the interrupt cause register */
	writel(0x0, int_reg);

	if (tx_buf && *tx_buf)
		writel(*(*tx_buf)++, tx_reg);
	else
		writel(0, tx_reg);

	if (orion_spi_wait_till_ready(orion_spi) < 0) {
		dev_err(&spi->dev, "TXS timed out\n");
		return -1;
	}

	if (rx_buf && *rx_buf)
		*(*rx_buf)++ = readl(rx_reg);

	return 1;
}

static inline int
orion_spi_write_read_16bit(struct spi_device *spi,
			   const u16 **tx_buf, u16 **rx_buf)
{
	void __iomem *tx_reg, *rx_reg, *int_reg;
	struct orion_spi *orion_spi;

	orion_spi = spi_master_get_devdata(spi->master);
	tx_reg = spi_reg(orion_spi, ORION_SPI_DATA_OUT_REG);
	rx_reg = spi_reg(orion_spi, ORION_SPI_DATA_IN_REG);
	int_reg = spi_reg(orion_spi, ORION_SPI_INT_CAUSE_REG);

	/* clear the interrupt cause register */
	writel(0x0, int_reg);

	if (tx_buf && *tx_buf)
		writel(__cpu_to_le16(get_unaligned((*tx_buf)++)), tx_reg);
	else
		writel(0, tx_reg);

	if (orion_spi_wait_till_ready(orion_spi) < 0) {
		dev_err(&spi->dev, "TXS timed out\n");
		return -1;
	}

	if (rx_buf && *rx_buf)
		put_unaligned(__le16_to_cpu(readl(rx_reg)), (*rx_buf)++);

	return 1;
}

static unsigned int
orion_spi_write_read(struct spi_device *spi, struct spi_transfer *xfer)
{
	struct orion_spi *orion_spi;
	unsigned int count;
	int word_len;

	orion_spi = spi_master_get_devdata(spi->master);
	word_len = spi->bits_per_word;
	count = xfer->len;

	if (word_len == 8) {
		const u8 *tx = xfer->tx_buf;
		u8 *rx = xfer->rx_buf;

		do {
			if (orion_spi_write_read_8bit(spi, &tx, &rx) < 0)
				goto out;
			count--;
		} while (count);
	} else if (word_len == 16) {
		const u16 *tx = xfer->tx_buf;
		u16 *rx = xfer->rx_buf;

		do {
			if (orion_spi_write_read_16bit(spi, &tx, &rx) < 0)
				goto out;
			count -= 2;
		} while (count);
	}

out:
	return xfer->len - count;
}


static int orion_spi_transfer_one_message(struct spi_master *master,
					   struct spi_message *m)
{
	struct orion_spi *orion_spi = spi_master_get_devdata(master);
	struct spi_device *spi = m->spi;
	struct spi_transfer *t = NULL;
	int par_override = 0;
	int status = 0;
	int cs_active = 0;

	/* Load defaults */
	status = orion_spi_setup_transfer(spi, NULL);

	if (status < 0)
		goto msg_done;

	list_for_each_entry(t, &m->transfers, transfer_list) {
		/* make sure buffer length is even when working in 16
		 * bit mode*/
		if ((t->bits_per_word == 16) && (t->len & 1)) {
			dev_err(&spi->dev,
				"message rejected : "
				"odd data length %d while in 16 bit mode\n",
				t->len);
			status = -EIO;
			goto msg_done;
		}

		if (t->speed_hz && t->speed_hz < orion_spi->min_speed) {
			dev_err(&spi->dev,
				"message rejected : "
				"device min speed (%d Hz) exceeds "
				"required transfer speed (%d Hz)\n",
				orion_spi->min_speed, t->speed_hz);
			status = -EIO;
			goto msg_done;
		}

		if (par_override || t->speed_hz || t->bits_per_word) {
			par_override = 1;
			status = orion_spi_setup_transfer(spi, t);
			if (status < 0)
				break;
			if (!t->speed_hz && !t->bits_per_word)
				par_override = 0;
		}

		if (!cs_active) {
			orion_spi_set_cs(orion_spi, 1);
			cs_active = 1;
		}

		if (t->len)
			m->actual_length += orion_spi_write_read(spi, t);

		if (t->delay_usecs)
			udelay(t->delay_usecs);

		if (t->cs_change) {
			orion_spi_set_cs(orion_spi, 0);
			cs_active = 0;
		}
	}

msg_done:
	if (cs_active)
		orion_spi_set_cs(orion_spi, 0);

	m->status = status;
	spi_finalize_current_message(master);

	return 0;
}

static int orion_spi_reset(struct orion_spi *orion_spi)
{
	/* Verify that the CS is deasserted */
	orion_spi_set_cs(orion_spi, 0);

	return 0;
}

static int orion_spi_setup(struct spi_device *spi)
{
	struct orion_spi *orion_spi;

	orion_spi = spi_master_get_devdata(spi->master);

	if ((spi->max_speed_hz == 0)
			|| (spi->max_speed_hz > orion_spi->max_speed))
		spi->max_speed_hz = orion_spi->max_speed;

	if (spi->max_speed_hz < orion_spi->min_speed) {
		dev_err(&spi->dev, "setup: requested speed too low %d Hz\n",
			spi->max_speed_hz);
		return -EINVAL;
	}

	/*
	 * baudrate & width will be set orion_spi_setup_transfer
	 */
	return 0;
}

static int orion_spi_probe(struct platform_device *pdev)
{
	struct spi_master *master;
	struct orion_spi *spi;
	struct resource *r;
	unsigned long tclk_hz;
	int status = 0;
	const u32 *iprop;
	int size;

	master = spi_alloc_master(&pdev->dev, sizeof(*spi));
	if (master == NULL) {
		dev_dbg(&pdev->dev, "master allocation failed\n");
		return -ENOMEM;
	}

	if (pdev->id != -1)
		master->bus_num = pdev->id;
	if (pdev->dev.of_node) {
		iprop = of_get_property(pdev->dev.of_node, "cell-index",
					&size);
		if (iprop && size == sizeof(*iprop))
			master->bus_num = *iprop;
	}

	/* we support only mode 0, and no options */
	master->mode_bits = SPI_CPHA | SPI_CPOL;

	master->setup = orion_spi_setup;
	master->transfer_one_message = orion_spi_transfer_one_message;
	master->num_chipselect = ORION_NUM_CHIPSELECTS;

	platform_set_drvdata(pdev, master);

	spi = spi_master_get_devdata(master);
	spi->master = master;

	spi->clk = clk_get(&pdev->dev, NULL);
	if (IS_ERR(spi->clk)) {
		status = PTR_ERR(spi->clk);
		goto out;
	}

	clk_prepare(spi->clk);
	clk_enable(spi->clk);
	tclk_hz = clk_get_rate(spi->clk);
	spi->max_speed = DIV_ROUND_UP(tclk_hz, 4);
	spi->min_speed = DIV_ROUND_UP(tclk_hz, 30);

	r = platform_get_resource(pdev, IORESOURCE_MEM, 0);
	spi->base = devm_ioremap_resource(&pdev->dev, r);
	if (IS_ERR(spi->base)) {
		status = PTR_ERR(spi->base);
		goto out_rel_clk;
	}

	if (orion_spi_reset(spi) < 0)
		goto out_rel_clk;

	master->dev.of_node = pdev->dev.of_node;
	status = devm_spi_register_master(&pdev->dev, master);
	if (status < 0)
		goto out_rel_clk;

	return status;

out_rel_clk:
	clk_disable_unprepare(spi->clk);
	clk_put(spi->clk);
out:
	spi_master_put(master);
	return status;
}


static int orion_spi_remove(struct platform_device *pdev)
{
	struct spi_master *master;
	struct orion_spi *spi;

	master = platform_get_drvdata(pdev);
	spi = spi_master_get_devdata(master);

	clk_disable_unprepare(spi->clk);
	clk_put(spi->clk);

<<<<<<< HEAD
	spi_unregister_master(master);

=======
>>>>>>> d8ec26d7
	return 0;
}

MODULE_ALIAS("platform:" DRIVER_NAME);

static const struct of_device_id orion_spi_of_match_table[] = {
	{ .compatible = "marvell,orion-spi", },
	{}
};
MODULE_DEVICE_TABLE(of, orion_spi_of_match_table);

static struct platform_driver orion_spi_driver = {
	.driver = {
		.name	= DRIVER_NAME,
		.owner	= THIS_MODULE,
		.of_match_table = of_match_ptr(orion_spi_of_match_table),
	},
	.probe		= orion_spi_probe,
	.remove		= orion_spi_remove,
};

module_platform_driver(orion_spi_driver);

MODULE_DESCRIPTION("Orion SPI driver");
MODULE_AUTHOR("Shadi Ammouri <shadi@marvell.com>");
MODULE_LICENSE("GPL");<|MERGE_RESOLUTION|>--- conflicted
+++ resolved
@@ -483,11 +483,6 @@
 	clk_disable_unprepare(spi->clk);
 	clk_put(spi->clk);
 
-<<<<<<< HEAD
-	spi_unregister_master(master);
-
-=======
->>>>>>> d8ec26d7
 	return 0;
 }
 
