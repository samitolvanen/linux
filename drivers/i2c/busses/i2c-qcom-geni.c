// SPDX-License-Identifier: GPL-2.0
// Copyright (c) 2017-2018, The Linux Foundation. All rights reserved.

#include <linux/acpi.h>
#include <linux/clk.h>
#include <linux/dma-mapping.h>
#include <linux/err.h>
#include <linux/i2c.h>
#include <linux/interrupt.h>
#include <linux/io.h>
#include <linux/module.h>
#include <linux/of.h>
#include <linux/platform_device.h>
#include <linux/pm_runtime.h>
#include <linux/qcom-geni-se.h>
#include <linux/spinlock.h>

#define SE_I2C_TX_TRANS_LEN		0x26c
#define SE_I2C_RX_TRANS_LEN		0x270
#define SE_I2C_SCL_COUNTERS		0x278

#define SE_I2C_ERR  (M_CMD_OVERRUN_EN | M_ILLEGAL_CMD_EN | M_CMD_FAILURE_EN |\
			M_GP_IRQ_1_EN | M_GP_IRQ_3_EN | M_GP_IRQ_4_EN)
#define SE_I2C_ABORT		BIT(1)

/* M_CMD OP codes for I2C */
#define I2C_WRITE		0x1
#define I2C_READ		0x2
#define I2C_WRITE_READ		0x3
#define I2C_ADDR_ONLY		0x4
#define I2C_BUS_CLEAR		0x6
#define I2C_STOP_ON_BUS		0x7
/* M_CMD params for I2C */
#define PRE_CMD_DELAY		BIT(0)
#define TIMESTAMP_BEFORE	BIT(1)
#define STOP_STRETCH		BIT(2)
#define TIMESTAMP_AFTER		BIT(3)
#define POST_COMMAND_DELAY	BIT(4)
#define IGNORE_ADD_NACK		BIT(6)
#define READ_FINISHED_WITH_ACK	BIT(7)
#define BYPASS_ADDR_PHASE	BIT(8)
#define SLV_ADDR_MSK		GENMASK(15, 9)
#define SLV_ADDR_SHFT		9
/* I2C SCL COUNTER fields */
#define HIGH_COUNTER_MSK	GENMASK(29, 20)
#define HIGH_COUNTER_SHFT	20
#define LOW_COUNTER_MSK		GENMASK(19, 10)
#define LOW_COUNTER_SHFT	10
#define CYCLE_COUNTER_MSK	GENMASK(9, 0)

enum geni_i2c_err_code {
	GP_IRQ0,
	NACK,
	GP_IRQ2,
	BUS_PROTO,
	ARB_LOST,
	GP_IRQ5,
	GENI_OVERRUN,
	GENI_ILLEGAL_CMD,
	GENI_ABORT_DONE,
	GENI_TIMEOUT,
};

#define DM_I2C_CB_ERR		((BIT(NACK) | BIT(BUS_PROTO) | BIT(ARB_LOST)) \
									<< 5)

#define I2C_AUTO_SUSPEND_DELAY	250
#define KHZ(freq)		(1000 * freq)
#define PACKING_BYTES_PW	4

#define ABORT_TIMEOUT		HZ
#define XFER_TIMEOUT		HZ
#define RST_TIMEOUT		HZ

struct geni_i2c_dev {
	struct geni_se se;
	u32 tx_wm;
	int irq;
	int err;
	struct i2c_adapter adap;
	struct completion done;
	struct i2c_msg *cur;
	int cur_wr;
	int cur_rd;
	spinlock_t lock;
	u32 clk_freq_out;
	const struct geni_i2c_clk_fld *clk_fld;
	int suspended;
	void *dma_buf;
	size_t xfer_len;
	dma_addr_t dma_addr;
};

struct geni_i2c_err_log {
	int err;
	const char *msg;
};

static const struct geni_i2c_err_log gi2c_log[] = {
	[GP_IRQ0] = {-EIO, "Unknown I2C err GP_IRQ0"},
	[NACK] = {-ENXIO, "NACK: slv unresponsive, check its power/reset-ln"},
	[GP_IRQ2] = {-EIO, "Unknown I2C err GP IRQ2"},
	[BUS_PROTO] = {-EPROTO, "Bus proto err, noisy/unepxected start/stop"},
	[ARB_LOST] = {-EAGAIN, "Bus arbitration lost, clock line undriveable"},
	[GP_IRQ5] = {-EIO, "Unknown I2C err GP IRQ5"},
	[GENI_OVERRUN] = {-EIO, "Cmd overrun, check GENI cmd-state machine"},
	[GENI_ILLEGAL_CMD] = {-EIO, "Illegal cmd, check GENI cmd-state machine"},
	[GENI_ABORT_DONE] = {-ETIMEDOUT, "Abort after timeout successful"},
	[GENI_TIMEOUT] = {-ETIMEDOUT, "I2C TXN timed out"},
};

struct geni_i2c_clk_fld {
	u32	clk_freq_out;
	u8	clk_div;
	u8	t_high_cnt;
	u8	t_low_cnt;
	u8	t_cycle_cnt;
};

/*
 * Hardware uses the underlying formula to calculate time periods of
 * SCL clock cycle. Firmware uses some additional cycles excluded from the
 * below formula and it is confirmed that the time periods are within
 * specification limits.
 *
 * time of high period of SCL: t_high = (t_high_cnt * clk_div) / source_clock
 * time of low period of SCL: t_low = (t_low_cnt * clk_div) / source_clock
 * time of full period of SCL: t_cycle = (t_cycle_cnt * clk_div) / source_clock
 * clk_freq_out = t / t_cycle
 * source_clock = 19.2 MHz
 */
static const struct geni_i2c_clk_fld geni_i2c_clk_map[] = {
	{KHZ(100), 7, 10, 11, 26},
	{KHZ(400), 2,  5, 12, 24},
	{KHZ(1000), 1, 3,  9, 18},
};

static int geni_i2c_clk_map_idx(struct geni_i2c_dev *gi2c)
{
	int i;
	const struct geni_i2c_clk_fld *itr = geni_i2c_clk_map;

	for (i = 0; i < ARRAY_SIZE(geni_i2c_clk_map); i++, itr++) {
		if (itr->clk_freq_out == gi2c->clk_freq_out) {
			gi2c->clk_fld = itr;
			return 0;
		}
	}
	return -EINVAL;
}

static void qcom_geni_i2c_conf(struct geni_i2c_dev *gi2c)
{
	const struct geni_i2c_clk_fld *itr = gi2c->clk_fld;
	u32 val;

	writel_relaxed(0, gi2c->se.base + SE_GENI_CLK_SEL);

	val = (itr->clk_div << CLK_DIV_SHFT) | SER_CLK_EN;
	writel_relaxed(val, gi2c->se.base + GENI_SER_M_CLK_CFG);

	val = itr->t_high_cnt << HIGH_COUNTER_SHFT;
	val |= itr->t_low_cnt << LOW_COUNTER_SHFT;
	val |= itr->t_cycle_cnt;
	writel_relaxed(val, gi2c->se.base + SE_I2C_SCL_COUNTERS);
}

static void geni_i2c_err_misc(struct geni_i2c_dev *gi2c)
{
	u32 m_cmd = readl_relaxed(gi2c->se.base + SE_GENI_M_CMD0);
	u32 m_stat = readl_relaxed(gi2c->se.base + SE_GENI_M_IRQ_STATUS);
	u32 geni_s = readl_relaxed(gi2c->se.base + SE_GENI_STATUS);
	u32 geni_ios = readl_relaxed(gi2c->se.base + SE_GENI_IOS);
	u32 dma = readl_relaxed(gi2c->se.base + SE_GENI_DMA_MODE_EN);
	u32 rx_st, tx_st;

	if (dma) {
		rx_st = readl_relaxed(gi2c->se.base + SE_DMA_RX_IRQ_STAT);
		tx_st = readl_relaxed(gi2c->se.base + SE_DMA_TX_IRQ_STAT);
	} else {
		rx_st = readl_relaxed(gi2c->se.base + SE_GENI_RX_FIFO_STATUS);
		tx_st = readl_relaxed(gi2c->se.base + SE_GENI_TX_FIFO_STATUS);
	}
	dev_dbg(gi2c->se.dev, "DMA:%d tx_stat:0x%x, rx_stat:0x%x, irq-stat:0x%x\n",
		dma, tx_st, rx_st, m_stat);
	dev_dbg(gi2c->se.dev, "m_cmd:0x%x, geni_status:0x%x, geni_ios:0x%x\n",
		m_cmd, geni_s, geni_ios);
}

static void geni_i2c_err(struct geni_i2c_dev *gi2c, int err)
{
	if (!gi2c->err)
		gi2c->err = gi2c_log[err].err;
	if (gi2c->cur)
		dev_dbg(gi2c->se.dev, "len:%d, slv-addr:0x%x, RD/WR:%d\n",
			gi2c->cur->len, gi2c->cur->addr, gi2c->cur->flags);

	if (err != NACK && err != GENI_ABORT_DONE) {
		dev_err(gi2c->se.dev, "%s\n", gi2c_log[err].msg);
		geni_i2c_err_misc(gi2c);
	}
}

static irqreturn_t geni_i2c_irq(int irq, void *dev)
{
	struct geni_i2c_dev *gi2c = dev;
	void __iomem *base = gi2c->se.base;
	int j, p;
	u32 m_stat;
	u32 rx_st;
	u32 dm_tx_st;
	u32 dm_rx_st;
	u32 dma;
	u32 val;
	struct i2c_msg *cur;

	spin_lock(&gi2c->lock);
	m_stat = readl_relaxed(base + SE_GENI_M_IRQ_STATUS);
	rx_st = readl_relaxed(base + SE_GENI_RX_FIFO_STATUS);
	dm_tx_st = readl_relaxed(base + SE_DMA_TX_IRQ_STAT);
	dm_rx_st = readl_relaxed(base + SE_DMA_RX_IRQ_STAT);
	dma = readl_relaxed(base + SE_GENI_DMA_MODE_EN);
	cur = gi2c->cur;

	if (!cur ||
	    m_stat & (M_CMD_FAILURE_EN | M_CMD_ABORT_EN) ||
	    dm_rx_st & (DM_I2C_CB_ERR)) {
		if (m_stat & M_GP_IRQ_1_EN)
			geni_i2c_err(gi2c, NACK);
		if (m_stat & M_GP_IRQ_3_EN)
			geni_i2c_err(gi2c, BUS_PROTO);
		if (m_stat & M_GP_IRQ_4_EN)
			geni_i2c_err(gi2c, ARB_LOST);
		if (m_stat & M_CMD_OVERRUN_EN)
			geni_i2c_err(gi2c, GENI_OVERRUN);
		if (m_stat & M_ILLEGAL_CMD_EN)
			geni_i2c_err(gi2c, GENI_ILLEGAL_CMD);
		if (m_stat & M_CMD_ABORT_EN)
			geni_i2c_err(gi2c, GENI_ABORT_DONE);
		if (m_stat & M_GP_IRQ_0_EN)
			geni_i2c_err(gi2c, GP_IRQ0);

		/* Disable the TX Watermark interrupt to stop TX */
		if (!dma)
			writel_relaxed(0, base + SE_GENI_TX_WATERMARK_REG);
	} else if (dma) {
		dev_dbg(gi2c->se.dev, "i2c dma tx:0x%x, dma rx:0x%x\n",
			dm_tx_st, dm_rx_st);
	} else if (cur->flags & I2C_M_RD &&
		   m_stat & (M_RX_FIFO_WATERMARK_EN | M_RX_FIFO_LAST_EN)) {
		u32 rxcnt = rx_st & RX_FIFO_WC_MSK;

		for (j = 0; j < rxcnt; j++) {
			p = 0;
			val = readl_relaxed(base + SE_GENI_RX_FIFOn);
			while (gi2c->cur_rd < cur->len && p < sizeof(val)) {
				cur->buf[gi2c->cur_rd++] = val & 0xff;
				val >>= 8;
				p++;
			}
			if (gi2c->cur_rd == cur->len)
				break;
		}
	} else if (!(cur->flags & I2C_M_RD) &&
		   m_stat & M_TX_FIFO_WATERMARK_EN) {
		for (j = 0; j < gi2c->tx_wm; j++) {
			u32 temp;

			val = 0;
			p = 0;
			while (gi2c->cur_wr < cur->len && p < sizeof(val)) {
				temp = cur->buf[gi2c->cur_wr++];
				val |= temp << (p * 8);
				p++;
			}
			writel_relaxed(val, base + SE_GENI_TX_FIFOn);
			/* TX Complete, Disable the TX Watermark interrupt */
			if (gi2c->cur_wr == cur->len) {
				writel_relaxed(0, base + SE_GENI_TX_WATERMARK_REG);
				break;
			}
		}
	}

	if (m_stat)
		writel_relaxed(m_stat, base + SE_GENI_M_IRQ_CLEAR);

	if (dma && dm_tx_st)
		writel_relaxed(dm_tx_st, base + SE_DMA_TX_IRQ_CLR);
	if (dma && dm_rx_st)
		writel_relaxed(dm_rx_st, base + SE_DMA_RX_IRQ_CLR);

	/* if this is err with done-bit not set, handle that through timeout. */
	if (m_stat & M_CMD_DONE_EN || m_stat & M_CMD_ABORT_EN ||
	    dm_tx_st & TX_DMA_DONE || dm_tx_st & TX_RESET_DONE ||
	    dm_rx_st & RX_DMA_DONE || dm_rx_st & RX_RESET_DONE)
		complete(&gi2c->done);

	spin_unlock(&gi2c->lock);

	return IRQ_HANDLED;
}

static void geni_i2c_abort_xfer(struct geni_i2c_dev *gi2c)
{
	u32 val;
	unsigned long time_left = ABORT_TIMEOUT;
	unsigned long flags;

	spin_lock_irqsave(&gi2c->lock, flags);
	geni_i2c_err(gi2c, GENI_TIMEOUT);
	gi2c->cur = NULL;
	geni_se_abort_m_cmd(&gi2c->se);
	spin_unlock_irqrestore(&gi2c->lock, flags);
	do {
		time_left = wait_for_completion_timeout(&gi2c->done, time_left);
		val = readl_relaxed(gi2c->se.base + SE_GENI_M_IRQ_STATUS);
	} while (!(val & M_CMD_ABORT_EN) && time_left);

	if (!(val & M_CMD_ABORT_EN))
		dev_err(gi2c->se.dev, "Timeout abort_m_cmd\n");
}

static void geni_i2c_rx_fsm_rst(struct geni_i2c_dev *gi2c)
{
	u32 val;
	unsigned long time_left = RST_TIMEOUT;

	writel_relaxed(1, gi2c->se.base + SE_DMA_RX_FSM_RST);
	do {
		time_left = wait_for_completion_timeout(&gi2c->done, time_left);
		val = readl_relaxed(gi2c->se.base + SE_DMA_RX_IRQ_STAT);
	} while (!(val & RX_RESET_DONE) && time_left);

	if (!(val & RX_RESET_DONE))
		dev_err(gi2c->se.dev, "Timeout resetting RX_FSM\n");
}

static void geni_i2c_tx_fsm_rst(struct geni_i2c_dev *gi2c)
{
	u32 val;
	unsigned long time_left = RST_TIMEOUT;

	writel_relaxed(1, gi2c->se.base + SE_DMA_TX_FSM_RST);
	do {
		time_left = wait_for_completion_timeout(&gi2c->done, time_left);
		val = readl_relaxed(gi2c->se.base + SE_DMA_TX_IRQ_STAT);
	} while (!(val & TX_RESET_DONE) && time_left);

	if (!(val & TX_RESET_DONE))
		dev_err(gi2c->se.dev, "Timeout resetting TX_FSM\n");
}

static void geni_i2c_rx_msg_cleanup(struct geni_i2c_dev *gi2c,
				     struct i2c_msg *cur)
{
	gi2c->cur_rd = 0;
	if (gi2c->dma_buf) {
		if (gi2c->err)
			geni_i2c_rx_fsm_rst(gi2c);
		geni_se_rx_dma_unprep(&gi2c->se, gi2c->dma_addr, gi2c->xfer_len);
		i2c_put_dma_safe_msg_buf(gi2c->dma_buf, cur, !gi2c->err);
	}
}

static void geni_i2c_tx_msg_cleanup(struct geni_i2c_dev *gi2c,
				     struct i2c_msg *cur)
{
	gi2c->cur_wr = 0;
	if (gi2c->dma_buf) {
		if (gi2c->err)
			geni_i2c_tx_fsm_rst(gi2c);
		geni_se_tx_dma_unprep(&gi2c->se, gi2c->dma_addr, gi2c->xfer_len);
		i2c_put_dma_safe_msg_buf(gi2c->dma_buf, cur, !gi2c->err);
	}
}

<<<<<<< HEAD
static void geni_i2c_stop_xfer(struct geni_i2c_dev *gi2c)
{
	int ret;
	u32 geni_status;
	struct i2c_msg *cur;

	/* Resume device, as runtime suspend can happen anytime during transfer */
	ret = pm_runtime_get_sync(gi2c->se.dev);
	if (ret < 0) {
		dev_err(gi2c->se.dev, "Failed to resume device: %d\n", ret);
		return;
	}

	geni_status = readl_relaxed(gi2c->se.base + SE_GENI_STATUS);
	if (geni_status & M_GENI_CMD_ACTIVE) {
		cur = gi2c->cur;
		geni_i2c_abort_xfer(gi2c);
		if (cur->flags & I2C_M_RD)
			geni_i2c_rx_msg_cleanup(gi2c, cur);
		else
			geni_i2c_tx_msg_cleanup(gi2c, cur);
	}

	pm_runtime_put_sync_suspend(gi2c->se.dev);
}

=======
>>>>>>> 03dc748b
static int geni_i2c_rx_one_msg(struct geni_i2c_dev *gi2c, struct i2c_msg *msg,
				u32 m_param)
{
	dma_addr_t rx_dma = 0;
	unsigned long time_left;
	void *dma_buf;
	struct geni_se *se = &gi2c->se;
	size_t len = msg->len;
	struct i2c_msg *cur;

	dma_buf = i2c_get_dma_safe_msg_buf(msg, 32);
	if (dma_buf)
		geni_se_select_mode(se, GENI_SE_DMA);
	else
		geni_se_select_mode(se, GENI_SE_FIFO);

	writel_relaxed(len, se->base + SE_I2C_RX_TRANS_LEN);
	geni_se_setup_m_cmd(se, I2C_READ, m_param);

	if (dma_buf && geni_se_rx_dma_prep(se, dma_buf, len, &rx_dma)) {
		geni_se_select_mode(se, GENI_SE_FIFO);
		i2c_put_dma_safe_msg_buf(dma_buf, msg, false);
		dma_buf = NULL;
	} else {
		gi2c->xfer_len = len;
		gi2c->dma_addr = rx_dma;
		gi2c->dma_buf = dma_buf;
	}

	cur = gi2c->cur;
	time_left = wait_for_completion_timeout(&gi2c->done, XFER_TIMEOUT);
	if (!time_left)
		geni_i2c_abort_xfer(gi2c);

	geni_i2c_rx_msg_cleanup(gi2c, cur);

	return gi2c->err;
}

static int geni_i2c_tx_one_msg(struct geni_i2c_dev *gi2c, struct i2c_msg *msg,
				u32 m_param)
{
	dma_addr_t tx_dma = 0;
	unsigned long time_left;
	void *dma_buf;
	struct geni_se *se = &gi2c->se;
	size_t len = msg->len;
	struct i2c_msg *cur;

	dma_buf = i2c_get_dma_safe_msg_buf(msg, 32);
	if (dma_buf)
		geni_se_select_mode(se, GENI_SE_DMA);
	else
		geni_se_select_mode(se, GENI_SE_FIFO);

	writel_relaxed(len, se->base + SE_I2C_TX_TRANS_LEN);
	geni_se_setup_m_cmd(se, I2C_WRITE, m_param);

	if (dma_buf && geni_se_tx_dma_prep(se, dma_buf, len, &tx_dma)) {
		geni_se_select_mode(se, GENI_SE_FIFO);
		i2c_put_dma_safe_msg_buf(dma_buf, msg, false);
		dma_buf = NULL;
	} else {
		gi2c->xfer_len = len;
		gi2c->dma_addr = tx_dma;
		gi2c->dma_buf = dma_buf;
	}

	if (!dma_buf) /* Get FIFO IRQ */
		writel_relaxed(1, se->base + SE_GENI_TX_WATERMARK_REG);

	cur = gi2c->cur;
	time_left = wait_for_completion_timeout(&gi2c->done, XFER_TIMEOUT);
	if (!time_left)
		geni_i2c_abort_xfer(gi2c);

	geni_i2c_tx_msg_cleanup(gi2c, cur);

	return gi2c->err;
}

static int geni_i2c_xfer(struct i2c_adapter *adap,
			 struct i2c_msg msgs[],
			 int num)
{
	struct geni_i2c_dev *gi2c = i2c_get_adapdata(adap);
	int i, ret;

	gi2c->err = 0;
	reinit_completion(&gi2c->done);
	ret = pm_runtime_get_sync(gi2c->se.dev);
	if (ret < 0) {
		dev_err(gi2c->se.dev, "error turning SE resources:%d\n", ret);
		pm_runtime_put_noidle(gi2c->se.dev);
		/* Set device in suspended since resume failed */
		pm_runtime_set_suspended(gi2c->se.dev);
		return ret;
	}

	qcom_geni_i2c_conf(gi2c);
	for (i = 0; i < num; i++) {
		u32 m_param = i < (num - 1) ? STOP_STRETCH : 0;

		m_param |= ((msgs[i].addr << SLV_ADDR_SHFT) & SLV_ADDR_MSK);

		gi2c->cur = &msgs[i];
		if (msgs[i].flags & I2C_M_RD)
			ret = geni_i2c_rx_one_msg(gi2c, &msgs[i], m_param);
		else
			ret = geni_i2c_tx_one_msg(gi2c, &msgs[i], m_param);

		if (ret)
			break;
	}
	if (ret == 0)
		ret = num;

	pm_runtime_mark_last_busy(gi2c->se.dev);
	pm_runtime_put_autosuspend(gi2c->se.dev);
	gi2c->cur = NULL;
	gi2c->err = 0;
	return ret;
}

static u32 geni_i2c_func(struct i2c_adapter *adap)
{
	return I2C_FUNC_I2C | (I2C_FUNC_SMBUS_EMUL & ~I2C_FUNC_SMBUS_QUICK);
}

static const struct i2c_algorithm geni_i2c_algo = {
	.master_xfer	= geni_i2c_xfer,
	.functionality	= geni_i2c_func,
};

#ifdef CONFIG_ACPI
static const struct acpi_device_id geni_i2c_acpi_match[] = {
	{ "QCOM0220"},
	{ },
};
MODULE_DEVICE_TABLE(acpi, geni_i2c_acpi_match);
#endif

static int geni_i2c_probe(struct platform_device *pdev)
{
	struct geni_i2c_dev *gi2c;
	struct resource *res;
	u32 proto, tx_depth;
	int ret;
	struct device *dev = &pdev->dev;

	gi2c = devm_kzalloc(dev, sizeof(*gi2c), GFP_KERNEL);
	if (!gi2c)
		return -ENOMEM;

	gi2c->se.dev = dev;
	gi2c->se.wrapper = dev_get_drvdata(dev->parent);
	res = platform_get_resource(pdev, IORESOURCE_MEM, 0);
	gi2c->se.base = devm_ioremap_resource(dev, res);
	if (IS_ERR(gi2c->se.base))
		return PTR_ERR(gi2c->se.base);

	gi2c->se.clk = devm_clk_get(dev, "se");
	if (IS_ERR(gi2c->se.clk) && !has_acpi_companion(dev))
		return PTR_ERR(gi2c->se.clk);

	ret = device_property_read_u32(dev, "clock-frequency",
				       &gi2c->clk_freq_out);
	if (ret) {
		dev_info(dev, "Bus frequency not specified, default to 100kHz.\n");
		gi2c->clk_freq_out = KHZ(100);
	}

	if (has_acpi_companion(dev))
		ACPI_COMPANION_SET(&gi2c->adap.dev, ACPI_COMPANION(dev));

	gi2c->irq = platform_get_irq(pdev, 0);
	if (gi2c->irq < 0)
		return gi2c->irq;

	ret = geni_i2c_clk_map_idx(gi2c);
	if (ret) {
		dev_err(dev, "Invalid clk frequency %d Hz: %d\n",
			gi2c->clk_freq_out, ret);
		return ret;
	}

	gi2c->adap.algo = &geni_i2c_algo;
	init_completion(&gi2c->done);
	spin_lock_init(&gi2c->lock);
	platform_set_drvdata(pdev, gi2c);
	ret = devm_request_irq(dev, gi2c->irq, geni_i2c_irq, 0,
			       dev_name(dev), gi2c);
	if (ret) {
		dev_err(dev, "Request_irq failed:%d: err:%d\n",
			gi2c->irq, ret);
		return ret;
	}
	/* Disable the interrupt so that the system can enter low-power mode */
	disable_irq(gi2c->irq);
	i2c_set_adapdata(&gi2c->adap, gi2c);
	gi2c->adap.dev.parent = dev;
	gi2c->adap.dev.of_node = dev->of_node;
	strlcpy(gi2c->adap.name, "Geni-I2C", sizeof(gi2c->adap.name));

	ret = geni_icc_get(&gi2c->se, "qup-memory");
	if (ret)
		return ret;
	/*
	 * Set the bus quota for core and cpu to a reasonable value for
	 * register access.
	 * Set quota for DDR based on bus speed.
	 */
	gi2c->se.icc_paths[GENI_TO_CORE].avg_bw = GENI_DEFAULT_BW;
	gi2c->se.icc_paths[CPU_TO_GENI].avg_bw = GENI_DEFAULT_BW;
	gi2c->se.icc_paths[GENI_TO_DDR].avg_bw = Bps_to_icc(gi2c->clk_freq_out);

	ret = geni_icc_set_bw(&gi2c->se);
	if (ret)
		return ret;

	ret = geni_se_resources_on(&gi2c->se);
	if (ret) {
		dev_err(dev, "Error turning on resources %d\n", ret);
		return ret;
	}
	proto = geni_se_read_proto(&gi2c->se);
	tx_depth = geni_se_get_tx_fifo_depth(&gi2c->se);
	if (proto != GENI_SE_I2C) {
		dev_err(dev, "Invalid proto %d\n", proto);
		geni_se_resources_off(&gi2c->se);
		return -ENXIO;
	}
	gi2c->tx_wm = tx_depth - 1;
	geni_se_init(&gi2c->se, gi2c->tx_wm, tx_depth);
	geni_se_config_packing(&gi2c->se, BITS_PER_BYTE, PACKING_BYTES_PW,
							true, true, true);
	ret = geni_se_resources_off(&gi2c->se);
	if (ret) {
		dev_err(dev, "Error turning off resources %d\n", ret);
		return ret;
	}

	ret = geni_icc_disable(&gi2c->se);
	if (ret)
		return ret;

	dev_dbg(dev, "i2c fifo/se-dma mode. fifo depth:%d\n", tx_depth);

	gi2c->suspended = 1;
	pm_runtime_set_suspended(gi2c->se.dev);
	pm_runtime_set_autosuspend_delay(gi2c->se.dev, I2C_AUTO_SUSPEND_DELAY);
	pm_runtime_use_autosuspend(gi2c->se.dev);
	pm_runtime_enable(gi2c->se.dev);

	ret = i2c_add_adapter(&gi2c->adap);
	if (ret) {
		dev_err(dev, "Error adding i2c adapter %d\n", ret);
		pm_runtime_disable(gi2c->se.dev);
		return ret;
	}

	dev_dbg(dev, "Geni-I2C adaptor successfully added\n");

	return 0;
}

static int geni_i2c_remove(struct platform_device *pdev)
{
	struct geni_i2c_dev *gi2c = platform_get_drvdata(pdev);

	i2c_del_adapter(&gi2c->adap);
	pm_runtime_disable(gi2c->se.dev);
	return 0;
}

static void  geni_i2c_shutdown(struct platform_device *pdev)
{
	struct geni_i2c_dev *gi2c = platform_get_drvdata(pdev);

	geni_i2c_stop_xfer(gi2c);
}

static int __maybe_unused geni_i2c_runtime_suspend(struct device *dev)
{
	int ret;
	struct geni_i2c_dev *gi2c = dev_get_drvdata(dev);

	disable_irq(gi2c->irq);
	ret = geni_se_resources_off(&gi2c->se);
	if (ret) {
		enable_irq(gi2c->irq);
		return ret;

	} else {
		gi2c->suspended = 1;
	}

	return geni_icc_disable(&gi2c->se);
}

static int __maybe_unused geni_i2c_runtime_resume(struct device *dev)
{
	int ret;
	struct geni_i2c_dev *gi2c = dev_get_drvdata(dev);

	ret = geni_icc_enable(&gi2c->se);
	if (ret)
		return ret;

	ret = geni_se_resources_on(&gi2c->se);
	if (ret)
		return ret;

	enable_irq(gi2c->irq);
	gi2c->suspended = 0;
	return 0;
}

static int __maybe_unused geni_i2c_suspend_noirq(struct device *dev)
{
	struct geni_i2c_dev *gi2c = dev_get_drvdata(dev);

	if (!gi2c->suspended) {
		geni_i2c_runtime_suspend(dev);
		pm_runtime_disable(dev);
		pm_runtime_set_suspended(dev);
		pm_runtime_enable(dev);
	}
	return 0;
}

static const struct dev_pm_ops geni_i2c_pm_ops = {
	SET_NOIRQ_SYSTEM_SLEEP_PM_OPS(geni_i2c_suspend_noirq, NULL)
	SET_RUNTIME_PM_OPS(geni_i2c_runtime_suspend, geni_i2c_runtime_resume,
									NULL)
};

static const struct of_device_id geni_i2c_dt_match[] = {
	{ .compatible = "qcom,geni-i2c" },
	{}
};
MODULE_DEVICE_TABLE(of, geni_i2c_dt_match);

static struct platform_driver geni_i2c_driver = {
	.probe  = geni_i2c_probe,
	.remove = geni_i2c_remove,
	.shutdown = geni_i2c_shutdown,
	.driver = {
		.name = "geni_i2c",
		.pm = &geni_i2c_pm_ops,
		.of_match_table = geni_i2c_dt_match,
		.acpi_match_table = ACPI_PTR(geni_i2c_acpi_match),
	},
};

module_platform_driver(geni_i2c_driver);

MODULE_DESCRIPTION("I2C Controller Driver for GENI based QUP cores");
MODULE_LICENSE("GPL v2");<|MERGE_RESOLUTION|>--- conflicted
+++ resolved
@@ -375,35 +375,6 @@
 	}
 }
 
-<<<<<<< HEAD
-static void geni_i2c_stop_xfer(struct geni_i2c_dev *gi2c)
-{
-	int ret;
-	u32 geni_status;
-	struct i2c_msg *cur;
-
-	/* Resume device, as runtime suspend can happen anytime during transfer */
-	ret = pm_runtime_get_sync(gi2c->se.dev);
-	if (ret < 0) {
-		dev_err(gi2c->se.dev, "Failed to resume device: %d\n", ret);
-		return;
-	}
-
-	geni_status = readl_relaxed(gi2c->se.base + SE_GENI_STATUS);
-	if (geni_status & M_GENI_CMD_ACTIVE) {
-		cur = gi2c->cur;
-		geni_i2c_abort_xfer(gi2c);
-		if (cur->flags & I2C_M_RD)
-			geni_i2c_rx_msg_cleanup(gi2c, cur);
-		else
-			geni_i2c_tx_msg_cleanup(gi2c, cur);
-	}
-
-	pm_runtime_put_sync_suspend(gi2c->se.dev);
-}
-
-=======
->>>>>>> 03dc748b
 static int geni_i2c_rx_one_msg(struct geni_i2c_dev *gi2c, struct i2c_msg *msg,
 				u32 m_param)
 {
@@ -679,13 +650,6 @@
 	return 0;
 }
 
-static void  geni_i2c_shutdown(struct platform_device *pdev)
-{
-	struct geni_i2c_dev *gi2c = platform_get_drvdata(pdev);
-
-	geni_i2c_stop_xfer(gi2c);
-}
-
 static int __maybe_unused geni_i2c_runtime_suspend(struct device *dev)
 {
 	int ret;
@@ -750,7 +714,6 @@
 static struct platform_driver geni_i2c_driver = {
 	.probe  = geni_i2c_probe,
 	.remove = geni_i2c_remove,
-	.shutdown = geni_i2c_shutdown,
 	.driver = {
 		.name = "geni_i2c",
 		.pm = &geni_i2c_pm_ops,
