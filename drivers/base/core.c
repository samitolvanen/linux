// SPDX-License-Identifier: GPL-2.0
/*
 * drivers/base/core.c - core driver model code (device registration, etc)
 *
 * Copyright (c) 2002-3 Patrick Mochel
 * Copyright (c) 2002-3 Open Source Development Labs
 * Copyright (c) 2006 Greg Kroah-Hartman <gregkh@suse.de>
 * Copyright (c) 2006 Novell, Inc.
 */

#include <linux/acpi.h>
#include <linux/cpufreq.h>
#include <linux/device.h>
#include <linux/err.h>
#include <linux/fwnode.h>
#include <linux/init.h>
#include <linux/module.h>
#include <linux/slab.h>
#include <linux/string.h>
#include <linux/kdev_t.h>
#include <linux/notifier.h>
#include <linux/of.h>
#include <linux/of_device.h>
#include <linux/genhd.h>
#include <linux/mutex.h>
#include <linux/pm_runtime.h>
#include <linux/netdevice.h>
#include <linux/sched/signal.h>
#include <linux/sysfs.h>

#include "base.h"
#include "power/power.h"

#ifdef CONFIG_SYSFS_DEPRECATED
#ifdef CONFIG_SYSFS_DEPRECATED_V2
long sysfs_deprecated = 1;
#else
long sysfs_deprecated = 0;
#endif
static int __init sysfs_deprecated_setup(char *arg)
{
	return kstrtol(arg, 10, &sysfs_deprecated);
}
early_param("sysfs.deprecated", sysfs_deprecated_setup);
#endif

/* Device links support. */
static LIST_HEAD(wait_for_suppliers);
static DEFINE_MUTEX(wfs_lock);
static LIST_HEAD(deferred_sync);
static unsigned int defer_sync_state_count = 1;
static unsigned int defer_fw_devlink_count;
static DEFINE_MUTEX(defer_fw_devlink_lock);
static bool fw_devlink_is_permissive(void);

#ifdef CONFIG_SRCU
static DEFINE_MUTEX(device_links_lock);
DEFINE_STATIC_SRCU(device_links_srcu);

static inline void device_links_write_lock(void)
{
	mutex_lock(&device_links_lock);
}

static inline void device_links_write_unlock(void)
{
	mutex_unlock(&device_links_lock);
}

int device_links_read_lock(void) __acquires(&device_links_srcu)
{
	return srcu_read_lock(&device_links_srcu);
}

void device_links_read_unlock(int idx) __releases(&device_links_srcu)
{
	srcu_read_unlock(&device_links_srcu, idx);
}

int device_links_read_lock_held(void)
{
	return srcu_read_lock_held(&device_links_srcu);
}
#else /* !CONFIG_SRCU */
static DECLARE_RWSEM(device_links_lock);

static inline void device_links_write_lock(void)
{
	down_write(&device_links_lock);
}

static inline void device_links_write_unlock(void)
{
	up_write(&device_links_lock);
}

int device_links_read_lock(void)
{
	down_read(&device_links_lock);
	return 0;
}

void device_links_read_unlock(int not_used)
{
	up_read(&device_links_lock);
}

#ifdef CONFIG_DEBUG_LOCK_ALLOC
int device_links_read_lock_held(void)
{
	return lockdep_is_held(&device_links_lock);
}
#endif
#endif /* !CONFIG_SRCU */

/**
 * device_is_dependent - Check if one device depends on another one
 * @dev: Device to check dependencies for.
 * @target: Device to check against.
 *
 * Check if @target depends on @dev or any device dependent on it (its child or
 * its consumer etc).  Return 1 if that is the case or 0 otherwise.
 */
static int device_is_dependent(struct device *dev, void *target)
{
	struct device_link *link;
	int ret;

	if (dev == target)
		return 1;

	ret = device_for_each_child(dev, target, device_is_dependent);
	if (ret)
		return ret;

	list_for_each_entry(link, &dev->links.consumers, s_node) {
		if (link->flags == (DL_FLAG_SYNC_STATE_ONLY | DL_FLAG_MANAGED))
			continue;

		if (link->consumer == target)
			return 1;

		ret = device_is_dependent(link->consumer, target);
		if (ret)
			break;
	}
	return ret;
}

static void device_link_init_status(struct device_link *link,
				    struct device *consumer,
				    struct device *supplier)
{
	switch (supplier->links.status) {
	case DL_DEV_PROBING:
		switch (consumer->links.status) {
		case DL_DEV_PROBING:
			/*
			 * A consumer driver can create a link to a supplier
			 * that has not completed its probing yet as long as it
			 * knows that the supplier is already functional (for
			 * example, it has just acquired some resources from the
			 * supplier).
			 */
			link->status = DL_STATE_CONSUMER_PROBE;
			break;
		default:
			link->status = DL_STATE_DORMANT;
			break;
		}
		break;
	case DL_DEV_DRIVER_BOUND:
		switch (consumer->links.status) {
		case DL_DEV_PROBING:
			link->status = DL_STATE_CONSUMER_PROBE;
			break;
		case DL_DEV_DRIVER_BOUND:
			link->status = DL_STATE_ACTIVE;
			break;
		default:
			link->status = DL_STATE_AVAILABLE;
			break;
		}
		break;
	case DL_DEV_UNBINDING:
		link->status = DL_STATE_SUPPLIER_UNBIND;
		break;
	default:
		link->status = DL_STATE_DORMANT;
		break;
	}
}

static int device_reorder_to_tail(struct device *dev, void *not_used)
{
	struct device_link *link;

	/*
	 * Devices that have not been registered yet will be put to the ends
	 * of the lists during the registration, so skip them here.
	 */
	if (device_is_registered(dev))
		devices_kset_move_last(dev);

	if (device_pm_initialized(dev))
		device_pm_move_last(dev);

	device_for_each_child(dev, NULL, device_reorder_to_tail);
	list_for_each_entry(link, &dev->links.consumers, s_node) {
		if (link->flags == (DL_FLAG_SYNC_STATE_ONLY | DL_FLAG_MANAGED))
			continue;
		device_reorder_to_tail(link->consumer, NULL);
	}

	return 0;
}

/**
 * device_pm_move_to_tail - Move set of devices to the end of device lists
 * @dev: Device to move
 *
 * This is a device_reorder_to_tail() wrapper taking the requisite locks.
 *
 * It moves the @dev along with all of its children and all of its consumers
 * to the ends of the device_kset and dpm_list, recursively.
 */
void device_pm_move_to_tail(struct device *dev)
{
	int idx;

	idx = device_links_read_lock();
	device_pm_lock();
	device_reorder_to_tail(dev, NULL);
	device_pm_unlock();
	device_links_read_unlock(idx);
}

#define DL_MANAGED_LINK_FLAGS (DL_FLAG_AUTOREMOVE_CONSUMER | \
			       DL_FLAG_AUTOREMOVE_SUPPLIER | \
			       DL_FLAG_AUTOPROBE_CONSUMER  | \
			       DL_FLAG_SYNC_STATE_ONLY)

#define DL_ADD_VALID_FLAGS (DL_MANAGED_LINK_FLAGS | DL_FLAG_STATELESS | \
			    DL_FLAG_PM_RUNTIME | DL_FLAG_RPM_ACTIVE)

/**
 * device_link_add - Create a link between two devices.
 * @consumer: Consumer end of the link.
 * @supplier: Supplier end of the link.
 * @flags: Link flags.
 *
 * The caller is responsible for the proper synchronization of the link creation
 * with runtime PM.  First, setting the DL_FLAG_PM_RUNTIME flag will cause the
 * runtime PM framework to take the link into account.  Second, if the
 * DL_FLAG_RPM_ACTIVE flag is set in addition to it, the supplier devices will
 * be forced into the active metastate and reference-counted upon the creation
 * of the link.  If DL_FLAG_PM_RUNTIME is not set, DL_FLAG_RPM_ACTIVE will be
 * ignored.
 *
 * If DL_FLAG_STATELESS is set in @flags, the caller of this function is
 * expected to release the link returned by it directly with the help of either
 * device_link_del() or device_link_remove().
 *
 * If that flag is not set, however, the caller of this function is handing the
 * management of the link over to the driver core entirely and its return value
 * can only be used to check whether or not the link is present.  In that case,
 * the DL_FLAG_AUTOREMOVE_CONSUMER and DL_FLAG_AUTOREMOVE_SUPPLIER device link
 * flags can be used to indicate to the driver core when the link can be safely
 * deleted.  Namely, setting one of them in @flags indicates to the driver core
 * that the link is not going to be used (by the given caller of this function)
 * after unbinding the consumer or supplier driver, respectively, from its
 * device, so the link can be deleted at that point.  If none of them is set,
 * the link will be maintained until one of the devices pointed to by it (either
 * the consumer or the supplier) is unregistered.
 *
 * Also, if DL_FLAG_STATELESS, DL_FLAG_AUTOREMOVE_CONSUMER and
 * DL_FLAG_AUTOREMOVE_SUPPLIER are not set in @flags (that is, a persistent
 * managed device link is being added), the DL_FLAG_AUTOPROBE_CONSUMER flag can
 * be used to request the driver core to automaticall probe for a consmer
 * driver after successfully binding a driver to the supplier device.
 *
 * The combination of DL_FLAG_STATELESS and one of DL_FLAG_AUTOREMOVE_CONSUMER,
 * DL_FLAG_AUTOREMOVE_SUPPLIER, or DL_FLAG_AUTOPROBE_CONSUMER set in @flags at
 * the same time is invalid and will cause NULL to be returned upfront.
 * However, if a device link between the given @consumer and @supplier pair
 * exists already when this function is called for them, the existing link will
 * be returned regardless of its current type and status (the link's flags may
 * be modified then).  The caller of this function is then expected to treat
 * the link as though it has just been created, so (in particular) if
 * DL_FLAG_STATELESS was passed in @flags, the link needs to be released
 * explicitly when not needed any more (as stated above).
 *
 * A side effect of the link creation is re-ordering of dpm_list and the
 * devices_kset list by moving the consumer device and all devices depending
 * on it to the ends of these lists (that does not happen to devices that have
 * not been registered when this function is called).
 *
 * The supplier device is required to be registered when this function is called
 * and NULL will be returned if that is not the case.  The consumer device need
 * not be registered, however.
 */
struct device_link *device_link_add(struct device *consumer,
				    struct device *supplier, u32 flags)
{
	struct device_link *link;

	if (!consumer || !supplier || flags & ~DL_ADD_VALID_FLAGS ||
	    (flags & DL_FLAG_STATELESS && flags & DL_MANAGED_LINK_FLAGS) ||
	    (flags & DL_FLAG_SYNC_STATE_ONLY &&
	     flags != DL_FLAG_SYNC_STATE_ONLY) ||
	    (flags & DL_FLAG_AUTOPROBE_CONSUMER &&
	     flags & (DL_FLAG_AUTOREMOVE_CONSUMER |
		      DL_FLAG_AUTOREMOVE_SUPPLIER)))
		return NULL;

	if (flags & DL_FLAG_PM_RUNTIME && flags & DL_FLAG_RPM_ACTIVE) {
		if (pm_runtime_get_sync(supplier) < 0) {
			pm_runtime_put_noidle(supplier);
			return NULL;
		}
	}

	if (!(flags & DL_FLAG_STATELESS))
		flags |= DL_FLAG_MANAGED;

	device_links_write_lock();
	device_pm_lock();

	/*
	 * If the supplier has not been fully registered yet or there is a
	 * reverse (non-SYNC_STATE_ONLY) dependency between the consumer and
	 * the supplier already in the graph, return NULL. If the link is a
	 * SYNC_STATE_ONLY link, we don't check for reverse dependencies
	 * because it only affects sync_state() callbacks.
	 */
	if (!device_pm_initialized(supplier)
	    || (!(flags & DL_FLAG_SYNC_STATE_ONLY) &&
		  device_is_dependent(consumer, supplier))) {
		link = NULL;
		goto out;
	}

	/*
	 * DL_FLAG_AUTOREMOVE_SUPPLIER indicates that the link will be needed
	 * longer than for DL_FLAG_AUTOREMOVE_CONSUMER and setting them both
	 * together doesn't make sense, so prefer DL_FLAG_AUTOREMOVE_SUPPLIER.
	 */
	if (flags & DL_FLAG_AUTOREMOVE_SUPPLIER)
		flags &= ~DL_FLAG_AUTOREMOVE_CONSUMER;

	list_for_each_entry(link, &supplier->links.consumers, s_node) {
		if (link->consumer != consumer)
			continue;

		if (flags & DL_FLAG_PM_RUNTIME) {
			if (!(link->flags & DL_FLAG_PM_RUNTIME)) {
				pm_runtime_new_link(consumer);
				link->flags |= DL_FLAG_PM_RUNTIME;
			}
			if (flags & DL_FLAG_RPM_ACTIVE)
				refcount_inc(&link->rpm_active);
		}

		if (flags & DL_FLAG_STATELESS) {
			kref_get(&link->kref);
			if (link->flags & DL_FLAG_SYNC_STATE_ONLY &&
			    !(link->flags & DL_FLAG_STATELESS)) {
				link->flags |= DL_FLAG_STATELESS;
				goto reorder;
			} else {
				link->flags |= DL_FLAG_STATELESS;
				goto out;
			}
		}

		/*
		 * If the life time of the link following from the new flags is
		 * longer than indicated by the flags of the existing link,
		 * update the existing link to stay around longer.
		 */
		if (flags & DL_FLAG_AUTOREMOVE_SUPPLIER) {
			if (link->flags & DL_FLAG_AUTOREMOVE_CONSUMER) {
				link->flags &= ~DL_FLAG_AUTOREMOVE_CONSUMER;
				link->flags |= DL_FLAG_AUTOREMOVE_SUPPLIER;
			}
		} else if (!(flags & DL_FLAG_AUTOREMOVE_CONSUMER)) {
			link->flags &= ~(DL_FLAG_AUTOREMOVE_CONSUMER |
					 DL_FLAG_AUTOREMOVE_SUPPLIER);
		}
		if (!(link->flags & DL_FLAG_MANAGED)) {
			kref_get(&link->kref);
			link->flags |= DL_FLAG_MANAGED;
			device_link_init_status(link, consumer, supplier);
		}
		if (link->flags & DL_FLAG_SYNC_STATE_ONLY &&
		    !(flags & DL_FLAG_SYNC_STATE_ONLY)) {
			link->flags &= ~DL_FLAG_SYNC_STATE_ONLY;
			goto reorder;
		}

		goto out;
	}

	link = kzalloc(sizeof(*link), GFP_KERNEL);
	if (!link)
		goto out;

	refcount_set(&link->rpm_active, 1);

	if (flags & DL_FLAG_PM_RUNTIME) {
		if (flags & DL_FLAG_RPM_ACTIVE)
			refcount_inc(&link->rpm_active);

		pm_runtime_new_link(consumer);
	}

	get_device(supplier);
	link->supplier = supplier;
	INIT_LIST_HEAD(&link->s_node);
	get_device(consumer);
	link->consumer = consumer;
	INIT_LIST_HEAD(&link->c_node);
	link->flags = flags;
	kref_init(&link->kref);

	/* Determine the initial link state. */
	if (flags & DL_FLAG_STATELESS)
		link->status = DL_STATE_NONE;
	else
		device_link_init_status(link, consumer, supplier);

	/*
	 * Some callers expect the link creation during consumer driver probe to
	 * resume the supplier even without DL_FLAG_RPM_ACTIVE.
	 */
	if (link->status == DL_STATE_CONSUMER_PROBE &&
	    flags & DL_FLAG_PM_RUNTIME)
		pm_runtime_resume(supplier);

	list_add_tail_rcu(&link->s_node, &supplier->links.consumers);
	list_add_tail_rcu(&link->c_node, &consumer->links.suppliers);

	if (flags & DL_FLAG_SYNC_STATE_ONLY) {
		dev_dbg(consumer,
			"Linked as a sync state only consumer to %s\n",
			dev_name(supplier));
		goto out;
	}

reorder:
	/*
	 * Move the consumer and all of the devices depending on it to the end
	 * of dpm_list and the devices_kset list.
	 *
	 * It is necessary to hold dpm_list locked throughout all that or else
	 * we may end up suspending with a wrong ordering of it.
	 */
	device_reorder_to_tail(consumer, NULL);

	dev_dbg(consumer, "Linked as a consumer to %s\n", dev_name(supplier));

out:
	device_pm_unlock();
	device_links_write_unlock();

	if ((flags & DL_FLAG_PM_RUNTIME && flags & DL_FLAG_RPM_ACTIVE) && !link)
		pm_runtime_put(supplier);

	return link;
}
EXPORT_SYMBOL_GPL(device_link_add);

/**
 * device_link_wait_for_supplier - Add device to wait_for_suppliers list
 * @consumer: Consumer device
 *
 * Marks the @consumer device as waiting for suppliers to become available by
 * adding it to the wait_for_suppliers list. The consumer device will never be
 * probed until it's removed from the wait_for_suppliers list.
 *
 * The caller is responsible for adding the links to the supplier devices once
 * they are available and removing the @consumer device from the
 * wait_for_suppliers list once links to all the suppliers have been created.
 *
 * This function is NOT meant to be called from the probe function of the
 * consumer but rather from code that creates/adds the consumer device.
 */
static void device_link_wait_for_supplier(struct device *consumer,
					  bool need_for_probe)
{
	mutex_lock(&wfs_lock);
	list_add_tail(&consumer->links.needs_suppliers, &wait_for_suppliers);
	consumer->links.need_for_probe = need_for_probe;
	mutex_unlock(&wfs_lock);
}

static void device_link_wait_for_mandatory_supplier(struct device *consumer)
{
	device_link_wait_for_supplier(consumer, true);
}

static void device_link_wait_for_optional_supplier(struct device *consumer)
{
	device_link_wait_for_supplier(consumer, false);
}

/**
 * device_link_add_missing_supplier_links - Add links from consumer devices to
 *					    supplier devices, leaving any
 *					    consumer with inactive suppliers on
 *					    the wait_for_suppliers list
 *
 * Loops through all consumers waiting on suppliers and tries to add all their
 * supplier links. If that succeeds, the consumer device is removed from
 * wait_for_suppliers list. Otherwise, they are left in the wait_for_suppliers
 * list.  Devices left on the wait_for_suppliers list will not be probed.
 *
 * The fwnode add_links callback is expected to return 0 if it has found and
 * added all the supplier links for the consumer device. It should return an
 * error if it isn't able to do so.
 *
 * The caller of device_link_wait_for_supplier() is expected to call this once
 * it's aware of potential suppliers becoming available.
 */
static void device_link_add_missing_supplier_links(void)
{
	struct device *dev, *tmp;

	mutex_lock(&wfs_lock);
	list_for_each_entry_safe(dev, tmp, &wait_for_suppliers,
				 links.needs_suppliers) {
		int ret = fwnode_call_int_op(dev->fwnode, add_links, dev);
		if (!ret)
			list_del_init(&dev->links.needs_suppliers);
		else if (ret != -ENODEV || fw_devlink_is_permissive())
			dev->links.need_for_probe = false;
	}
	mutex_unlock(&wfs_lock);
}

static void device_link_free(struct device_link *link)
{
	while (refcount_dec_not_one(&link->rpm_active))
		pm_runtime_put(link->supplier);

	put_device(link->consumer);
	put_device(link->supplier);
	kfree(link);
}

#ifdef CONFIG_SRCU
static void __device_link_free_srcu(struct rcu_head *rhead)
{
	device_link_free(container_of(rhead, struct device_link, rcu_head));
}

static void __device_link_del(struct kref *kref)
{
	struct device_link *link = container_of(kref, struct device_link, kref);

	dev_dbg(link->consumer, "Dropping the link to %s\n",
		dev_name(link->supplier));

	if (link->flags & DL_FLAG_PM_RUNTIME)
		pm_runtime_drop_link(link->consumer);

	list_del_rcu(&link->s_node);
	list_del_rcu(&link->c_node);
	call_srcu(&device_links_srcu, &link->rcu_head, __device_link_free_srcu);
}
#else /* !CONFIG_SRCU */
static void __device_link_del(struct kref *kref)
{
	struct device_link *link = container_of(kref, struct device_link, kref);

	dev_info(link->consumer, "Dropping the link to %s\n",
		 dev_name(link->supplier));

	if (link->flags & DL_FLAG_PM_RUNTIME)
		pm_runtime_drop_link(link->consumer);

	list_del(&link->s_node);
	list_del(&link->c_node);
	device_link_free(link);
}
#endif /* !CONFIG_SRCU */

static void device_link_put_kref(struct device_link *link)
{
	if (link->flags & DL_FLAG_STATELESS)
		kref_put(&link->kref, __device_link_del);
	else
		WARN(1, "Unable to drop a managed device link reference\n");
}

/**
 * device_link_del - Delete a stateless link between two devices.
 * @link: Device link to delete.
 *
 * The caller must ensure proper synchronization of this function with runtime
 * PM.  If the link was added multiple times, it needs to be deleted as often.
 * Care is required for hotplugged devices:  Their links are purged on removal
 * and calling device_link_del() is then no longer allowed.
 */
void device_link_del(struct device_link *link)
{
	device_links_write_lock();
	device_pm_lock();
	device_link_put_kref(link);
	device_pm_unlock();
	device_links_write_unlock();
}
EXPORT_SYMBOL_GPL(device_link_del);

/**
 * device_link_remove - Delete a stateless link between two devices.
 * @consumer: Consumer end of the link.
 * @supplier: Supplier end of the link.
 *
 * The caller must ensure proper synchronization of this function with runtime
 * PM.
 */
void device_link_remove(void *consumer, struct device *supplier)
{
	struct device_link *link;

	if (WARN_ON(consumer == supplier))
		return;

	device_links_write_lock();
	device_pm_lock();

	list_for_each_entry(link, &supplier->links.consumers, s_node) {
		if (link->consumer == consumer) {
			device_link_put_kref(link);
			break;
		}
	}

	device_pm_unlock();
	device_links_write_unlock();
}
EXPORT_SYMBOL_GPL(device_link_remove);

static void device_links_missing_supplier(struct device *dev)
{
	struct device_link *link;

	list_for_each_entry(link, &dev->links.suppliers, c_node) {
		if (link->status != DL_STATE_CONSUMER_PROBE)
			continue;

		if (link->supplier->links.status == DL_DEV_DRIVER_BOUND) {
			WRITE_ONCE(link->status, DL_STATE_AVAILABLE);
		} else {
			WARN_ON(!(link->flags & DL_FLAG_SYNC_STATE_ONLY));
			WRITE_ONCE(link->status, DL_STATE_DORMANT);
		}
	}
}

/**
 * device_links_check_suppliers - Check presence of supplier drivers.
 * @dev: Consumer device.
 *
 * Check links from this device to any suppliers.  Walk the list of the device's
 * links to suppliers and see if all of them are available.  If not, simply
 * return -EPROBE_DEFER.
 *
 * We need to guarantee that the supplier will not go away after the check has
 * been positive here.  It only can go away in __device_release_driver() and
 * that function  checks the device's links to consumers.  This means we need to
 * mark the link as "consumer probe in progress" to make the supplier removal
 * wait for us to complete (or bad things may happen).
 *
 * Links without the DL_FLAG_MANAGED flag set are ignored.
 */
int device_links_check_suppliers(struct device *dev)
{
	struct device_link *link;
	int ret = 0;

	/*
	 * Device waiting for supplier to become available is not allowed to
	 * probe.
	 */
	mutex_lock(&wfs_lock);
	if (!list_empty(&dev->links.needs_suppliers) &&
	    dev->links.need_for_probe) {
		mutex_unlock(&wfs_lock);
		return -EPROBE_DEFER;
	}
	mutex_unlock(&wfs_lock);

	device_links_write_lock();

	list_for_each_entry(link, &dev->links.suppliers, c_node) {
		if (!(link->flags & DL_FLAG_MANAGED))
			continue;

		if (link->status != DL_STATE_AVAILABLE &&
		    !(link->flags & DL_FLAG_SYNC_STATE_ONLY)) {
			device_links_missing_supplier(dev);
			ret = -EPROBE_DEFER;
			break;
		}
		WRITE_ONCE(link->status, DL_STATE_CONSUMER_PROBE);
	}
	dev->links.status = DL_DEV_PROBING;

	device_links_write_unlock();
	return ret;
}

/**
 * __device_links_queue_sync_state - Queue a device for sync_state() callback
 * @dev: Device to call sync_state() on
 * @list: List head to queue the @dev on
 *
 * Queues a device for a sync_state() callback when the device links write lock
 * isn't held. This allows the sync_state() execution flow to use device links
 * APIs.  The caller must ensure this function is called with
 * device_links_write_lock() held.
 *
 * This function does a get_device() to make sure the device is not freed while
 * on this list.
 *
 * So the caller must also ensure that device_links_flush_sync_list() is called
 * as soon as the caller releases device_links_write_lock().  This is necessary
 * to make sure the sync_state() is called in a timely fashion and the
 * put_device() is called on this device.
 */
static void __device_links_queue_sync_state(struct device *dev,
					    struct list_head *list)
{
	struct device_link *link;

	if (!dev_has_sync_state(dev))
		return;
	if (dev->state_synced)
		return;

	list_for_each_entry(link, &dev->links.consumers, s_node) {
		if (!(link->flags & DL_FLAG_MANAGED))
			continue;
		if (link->status != DL_STATE_ACTIVE)
			return;
	}

	/*
	 * Set the flag here to avoid adding the same device to a list more
	 * than once. This can happen if new consumers get added to the device
	 * and probed before the list is flushed.
	 */
	dev->state_synced = true;

	if (WARN_ON(!list_empty(&dev->links.defer_sync)))
		return;

	get_device(dev);
	list_add_tail(&dev->links.defer_sync, list);
}

/**
 * device_links_flush_sync_list - Call sync_state() on a list of devices
 * @list: List of devices to call sync_state() on
 * @dont_lock_dev: Device for which lock is already held by the caller
 *
 * Calls sync_state() on all the devices that have been queued for it. This
 * function is used in conjunction with __device_links_queue_sync_state(). The
 * @dont_lock_dev parameter is useful when this function is called from a
 * context where a device lock is already held.
 */
static void device_links_flush_sync_list(struct list_head *list,
					 struct device *dont_lock_dev)
{
	struct device *dev, *tmp;

	list_for_each_entry_safe(dev, tmp, list, links.defer_sync) {
		list_del_init(&dev->links.defer_sync);

		if (dev != dont_lock_dev)
			device_lock(dev);

		if (dev->bus->sync_state)
			dev->bus->sync_state(dev);
		else if (dev->driver && dev->driver->sync_state)
			dev->driver->sync_state(dev);

		if (dev != dont_lock_dev)
			device_unlock(dev);

		put_device(dev);
	}
}

void device_links_supplier_sync_state_pause(void)
{
	device_links_write_lock();
	defer_sync_state_count++;
	device_links_write_unlock();
}

void device_links_supplier_sync_state_resume(void)
{
	struct device *dev, *tmp;
	LIST_HEAD(sync_list);

	device_links_write_lock();
	if (!defer_sync_state_count) {
		WARN(true, "Unmatched sync_state pause/resume!");
		goto out;
	}
	defer_sync_state_count--;
	if (defer_sync_state_count)
		goto out;

	list_for_each_entry_safe(dev, tmp, &deferred_sync, links.defer_sync) {
		/*
		 * Delete from deferred_sync list before queuing it to
		 * sync_list because defer_sync is used for both lists.
		 */
		list_del_init(&dev->links.defer_sync);
		__device_links_queue_sync_state(dev, &sync_list);
	}
out:
	device_links_write_unlock();

	device_links_flush_sync_list(&sync_list, NULL);
}

static int sync_state_resume_initcall(void)
{
	device_links_supplier_sync_state_resume();
	return 0;
}
late_initcall(sync_state_resume_initcall);

static void __device_links_supplier_defer_sync(struct device *sup)
{
	if (list_empty(&sup->links.defer_sync) && dev_has_sync_state(sup))
		list_add_tail(&sup->links.defer_sync, &deferred_sync);
}

static void device_link_drop_managed(struct device_link *link)
{
	link->flags &= ~DL_FLAG_MANAGED;
	WRITE_ONCE(link->status, DL_STATE_NONE);
	kref_put(&link->kref, __device_link_del);
}

/**
 * device_links_driver_bound - Update device links after probing its driver.
 * @dev: Device to update the links for.
 *
 * The probe has been successful, so update links from this device to any
 * consumers by changing their status to "available".
 *
 * Also change the status of @dev's links to suppliers to "active".
 *
 * Links without the DL_FLAG_MANAGED flag set are ignored.
 */
void device_links_driver_bound(struct device *dev)
{
	struct device_link *link, *ln;
	LIST_HEAD(sync_list);

	/*
	 * If a device probes successfully, it's expected to have created all
	 * the device links it needs to or make new device links as it needs
	 * them. So, it no longer needs to wait on any suppliers.
	 */
	mutex_lock(&wfs_lock);
	list_del_init(&dev->links.needs_suppliers);
	mutex_unlock(&wfs_lock);

	device_links_write_lock();

	list_for_each_entry(link, &dev->links.consumers, s_node) {
		if (!(link->flags & DL_FLAG_MANAGED))
			continue;

		/*
		 * Links created during consumer probe may be in the "consumer
		 * probe" state to start with if the supplier is still probing
		 * when they are created and they may become "active" if the
		 * consumer probe returns first.  Skip them here.
		 */
		if (link->status == DL_STATE_CONSUMER_PROBE ||
		    link->status == DL_STATE_ACTIVE)
			continue;

		WARN_ON(link->status != DL_STATE_DORMANT);
		WRITE_ONCE(link->status, DL_STATE_AVAILABLE);

		if (link->flags & DL_FLAG_AUTOPROBE_CONSUMER)
			driver_deferred_probe_add(link->consumer);
	}

	if (defer_sync_state_count)
		__device_links_supplier_defer_sync(dev);
	else
		__device_links_queue_sync_state(dev, &sync_list);

	list_for_each_entry_safe(link, ln, &dev->links.suppliers, c_node) {
		struct device *supplier;

		if (!(link->flags & DL_FLAG_MANAGED))
			continue;

		supplier = link->supplier;
		if (link->flags & DL_FLAG_SYNC_STATE_ONLY) {
			/*
			 * When DL_FLAG_SYNC_STATE_ONLY is set, it means no
			 * other DL_MANAGED_LINK_FLAGS have been set. So, it's
			 * save to drop the managed link completely.
			 */
			device_link_drop_managed(link);
		} else {
			WARN_ON(link->status != DL_STATE_CONSUMER_PROBE);
			WRITE_ONCE(link->status, DL_STATE_ACTIVE);
		}

		/*
		 * This needs to be done even for the deleted
		 * DL_FLAG_SYNC_STATE_ONLY device link in case it was the last
		 * device link that was preventing the supplier from getting a
		 * sync_state() call.
		 */
		if (defer_sync_state_count)
			__device_links_supplier_defer_sync(supplier);
		else
			__device_links_queue_sync_state(supplier, &sync_list);
	}

	dev->links.status = DL_DEV_DRIVER_BOUND;

	device_links_write_unlock();

	device_links_flush_sync_list(&sync_list, dev);
}

/**
 * __device_links_no_driver - Update links of a device without a driver.
 * @dev: Device without a drvier.
 *
 * Delete all non-persistent links from this device to any suppliers.
 *
 * Persistent links stay around, but their status is changed to "available",
 * unless they already are in the "supplier unbind in progress" state in which
 * case they need not be updated.
 *
 * Links without the DL_FLAG_MANAGED flag set are ignored.
 */
static void __device_links_no_driver(struct device *dev)
{
	struct device_link *link, *ln;

	list_for_each_entry_safe_reverse(link, ln, &dev->links.suppliers, c_node) {
		if (!(link->flags & DL_FLAG_MANAGED))
			continue;

		if (link->flags & DL_FLAG_AUTOREMOVE_CONSUMER) {
			device_link_drop_managed(link);
			continue;
		}

		if (link->status != DL_STATE_CONSUMER_PROBE &&
		    link->status != DL_STATE_ACTIVE)
			continue;

		if (link->supplier->links.status == DL_DEV_DRIVER_BOUND) {
			WRITE_ONCE(link->status, DL_STATE_AVAILABLE);
		} else {
			WARN_ON(!(link->flags & DL_FLAG_SYNC_STATE_ONLY));
			WRITE_ONCE(link->status, DL_STATE_DORMANT);
		}
	}

	dev->links.status = DL_DEV_NO_DRIVER;
}

/**
 * device_links_no_driver - Update links after failing driver probe.
 * @dev: Device whose driver has just failed to probe.
 *
 * Clean up leftover links to consumers for @dev and invoke
 * %__device_links_no_driver() to update links to suppliers for it as
 * appropriate.
 *
 * Links without the DL_FLAG_MANAGED flag set are ignored.
 */
void device_links_no_driver(struct device *dev)
{
	struct device_link *link;

	device_links_write_lock();

	list_for_each_entry(link, &dev->links.consumers, s_node) {
		if (!(link->flags & DL_FLAG_MANAGED))
			continue;

		/*
		 * The probe has failed, so if the status of the link is
		 * "consumer probe" or "active", it must have been added by
		 * a probing consumer while this device was still probing.
		 * Change its state to "dormant", as it represents a valid
		 * relationship, but it is not functionally meaningful.
		 */
		if (link->status == DL_STATE_CONSUMER_PROBE ||
		    link->status == DL_STATE_ACTIVE)
			WRITE_ONCE(link->status, DL_STATE_DORMANT);
	}

	__device_links_no_driver(dev);

	device_links_write_unlock();
}

/**
 * device_links_driver_cleanup - Update links after driver removal.
 * @dev: Device whose driver has just gone away.
 *
 * Update links to consumers for @dev by changing their status to "dormant" and
 * invoke %__device_links_no_driver() to update links to suppliers for it as
 * appropriate.
 *
 * Links without the DL_FLAG_MANAGED flag set are ignored.
 */
void device_links_driver_cleanup(struct device *dev)
{
	struct device_link *link, *ln;

	device_links_write_lock();

	list_for_each_entry_safe(link, ln, &dev->links.consumers, s_node) {
		if (!(link->flags & DL_FLAG_MANAGED))
			continue;

		WARN_ON(link->flags & DL_FLAG_AUTOREMOVE_CONSUMER);
		WARN_ON(link->status != DL_STATE_SUPPLIER_UNBIND);

		/*
		 * autoremove the links between this @dev and its consumer
		 * devices that are not active, i.e. where the link state
		 * has moved to DL_STATE_SUPPLIER_UNBIND.
		 */
		if (link->status == DL_STATE_SUPPLIER_UNBIND &&
		    link->flags & DL_FLAG_AUTOREMOVE_SUPPLIER)
			device_link_drop_managed(link);

		WRITE_ONCE(link->status, DL_STATE_DORMANT);
	}

	list_del_init(&dev->links.defer_sync);
	__device_links_no_driver(dev);

	device_links_write_unlock();
}

/**
 * device_links_busy - Check if there are any busy links to consumers.
 * @dev: Device to check.
 *
 * Check each consumer of the device and return 'true' if its link's status
 * is one of "consumer probe" or "active" (meaning that the given consumer is
 * probing right now or its driver is present).  Otherwise, change the link
 * state to "supplier unbind" to prevent the consumer from being probed
 * successfully going forward.
 *
 * Return 'false' if there are no probing or active consumers.
 *
 * Links without the DL_FLAG_MANAGED flag set are ignored.
 */
bool device_links_busy(struct device *dev)
{
	struct device_link *link;
	bool ret = false;

	device_links_write_lock();

	list_for_each_entry(link, &dev->links.consumers, s_node) {
		if (!(link->flags & DL_FLAG_MANAGED))
			continue;

		if (link->status == DL_STATE_CONSUMER_PROBE
		    || link->status == DL_STATE_ACTIVE) {
			ret = true;
			break;
		}
		WRITE_ONCE(link->status, DL_STATE_SUPPLIER_UNBIND);
	}

	dev->links.status = DL_DEV_UNBINDING;

	device_links_write_unlock();
	return ret;
}

/**
 * device_links_unbind_consumers - Force unbind consumers of the given device.
 * @dev: Device to unbind the consumers of.
 *
 * Walk the list of links to consumers for @dev and if any of them is in the
 * "consumer probe" state, wait for all device probes in progress to complete
 * and start over.
 *
 * If that's not the case, change the status of the link to "supplier unbind"
 * and check if the link was in the "active" state.  If so, force the consumer
 * driver to unbind and start over (the consumer will not re-probe as we have
 * changed the state of the link already).
 *
 * Links without the DL_FLAG_MANAGED flag set are ignored.
 */
void device_links_unbind_consumers(struct device *dev)
{
	struct device_link *link;

 start:
	device_links_write_lock();

	list_for_each_entry(link, &dev->links.consumers, s_node) {
		enum device_link_state status;

		if (!(link->flags & DL_FLAG_MANAGED) ||
		    link->flags & DL_FLAG_SYNC_STATE_ONLY)
			continue;

		status = link->status;
		if (status == DL_STATE_CONSUMER_PROBE) {
			device_links_write_unlock();

			wait_for_device_probe();
			goto start;
		}
		WRITE_ONCE(link->status, DL_STATE_SUPPLIER_UNBIND);
		if (status == DL_STATE_ACTIVE) {
			struct device *consumer = link->consumer;

			get_device(consumer);

			device_links_write_unlock();

			device_release_driver_internal(consumer, NULL,
						       consumer->parent);
			put_device(consumer);
			goto start;
		}
	}

	device_links_write_unlock();
}

/**
 * device_links_purge - Delete existing links to other devices.
 * @dev: Target device.
 */
static void device_links_purge(struct device *dev)
{
	struct device_link *link, *ln;

	mutex_lock(&wfs_lock);
	list_del(&dev->links.needs_suppliers);
	mutex_unlock(&wfs_lock);

	/*
	 * Delete all of the remaining links from this device to any other
	 * devices (either consumers or suppliers).
	 */
	device_links_write_lock();

	list_for_each_entry_safe_reverse(link, ln, &dev->links.suppliers, c_node) {
		WARN_ON(link->status == DL_STATE_ACTIVE);
		__device_link_del(&link->kref);
	}

	list_for_each_entry_safe_reverse(link, ln, &dev->links.consumers, s_node) {
		WARN_ON(link->status != DL_STATE_DORMANT &&
			link->status != DL_STATE_NONE);
		__device_link_del(&link->kref);
	}

	device_links_write_unlock();
}

static u32 fw_devlink_flags = DL_FLAG_SYNC_STATE_ONLY;
static int __init fw_devlink_setup(char *arg)
{
	if (!arg)
		return -EINVAL;

	if (strcmp(arg, "off") == 0) {
		fw_devlink_flags = 0;
	} else if (strcmp(arg, "permissive") == 0) {
		fw_devlink_flags = DL_FLAG_SYNC_STATE_ONLY;
	} else if (strcmp(arg, "on") == 0) {
		fw_devlink_flags = DL_FLAG_AUTOPROBE_CONSUMER;
	} else if (strcmp(arg, "rpm") == 0) {
		fw_devlink_flags = DL_FLAG_AUTOPROBE_CONSUMER |
				   DL_FLAG_PM_RUNTIME;
	}
	return 0;
}
early_param("fw_devlink", fw_devlink_setup);

u32 fw_devlink_get_flags(void)
{
	return fw_devlink_flags;
}

static bool fw_devlink_is_permissive(void)
{
	return fw_devlink_flags == DL_FLAG_SYNC_STATE_ONLY;
}

static void fw_devlink_link_device(struct device *dev)
{
	int fw_ret;

	if (!fw_devlink_flags)
		return;

	mutex_lock(&defer_fw_devlink_lock);
	if (!defer_fw_devlink_count)
		device_link_add_missing_supplier_links();

	/*
	 * The device's fwnode not having add_links() doesn't affect if other
	 * consumers can find this device as a supplier.  So, this check is
	 * intentionally placed after device_link_add_missing_supplier_links().
	 */
	if (!fwnode_has_op(dev->fwnode, add_links))
		goto out;

	/*
	 * If fw_devlink is being deferred, assume all devices have mandatory
	 * suppliers they need to link to later. Then, when the fw_devlink is
	 * resumed, all these devices will get a chance to try and link to any
	 * suppliers they have.
	 */
	if (!defer_fw_devlink_count) {
		fw_ret = fwnode_call_int_op(dev->fwnode, add_links, dev);
		if (fw_ret == -ENODEV && fw_devlink_is_permissive())
			fw_ret = -EAGAIN;
	} else {
		fw_ret = -ENODEV;
	}

	if (fw_ret == -ENODEV)
		device_link_wait_for_mandatory_supplier(dev);
	else if (fw_ret)
		device_link_wait_for_optional_supplier(dev);

out:
	mutex_unlock(&defer_fw_devlink_lock);
}

/**
 * fw_devlink_pause - Pause parsing of fwnode to create device links
 *
 * Calling this function defers any fwnode parsing to create device links until
 * fw_devlink_resume() is called. Both these functions are ref counted and the
 * caller needs to match the calls.
 *
 * While fw_devlink is paused:
 * - Any device that is added won't have its fwnode parsed to create device
 *   links.
 * - The probe of the device will also be deferred during this period.
 * - Any devices that were already added, but waiting for suppliers won't be
 *   able to link to newly added devices.
 *
 * Once fw_devlink_resume():
 * - All the fwnodes that was not parsed will be parsed.
 * - All the devices that were deferred probing will be reattempted if they
 *   aren't waiting for any more suppliers.
 *
 * This pair of functions, is mainly meant to optimize the parsing of fwnodes
 * when a lot of devices that need to link to each other are added in a short
 * interval of time. For example, adding all the top level devices in a system.
 *
 * For example, if N devices are added and:
 * - All the consumers are added before their suppliers
 * - All the suppliers of the N devices are part of the N devices
 *
 * Then:
 *
 * - With the use of fw_devlink_pause() and fw_devlink_resume(), each device
 *   will only need one parsing of its fwnode because it is guaranteed to find
 *   all the supplier devices already registered and ready to link to. It won't
 *   have to do another pass later to find one or more suppliers it couldn't
 *   find in the first parse of the fwnode. So, we'll only need O(N) fwnode
 *   parses.
 *
 * - Without the use of fw_devlink_pause() and fw_devlink_resume(), we would
 *   end up doing O(N^2) parses of fwnodes because every device that's added is
 *   guaranteed to trigger a parse of the fwnode of every device added before
 *   it. This O(N^2) parse is made worse by the fact that when a fwnode of a
 *   device is parsed, all it descendant devices might need to have their
 *   fwnodes parsed too (even if the devices themselves aren't added).
 */
void fw_devlink_pause(void)
{
	mutex_lock(&defer_fw_devlink_lock);
	defer_fw_devlink_count++;
	mutex_unlock(&defer_fw_devlink_lock);
}

/** fw_devlink_resume - Resume parsing of fwnode to create device links
 *
 * This function is used in conjunction with fw_devlink_pause() and is ref
 * counted. See documentation for fw_devlink_pause() for more details.
 */
void fw_devlink_resume(void)
{
	mutex_lock(&defer_fw_devlink_lock);
	if (!defer_fw_devlink_count) {
		WARN(true, "Unmatched fw_devlink pause/resume!");
		goto out;
	}

	defer_fw_devlink_count--;
	if (defer_fw_devlink_count)
		goto out;

	device_link_add_missing_supplier_links();
	driver_deferred_probe_force_trigger();
out:
	mutex_unlock(&defer_fw_devlink_lock);
}
/* Device links support end. */

int (*platform_notify)(struct device *dev) = NULL;
int (*platform_notify_remove)(struct device *dev) = NULL;
static struct kobject *dev_kobj;
struct kobject *sysfs_dev_char_kobj;
struct kobject *sysfs_dev_block_kobj;

static DEFINE_MUTEX(device_hotplug_lock);

void lock_device_hotplug(void)
{
	mutex_lock(&device_hotplug_lock);
}

void unlock_device_hotplug(void)
{
	mutex_unlock(&device_hotplug_lock);
}

int lock_device_hotplug_sysfs(void)
{
	if (mutex_trylock(&device_hotplug_lock))
		return 0;

	/* Avoid busy looping (5 ms of sleep should do). */
	msleep(5);
	return restart_syscall();
}

#ifdef CONFIG_BLOCK
static inline int device_is_not_partition(struct device *dev)
{
	return !(dev->type == &part_type);
}
#else
static inline int device_is_not_partition(struct device *dev)
{
	return 1;
}
#endif

static int
device_platform_notify(struct device *dev, enum kobject_action action)
{
	int ret;

	ret = acpi_platform_notify(dev, action);
	if (ret)
		return ret;

	ret = software_node_notify(dev, action);
	if (ret)
		return ret;

	if (platform_notify && action == KOBJ_ADD)
		platform_notify(dev);
	else if (platform_notify_remove && action == KOBJ_REMOVE)
		platform_notify_remove(dev);
	return 0;
}

/**
 * dev_driver_string - Return a device's driver name, if at all possible
 * @dev: struct device to get the name of
 *
 * Will return the device's driver's name if it is bound to a device.  If
 * the device is not bound to a driver, it will return the name of the bus
 * it is attached to.  If it is not attached to a bus either, an empty
 * string will be returned.
 */
const char *dev_driver_string(const struct device *dev)
{
	struct device_driver *drv;

	/* dev->driver can change to NULL underneath us because of unbinding,
	 * so be careful about accessing it.  dev->bus and dev->class should
	 * never change once they are set, so they don't need special care.
	 */
	drv = READ_ONCE(dev->driver);
	return drv ? drv->name :
			(dev->bus ? dev->bus->name :
			(dev->class ? dev->class->name : ""));
}
EXPORT_SYMBOL(dev_driver_string);

#define to_dev_attr(_attr) container_of(_attr, struct device_attribute, attr)

static ssize_t dev_attr_show(struct kobject *kobj, struct attribute *attr,
			     char *buf)
{
	struct device_attribute *dev_attr = to_dev_attr(attr);
	struct device *dev = kobj_to_dev(kobj);
	ssize_t ret = -EIO;

	if (dev_attr->show)
		ret = dev_attr->show(dev, dev_attr, buf);
	if (ret >= (ssize_t)PAGE_SIZE) {
		printk("dev_attr_show: %pS returned bad count\n",
				dev_attr->show);
	}
	return ret;
}

static ssize_t dev_attr_store(struct kobject *kobj, struct attribute *attr,
			      const char *buf, size_t count)
{
	struct device_attribute *dev_attr = to_dev_attr(attr);
	struct device *dev = kobj_to_dev(kobj);
	ssize_t ret = -EIO;

	if (dev_attr->store)
		ret = dev_attr->store(dev, dev_attr, buf, count);
	return ret;
}

static const struct sysfs_ops dev_sysfs_ops = {
	.show	= dev_attr_show,
	.store	= dev_attr_store,
};

#define to_ext_attr(x) container_of(x, struct dev_ext_attribute, attr)

ssize_t device_store_ulong(struct device *dev,
			   struct device_attribute *attr,
			   const char *buf, size_t size)
{
	struct dev_ext_attribute *ea = to_ext_attr(attr);
	int ret;
	unsigned long new;

	ret = kstrtoul(buf, 0, &new);
	if (ret)
		return ret;
	*(unsigned long *)(ea->var) = new;
	/* Always return full write size even if we didn't consume all */
	return size;
}
EXPORT_SYMBOL_GPL(device_store_ulong);

ssize_t device_show_ulong(struct device *dev,
			  struct device_attribute *attr,
			  char *buf)
{
	struct dev_ext_attribute *ea = to_ext_attr(attr);
	return snprintf(buf, PAGE_SIZE, "%lx\n", *(unsigned long *)(ea->var));
}
EXPORT_SYMBOL_GPL(device_show_ulong);

ssize_t device_store_int(struct device *dev,
			 struct device_attribute *attr,
			 const char *buf, size_t size)
{
	struct dev_ext_attribute *ea = to_ext_attr(attr);
	int ret;
	long new;

	ret = kstrtol(buf, 0, &new);
	if (ret)
		return ret;

	if (new > INT_MAX || new < INT_MIN)
		return -EINVAL;
	*(int *)(ea->var) = new;
	/* Always return full write size even if we didn't consume all */
	return size;
}
EXPORT_SYMBOL_GPL(device_store_int);

ssize_t device_show_int(struct device *dev,
			struct device_attribute *attr,
			char *buf)
{
	struct dev_ext_attribute *ea = to_ext_attr(attr);

	return snprintf(buf, PAGE_SIZE, "%d\n", *(int *)(ea->var));
}
EXPORT_SYMBOL_GPL(device_show_int);

ssize_t device_store_bool(struct device *dev, struct device_attribute *attr,
			  const char *buf, size_t size)
{
	struct dev_ext_attribute *ea = to_ext_attr(attr);

	if (strtobool(buf, ea->var) < 0)
		return -EINVAL;

	return size;
}
EXPORT_SYMBOL_GPL(device_store_bool);

ssize_t device_show_bool(struct device *dev, struct device_attribute *attr,
			 char *buf)
{
	struct dev_ext_attribute *ea = to_ext_attr(attr);

	return snprintf(buf, PAGE_SIZE, "%d\n", *(bool *)(ea->var));
}
EXPORT_SYMBOL_GPL(device_show_bool);

/**
 * device_release - free device structure.
 * @kobj: device's kobject.
 *
 * This is called once the reference count for the object
 * reaches 0. We forward the call to the device's release
 * method, which should handle actually freeing the structure.
 */
static void device_release(struct kobject *kobj)
{
	struct device *dev = kobj_to_dev(kobj);
	struct device_private *p = dev->p;

	/*
	 * Some platform devices are driven without driver attached
	 * and managed resources may have been acquired.  Make sure
	 * all resources are released.
	 *
	 * Drivers still can add resources into device after device
	 * is deleted but alive, so release devres here to avoid
	 * possible memory leak.
	 */
	devres_release_all(dev);

	if (dev->release)
		dev->release(dev);
	else if (dev->type && dev->type->release)
		dev->type->release(dev);
	else if (dev->class && dev->class->dev_release)
		dev->class->dev_release(dev);
	else
		WARN(1, KERN_ERR "Device '%s' does not have a release() function, it is broken and must be fixed. See Documentation/core-api/kobject.rst.\n",
			dev_name(dev));
	kfree(p);
}

static const void *device_namespace(struct kobject *kobj)
{
	struct device *dev = kobj_to_dev(kobj);
	const void *ns = NULL;

	if (dev->class && dev->class->ns_type)
		ns = dev->class->namespace(dev);

	return ns;
}

static void device_get_ownership(struct kobject *kobj, kuid_t *uid, kgid_t *gid)
{
	struct device *dev = kobj_to_dev(kobj);

	if (dev->class && dev->class->get_ownership)
		dev->class->get_ownership(dev, uid, gid);
}

static struct kobj_type device_ktype = {
	.release	= device_release,
	.sysfs_ops	= &dev_sysfs_ops,
	.namespace	= device_namespace,
	.get_ownership	= device_get_ownership,
};


static int dev_uevent_filter(struct kset *kset, struct kobject *kobj)
{
	struct kobj_type *ktype = get_ktype(kobj);

	if (ktype == &device_ktype) {
		struct device *dev = kobj_to_dev(kobj);
		if (dev->bus)
			return 1;
		if (dev->class)
			return 1;
	}
	return 0;
}

static const char *dev_uevent_name(struct kset *kset, struct kobject *kobj)
{
	struct device *dev = kobj_to_dev(kobj);

	if (dev->bus)
		return dev->bus->name;
	if (dev->class)
		return dev->class->name;
	return NULL;
}

static int dev_uevent(struct kset *kset, struct kobject *kobj,
		      struct kobj_uevent_env *env)
{
	struct device *dev = kobj_to_dev(kobj);
	int retval = 0;

	/* add device node properties if present */
	if (MAJOR(dev->devt)) {
		const char *tmp;
		const char *name;
		umode_t mode = 0;
		kuid_t uid = GLOBAL_ROOT_UID;
		kgid_t gid = GLOBAL_ROOT_GID;

		add_uevent_var(env, "MAJOR=%u", MAJOR(dev->devt));
		add_uevent_var(env, "MINOR=%u", MINOR(dev->devt));
		name = device_get_devnode(dev, &mode, &uid, &gid, &tmp);
		if (name) {
			add_uevent_var(env, "DEVNAME=%s", name);
			if (mode)
				add_uevent_var(env, "DEVMODE=%#o", mode & 0777);
			if (!uid_eq(uid, GLOBAL_ROOT_UID))
				add_uevent_var(env, "DEVUID=%u", from_kuid(&init_user_ns, uid));
			if (!gid_eq(gid, GLOBAL_ROOT_GID))
				add_uevent_var(env, "DEVGID=%u", from_kgid(&init_user_ns, gid));
			kfree(tmp);
		}
	}

	if (dev->type && dev->type->name)
		add_uevent_var(env, "DEVTYPE=%s", dev->type->name);

	if (dev->driver)
		add_uevent_var(env, "DRIVER=%s", dev->driver->name);

	/* Add common DT information about the device */
	of_device_uevent(dev, env);

	/* have the bus specific function add its stuff */
	if (dev->bus && dev->bus->uevent) {
		retval = dev->bus->uevent(dev, env);
		if (retval)
			pr_debug("device: '%s': %s: bus uevent() returned %d\n",
				 dev_name(dev), __func__, retval);
	}

	/* have the class specific function add its stuff */
	if (dev->class && dev->class->dev_uevent) {
		retval = dev->class->dev_uevent(dev, env);
		if (retval)
			pr_debug("device: '%s': %s: class uevent() "
				 "returned %d\n", dev_name(dev),
				 __func__, retval);
	}

	/* have the device type specific function add its stuff */
	if (dev->type && dev->type->uevent) {
		retval = dev->type->uevent(dev, env);
		if (retval)
			pr_debug("device: '%s': %s: dev_type uevent() "
				 "returned %d\n", dev_name(dev),
				 __func__, retval);
	}

	return retval;
}

static const struct kset_uevent_ops device_uevent_ops = {
	.filter =	dev_uevent_filter,
	.name =		dev_uevent_name,
	.uevent =	dev_uevent,
};

static ssize_t uevent_show(struct device *dev, struct device_attribute *attr,
			   char *buf)
{
	struct kobject *top_kobj;
	struct kset *kset;
	struct kobj_uevent_env *env = NULL;
	int i;
	size_t count = 0;
	int retval;

	/* search the kset, the device belongs to */
	top_kobj = &dev->kobj;
	while (!top_kobj->kset && top_kobj->parent)
		top_kobj = top_kobj->parent;
	if (!top_kobj->kset)
		goto out;

	kset = top_kobj->kset;
	if (!kset->uevent_ops || !kset->uevent_ops->uevent)
		goto out;

	/* respect filter */
	if (kset->uevent_ops && kset->uevent_ops->filter)
		if (!kset->uevent_ops->filter(kset, &dev->kobj))
			goto out;

	env = kzalloc(sizeof(struct kobj_uevent_env), GFP_KERNEL);
	if (!env)
		return -ENOMEM;

	/* let the kset specific function add its keys */
	retval = kset->uevent_ops->uevent(kset, &dev->kobj, env);
	if (retval)
		goto out;

	/* copy keys to file */
	for (i = 0; i < env->envp_idx; i++)
		count += sprintf(&buf[count], "%s\n", env->envp[i]);
out:
	kfree(env);
	return count;
}

static ssize_t uevent_store(struct device *dev, struct device_attribute *attr,
			    const char *buf, size_t count)
{
	int rc;

	rc = kobject_synth_uevent(&dev->kobj, buf, count);

	if (rc) {
		dev_err(dev, "uevent: failed to send synthetic uevent\n");
		return rc;
	}

	return count;
}
static DEVICE_ATTR_RW(uevent);

static ssize_t online_show(struct device *dev, struct device_attribute *attr,
			   char *buf)
{
	bool val;

	device_lock(dev);
	val = !dev->offline;
	device_unlock(dev);
	return sprintf(buf, "%u\n", val);
}

static ssize_t online_store(struct device *dev, struct device_attribute *attr,
			    const char *buf, size_t count)
{
	bool val;
	int ret;

	ret = strtobool(buf, &val);
	if (ret < 0)
		return ret;

	ret = lock_device_hotplug_sysfs();
	if (ret)
		return ret;

	ret = val ? device_online(dev) : device_offline(dev);
	unlock_device_hotplug();
	return ret < 0 ? ret : count;
}
static DEVICE_ATTR_RW(online);

int device_add_groups(struct device *dev, const struct attribute_group **groups)
{
	return sysfs_create_groups(&dev->kobj, groups);
}
EXPORT_SYMBOL_GPL(device_add_groups);

void device_remove_groups(struct device *dev,
			  const struct attribute_group **groups)
{
	sysfs_remove_groups(&dev->kobj, groups);
}
EXPORT_SYMBOL_GPL(device_remove_groups);

union device_attr_group_devres {
	const struct attribute_group *group;
	const struct attribute_group **groups;
};

static int devm_attr_group_match(struct device *dev, void *res, void *data)
{
	return ((union device_attr_group_devres *)res)->group == data;
}

static void devm_attr_group_remove(struct device *dev, void *res)
{
	union device_attr_group_devres *devres = res;
	const struct attribute_group *group = devres->group;

	dev_dbg(dev, "%s: removing group %p\n", __func__, group);
	sysfs_remove_group(&dev->kobj, group);
}

static void devm_attr_groups_remove(struct device *dev, void *res)
{
	union device_attr_group_devres *devres = res;
	const struct attribute_group **groups = devres->groups;

	dev_dbg(dev, "%s: removing groups %p\n", __func__, groups);
	sysfs_remove_groups(&dev->kobj, groups);
}

/**
 * devm_device_add_group - given a device, create a managed attribute group
 * @dev:	The device to create the group for
 * @grp:	The attribute group to create
 *
 * This function creates a group for the first time.  It will explicitly
 * warn and error if any of the attribute files being created already exist.
 *
 * Returns 0 on success or error code on failure.
 */
int devm_device_add_group(struct device *dev, const struct attribute_group *grp)
{
	union device_attr_group_devres *devres;
	int error;

	devres = devres_alloc(devm_attr_group_remove,
			      sizeof(*devres), GFP_KERNEL);
	if (!devres)
		return -ENOMEM;

	error = sysfs_create_group(&dev->kobj, grp);
	if (error) {
		devres_free(devres);
		return error;
	}

	devres->group = grp;
	devres_add(dev, devres);
	return 0;
}
EXPORT_SYMBOL_GPL(devm_device_add_group);

/**
 * devm_device_remove_group: remove a managed group from a device
 * @dev:	device to remove the group from
 * @grp:	group to remove
 *
 * This function removes a group of attributes from a device. The attributes
 * previously have to have been created for this group, otherwise it will fail.
 */
void devm_device_remove_group(struct device *dev,
			      const struct attribute_group *grp)
{
	WARN_ON(devres_release(dev, devm_attr_group_remove,
			       devm_attr_group_match,
			       /* cast away const */ (void *)grp));
}
EXPORT_SYMBOL_GPL(devm_device_remove_group);

/**
 * devm_device_add_groups - create a bunch of managed attribute groups
 * @dev:	The device to create the group for
 * @groups:	The attribute groups to create, NULL terminated
 *
 * This function creates a bunch of managed attribute groups.  If an error
 * occurs when creating a group, all previously created groups will be
 * removed, unwinding everything back to the original state when this
 * function was called.  It will explicitly warn and error if any of the
 * attribute files being created already exist.
 *
 * Returns 0 on success or error code from sysfs_create_group on failure.
 */
int devm_device_add_groups(struct device *dev,
			   const struct attribute_group **groups)
{
	union device_attr_group_devres *devres;
	int error;

	devres = devres_alloc(devm_attr_groups_remove,
			      sizeof(*devres), GFP_KERNEL);
	if (!devres)
		return -ENOMEM;

	error = sysfs_create_groups(&dev->kobj, groups);
	if (error) {
		devres_free(devres);
		return error;
	}

	devres->groups = groups;
	devres_add(dev, devres);
	return 0;
}
EXPORT_SYMBOL_GPL(devm_device_add_groups);

/**
 * devm_device_remove_groups - remove a list of managed groups
 *
 * @dev:	The device for the groups to be removed from
 * @groups:	NULL terminated list of groups to be removed
 *
 * If groups is not NULL, remove the specified groups from the device.
 */
void devm_device_remove_groups(struct device *dev,
			       const struct attribute_group **groups)
{
	WARN_ON(devres_release(dev, devm_attr_groups_remove,
			       devm_attr_group_match,
			       /* cast away const */ (void *)groups));
}
EXPORT_SYMBOL_GPL(devm_device_remove_groups);

static int device_add_attrs(struct device *dev)
{
	struct class *class = dev->class;
	const struct device_type *type = dev->type;
	int error;

	if (class) {
		error = device_add_groups(dev, class->dev_groups);
		if (error)
			return error;
	}

	if (type) {
		error = device_add_groups(dev, type->groups);
		if (error)
			goto err_remove_class_groups;
	}

	error = device_add_groups(dev, dev->groups);
	if (error)
		goto err_remove_type_groups;

	if (device_supports_offline(dev) && !dev->offline_disabled) {
		error = device_create_file(dev, &dev_attr_online);
		if (error)
			goto err_remove_dev_groups;
	}

	return 0;

 err_remove_dev_groups:
	device_remove_groups(dev, dev->groups);
 err_remove_type_groups:
	if (type)
		device_remove_groups(dev, type->groups);
 err_remove_class_groups:
	if (class)
		device_remove_groups(dev, class->dev_groups);

	return error;
}

static void device_remove_attrs(struct device *dev)
{
	struct class *class = dev->class;
	const struct device_type *type = dev->type;

	device_remove_file(dev, &dev_attr_online);
	device_remove_groups(dev, dev->groups);

	if (type)
		device_remove_groups(dev, type->groups);

	if (class)
		device_remove_groups(dev, class->dev_groups);
}

static ssize_t dev_show(struct device *dev, struct device_attribute *attr,
			char *buf)
{
	return print_dev_t(buf, dev->devt);
}
static DEVICE_ATTR_RO(dev);

/* /sys/devices/ */
struct kset *devices_kset;

/**
 * devices_kset_move_before - Move device in the devices_kset's list.
 * @deva: Device to move.
 * @devb: Device @deva should come before.
 */
static void devices_kset_move_before(struct device *deva, struct device *devb)
{
	if (!devices_kset)
		return;
	pr_debug("devices_kset: Moving %s before %s\n",
		 dev_name(deva), dev_name(devb));
	spin_lock(&devices_kset->list_lock);
	list_move_tail(&deva->kobj.entry, &devb->kobj.entry);
	spin_unlock(&devices_kset->list_lock);
}

/**
 * devices_kset_move_after - Move device in the devices_kset's list.
 * @deva: Device to move
 * @devb: Device @deva should come after.
 */
static void devices_kset_move_after(struct device *deva, struct device *devb)
{
	if (!devices_kset)
		return;
	pr_debug("devices_kset: Moving %s after %s\n",
		 dev_name(deva), dev_name(devb));
	spin_lock(&devices_kset->list_lock);
	list_move(&deva->kobj.entry, &devb->kobj.entry);
	spin_unlock(&devices_kset->list_lock);
}

/**
 * devices_kset_move_last - move the device to the end of devices_kset's list.
 * @dev: device to move
 */
void devices_kset_move_last(struct device *dev)
{
	if (!devices_kset)
		return;
	pr_debug("devices_kset: Moving %s to end of list\n", dev_name(dev));
	spin_lock(&devices_kset->list_lock);
	list_move_tail(&dev->kobj.entry, &devices_kset->list);
	spin_unlock(&devices_kset->list_lock);
}

/**
 * device_create_file - create sysfs attribute file for device.
 * @dev: device.
 * @attr: device attribute descriptor.
 */
int device_create_file(struct device *dev,
		       const struct device_attribute *attr)
{
	int error = 0;

	if (dev) {
		WARN(((attr->attr.mode & S_IWUGO) && !attr->store),
			"Attribute %s: write permission without 'store'\n",
			attr->attr.name);
		WARN(((attr->attr.mode & S_IRUGO) && !attr->show),
			"Attribute %s: read permission without 'show'\n",
			attr->attr.name);
		error = sysfs_create_file(&dev->kobj, &attr->attr);
	}

	return error;
}
EXPORT_SYMBOL_GPL(device_create_file);

/**
 * device_remove_file - remove sysfs attribute file.
 * @dev: device.
 * @attr: device attribute descriptor.
 */
void device_remove_file(struct device *dev,
			const struct device_attribute *attr)
{
	if (dev)
		sysfs_remove_file(&dev->kobj, &attr->attr);
}
EXPORT_SYMBOL_GPL(device_remove_file);

/**
 * device_remove_file_self - remove sysfs attribute file from its own method.
 * @dev: device.
 * @attr: device attribute descriptor.
 *
 * See kernfs_remove_self() for details.
 */
bool device_remove_file_self(struct device *dev,
			     const struct device_attribute *attr)
{
	if (dev)
		return sysfs_remove_file_self(&dev->kobj, &attr->attr);
	else
		return false;
}
EXPORT_SYMBOL_GPL(device_remove_file_self);

/**
 * device_create_bin_file - create sysfs binary attribute file for device.
 * @dev: device.
 * @attr: device binary attribute descriptor.
 */
int device_create_bin_file(struct device *dev,
			   const struct bin_attribute *attr)
{
	int error = -EINVAL;
	if (dev)
		error = sysfs_create_bin_file(&dev->kobj, attr);
	return error;
}
EXPORT_SYMBOL_GPL(device_create_bin_file);

/**
 * device_remove_bin_file - remove sysfs binary attribute file
 * @dev: device.
 * @attr: device binary attribute descriptor.
 */
void device_remove_bin_file(struct device *dev,
			    const struct bin_attribute *attr)
{
	if (dev)
		sysfs_remove_bin_file(&dev->kobj, attr);
}
EXPORT_SYMBOL_GPL(device_remove_bin_file);

static void klist_children_get(struct klist_node *n)
{
	struct device_private *p = to_device_private_parent(n);
	struct device *dev = p->device;

	get_device(dev);
}

static void klist_children_put(struct klist_node *n)
{
	struct device_private *p = to_device_private_parent(n);
	struct device *dev = p->device;

	put_device(dev);
}

/**
 * device_initialize - init device structure.
 * @dev: device.
 *
 * This prepares the device for use by other layers by initializing
 * its fields.
 * It is the first half of device_register(), if called by
 * that function, though it can also be called separately, so one
 * may use @dev's fields. In particular, get_device()/put_device()
 * may be used for reference counting of @dev after calling this
 * function.
 *
 * All fields in @dev must be initialized by the caller to 0, except
 * for those explicitly set to some other value.  The simplest
 * approach is to use kzalloc() to allocate the structure containing
 * @dev.
 *
 * NOTE: Use put_device() to give up your reference instead of freeing
 * @dev directly once you have called this function.
 */
void device_initialize(struct device *dev)
{
	dev->kobj.kset = devices_kset;
	kobject_init(&dev->kobj, &device_ktype);
	INIT_LIST_HEAD(&dev->dma_pools);
	mutex_init(&dev->mutex);
#ifdef CONFIG_PROVE_LOCKING
	mutex_init(&dev->lockdep_mutex);
#endif
	lockdep_set_novalidate_class(&dev->mutex);
	spin_lock_init(&dev->devres_lock);
	INIT_LIST_HEAD(&dev->devres_head);
	device_pm_init(dev);
	set_dev_node(dev, -1);
#ifdef CONFIG_GENERIC_MSI_IRQ
	INIT_LIST_HEAD(&dev->msi_list);
#endif
	INIT_LIST_HEAD(&dev->links.consumers);
	INIT_LIST_HEAD(&dev->links.suppliers);
	INIT_LIST_HEAD(&dev->links.needs_suppliers);
	INIT_LIST_HEAD(&dev->links.defer_sync);
	dev->links.status = DL_DEV_NO_DRIVER;
}
EXPORT_SYMBOL_GPL(device_initialize);

struct kobject *virtual_device_parent(struct device *dev)
{
	static struct kobject *virtual_dir = NULL;

	if (!virtual_dir)
		virtual_dir = kobject_create_and_add("virtual",
						     &devices_kset->kobj);

	return virtual_dir;
}

struct class_dir {
	struct kobject kobj;
	struct class *class;
};

#define to_class_dir(obj) container_of(obj, struct class_dir, kobj)

static void class_dir_release(struct kobject *kobj)
{
	struct class_dir *dir = to_class_dir(kobj);
	kfree(dir);
}

static const
struct kobj_ns_type_operations *class_dir_child_ns_type(struct kobject *kobj)
{
	struct class_dir *dir = to_class_dir(kobj);
	return dir->class->ns_type;
}

static struct kobj_type class_dir_ktype = {
	.release	= class_dir_release,
	.sysfs_ops	= &kobj_sysfs_ops,
	.child_ns_type	= class_dir_child_ns_type
};

static struct kobject *
class_dir_create_and_add(struct class *class, struct kobject *parent_kobj)
{
	struct class_dir *dir;
	int retval;

	dir = kzalloc(sizeof(*dir), GFP_KERNEL);
	if (!dir)
		return ERR_PTR(-ENOMEM);

	dir->class = class;
	kobject_init(&dir->kobj, &class_dir_ktype);

	dir->kobj.kset = &class->p->glue_dirs;

	retval = kobject_add(&dir->kobj, parent_kobj, "%s", class->name);
	if (retval < 0) {
		kobject_put(&dir->kobj);
		return ERR_PTR(retval);
	}
	return &dir->kobj;
}

static DEFINE_MUTEX(gdp_mutex);

static struct kobject *get_device_parent(struct device *dev,
					 struct device *parent)
{
	if (dev->class) {
		struct kobject *kobj = NULL;
		struct kobject *parent_kobj;
		struct kobject *k;

#ifdef CONFIG_BLOCK
		/* block disks show up in /sys/block */
		if (sysfs_deprecated && dev->class == &block_class) {
			if (parent && parent->class == &block_class)
				return &parent->kobj;
			return &block_class.p->subsys.kobj;
		}
#endif

		/*
		 * If we have no parent, we live in "virtual".
		 * Class-devices with a non class-device as parent, live
		 * in a "glue" directory to prevent namespace collisions.
		 */
		if (parent == NULL)
			parent_kobj = virtual_device_parent(dev);
		else if (parent->class && !dev->class->ns_type)
			return &parent->kobj;
		else
			parent_kobj = &parent->kobj;

		mutex_lock(&gdp_mutex);

		/* find our class-directory at the parent and reference it */
		spin_lock(&dev->class->p->glue_dirs.list_lock);
		list_for_each_entry(k, &dev->class->p->glue_dirs.list, entry)
			if (k->parent == parent_kobj) {
				kobj = kobject_get(k);
				break;
			}
		spin_unlock(&dev->class->p->glue_dirs.list_lock);
		if (kobj) {
			mutex_unlock(&gdp_mutex);
			return kobj;
		}

		/* or create a new class-directory at the parent device */
		k = class_dir_create_and_add(dev->class, parent_kobj);
		/* do not emit an uevent for this simple "glue" directory */
		mutex_unlock(&gdp_mutex);
		return k;
	}

	/* subsystems can specify a default root directory for their devices */
	if (!parent && dev->bus && dev->bus->dev_root)
		return &dev->bus->dev_root->kobj;

	if (parent)
		return &parent->kobj;
	return NULL;
}

static inline bool live_in_glue_dir(struct kobject *kobj,
				    struct device *dev)
{
	if (!kobj || !dev->class ||
	    kobj->kset != &dev->class->p->glue_dirs)
		return false;
	return true;
}

static inline struct kobject *get_glue_dir(struct device *dev)
{
	return dev->kobj.parent;
}

/*
 * make sure cleaning up dir as the last step, we need to make
 * sure .release handler of kobject is run with holding the
 * global lock
 */
static void cleanup_glue_dir(struct device *dev, struct kobject *glue_dir)
{
	unsigned int ref;

	/* see if we live in a "glue" directory */
	if (!live_in_glue_dir(glue_dir, dev))
		return;

	mutex_lock(&gdp_mutex);
	/**
	 * There is a race condition between removing glue directory
	 * and adding a new device under the glue directory.
	 *
	 * CPU1:                                         CPU2:
	 *
	 * device_add()
	 *   get_device_parent()
	 *     class_dir_create_and_add()
	 *       kobject_add_internal()
	 *         create_dir()    // create glue_dir
	 *
	 *                                               device_add()
	 *                                                 get_device_parent()
	 *                                                   kobject_get() // get glue_dir
	 *
	 * device_del()
	 *   cleanup_glue_dir()
	 *     kobject_del(glue_dir)
	 *
	 *                                               kobject_add()
	 *                                                 kobject_add_internal()
	 *                                                   create_dir() // in glue_dir
	 *                                                     sysfs_create_dir_ns()
	 *                                                       kernfs_create_dir_ns(sd)
	 *
	 *       sysfs_remove_dir() // glue_dir->sd=NULL
	 *       sysfs_put()        // free glue_dir->sd
	 *
	 *                                                         // sd is freed
	 *                                                         kernfs_new_node(sd)
	 *                                                           kernfs_get(glue_dir)
	 *                                                           kernfs_add_one()
	 *                                                           kernfs_put()
	 *
	 * Before CPU1 remove last child device under glue dir, if CPU2 add
	 * a new device under glue dir, the glue_dir kobject reference count
	 * will be increase to 2 in kobject_get(k). And CPU2 has been called
	 * kernfs_create_dir_ns(). Meanwhile, CPU1 call sysfs_remove_dir()
	 * and sysfs_put(). This result in glue_dir->sd is freed.
	 *
	 * Then the CPU2 will see a stale "empty" but still potentially used
	 * glue dir around in kernfs_new_node().
	 *
	 * In order to avoid this happening, we also should make sure that
	 * kernfs_node for glue_dir is released in CPU1 only when refcount
	 * for glue_dir kobj is 1.
	 */
	ref = kref_read(&glue_dir->kref);
	if (!kobject_has_children(glue_dir) && !--ref)
		kobject_del(glue_dir);
	kobject_put(glue_dir);
	mutex_unlock(&gdp_mutex);
}

static int device_add_class_symlinks(struct device *dev)
{
	struct device_node *of_node = dev_of_node(dev);
	int error;

	if (of_node) {
		error = sysfs_create_link(&dev->kobj, of_node_kobj(of_node), "of_node");
		if (error)
			dev_warn(dev, "Error %d creating of_node link\n",error);
		/* An error here doesn't warrant bringing down the device */
	}

	if (!dev->class)
		return 0;

	error = sysfs_create_link(&dev->kobj,
				  &dev->class->p->subsys.kobj,
				  "subsystem");
	if (error)
		goto out_devnode;

	if (dev->parent && device_is_not_partition(dev)) {
		error = sysfs_create_link(&dev->kobj, &dev->parent->kobj,
					  "device");
		if (error)
			goto out_subsys;
	}

#ifdef CONFIG_BLOCK
	/* /sys/block has directories and does not need symlinks */
	if (sysfs_deprecated && dev->class == &block_class)
		return 0;
#endif

	/* link in the class directory pointing to the device */
	error = sysfs_create_link(&dev->class->p->subsys.kobj,
				  &dev->kobj, dev_name(dev));
	if (error)
		goto out_device;

	return 0;

out_device:
	sysfs_remove_link(&dev->kobj, "device");

out_subsys:
	sysfs_remove_link(&dev->kobj, "subsystem");
out_devnode:
	sysfs_remove_link(&dev->kobj, "of_node");
	return error;
}

static void device_remove_class_symlinks(struct device *dev)
{
	if (dev_of_node(dev))
		sysfs_remove_link(&dev->kobj, "of_node");

	if (!dev->class)
		return;

	if (dev->parent && device_is_not_partition(dev))
		sysfs_remove_link(&dev->kobj, "device");
	sysfs_remove_link(&dev->kobj, "subsystem");
#ifdef CONFIG_BLOCK
	if (sysfs_deprecated && dev->class == &block_class)
		return;
#endif
	sysfs_delete_link(&dev->class->p->subsys.kobj, &dev->kobj, dev_name(dev));
}

/**
 * dev_set_name - set a device name
 * @dev: device
 * @fmt: format string for the device's name
 */
int dev_set_name(struct device *dev, const char *fmt, ...)
{
	va_list vargs;
	int err;

	va_start(vargs, fmt);
	err = kobject_set_name_vargs(&dev->kobj, fmt, vargs);
	va_end(vargs);
	return err;
}
EXPORT_SYMBOL_GPL(dev_set_name);

/**
 * device_to_dev_kobj - select a /sys/dev/ directory for the device
 * @dev: device
 *
 * By default we select char/ for new entries.  Setting class->dev_obj
 * to NULL prevents an entry from being created.  class->dev_kobj must
 * be set (or cleared) before any devices are registered to the class
 * otherwise device_create_sys_dev_entry() and
 * device_remove_sys_dev_entry() will disagree about the presence of
 * the link.
 */
static struct kobject *device_to_dev_kobj(struct device *dev)
{
	struct kobject *kobj;

	if (dev->class)
		kobj = dev->class->dev_kobj;
	else
		kobj = sysfs_dev_char_kobj;

	return kobj;
}

static int device_create_sys_dev_entry(struct device *dev)
{
	struct kobject *kobj = device_to_dev_kobj(dev);
	int error = 0;
	char devt_str[15];

	if (kobj) {
		format_dev_t(devt_str, dev->devt);
		error = sysfs_create_link(kobj, &dev->kobj, devt_str);
	}

	return error;
}

static void device_remove_sys_dev_entry(struct device *dev)
{
	struct kobject *kobj = device_to_dev_kobj(dev);
	char devt_str[15];

	if (kobj) {
		format_dev_t(devt_str, dev->devt);
		sysfs_remove_link(kobj, devt_str);
	}
}

static int device_private_init(struct device *dev)
{
	dev->p = kzalloc(sizeof(*dev->p), GFP_KERNEL);
	if (!dev->p)
		return -ENOMEM;
	dev->p->device = dev;
	klist_init(&dev->p->klist_children, klist_children_get,
		   klist_children_put);
	INIT_LIST_HEAD(&dev->p->deferred_probe);
	return 0;
}

<<<<<<< HEAD
static u32 fw_devlink_flags = DL_FLAG_AUTOPROBE_CONSUMER;
static int __init fw_devlink_setup(char *arg)
{
	if (!arg)
		return -EINVAL;

	if (strcmp(arg, "off") == 0) {
		fw_devlink_flags = 0;
	} else if (strcmp(arg, "permissive") == 0) {
		fw_devlink_flags = DL_FLAG_SYNC_STATE_ONLY;
	} else if (strcmp(arg, "on") == 0) {
		fw_devlink_flags = DL_FLAG_AUTOPROBE_CONSUMER;
	} else if (strcmp(arg, "rpm") == 0) {
		fw_devlink_flags = DL_FLAG_AUTOPROBE_CONSUMER |
				   DL_FLAG_PM_RUNTIME;
	}
	return 0;
}
early_param("fw_devlink", fw_devlink_setup);

u32 fw_devlink_get_flags(void)
{
	return fw_devlink_flags;
}

static bool fw_devlink_is_permissive(void)
{
	return fw_devlink_flags == DL_FLAG_SYNC_STATE_ONLY;
}

=======
>>>>>>> cf0c97f1
/**
 * device_add - add device to device hierarchy.
 * @dev: device.
 *
 * This is part 2 of device_register(), though may be called
 * separately _iff_ device_initialize() has been called separately.
 *
 * This adds @dev to the kobject hierarchy via kobject_add(), adds it
 * to the global and sibling lists for the device, then
 * adds it to the other relevant subsystems of the driver model.
 *
 * Do not call this routine or device_register() more than once for
 * any device structure.  The driver model core is not designed to work
 * with devices that get unregistered and then spring back to life.
 * (Among other things, it's very hard to guarantee that all references
 * to the previous incarnation of @dev have been dropped.)  Allocate
 * and register a fresh new struct device instead.
 *
 * NOTE: _Never_ directly free @dev after calling this function, even
 * if it returned an error! Always use put_device() to give up your
 * reference instead.
 *
 * Rule of thumb is: if device_add() succeeds, you should call
 * device_del() when you want to get rid of it. If device_add() has
 * *not* succeeded, use *only* put_device() to drop the reference
 * count.
 */
int device_add(struct device *dev)
{
	struct device *parent;
	struct kobject *kobj;
	struct class_interface *class_intf;
	int error = -EINVAL;
	struct kobject *glue_dir = NULL;

	dev = get_device(dev);
	if (!dev)
		goto done;

	if (!dev->p) {
		error = device_private_init(dev);
		if (error)
			goto done;
	}

	/*
	 * for statically allocated devices, which should all be converted
	 * some day, we need to initialize the name. We prevent reading back
	 * the name, and force the use of dev_name()
	 */
	if (dev->init_name) {
		dev_set_name(dev, "%s", dev->init_name);
		dev->init_name = NULL;
	}

	/* subsystems can specify simple device enumeration */
	if (!dev_name(dev) && dev->bus && dev->bus->dev_name)
		dev_set_name(dev, "%s%u", dev->bus->dev_name, dev->id);

	if (!dev_name(dev)) {
		error = -EINVAL;
		goto name_error;
	}

	pr_debug("device: '%s': %s\n", dev_name(dev), __func__);

	parent = get_device(dev->parent);
	kobj = get_device_parent(dev, parent);
	if (IS_ERR(kobj)) {
		error = PTR_ERR(kobj);
		goto parent_error;
	}
	if (kobj)
		dev->kobj.parent = kobj;

	/* use parent numa_node */
	if (parent && (dev_to_node(dev) == NUMA_NO_NODE))
		set_dev_node(dev, dev_to_node(parent));

	/* first, register with generic layer. */
	/* we require the name to be set before, and pass NULL */
	error = kobject_add(&dev->kobj, dev->kobj.parent, NULL);
	if (error) {
		glue_dir = get_glue_dir(dev);
		goto Error;
	}

	/* notify platform of device entry */
	error = device_platform_notify(dev, KOBJ_ADD);
	if (error)
		goto platform_error;

	error = device_create_file(dev, &dev_attr_uevent);
	if (error)
		goto attrError;

	error = device_add_class_symlinks(dev);
	if (error)
		goto SymlinkError;
	error = device_add_attrs(dev);
	if (error)
		goto AttrsError;
	error = bus_add_device(dev);
	if (error)
		goto BusError;
	error = dpm_sysfs_add(dev);
	if (error)
		goto DPMError;
	device_pm_add(dev);

	if (MAJOR(dev->devt)) {
		error = device_create_file(dev, &dev_attr_dev);
		if (error)
			goto DevAttrError;

		error = device_create_sys_dev_entry(dev);
		if (error)
			goto SysEntryError;

		devtmpfs_create_node(dev);
	}

	/* Notify clients of device addition.  This call must come
	 * after dpm_sysfs_add() and before kobject_uevent().
	 */
	if (dev->bus)
		blocking_notifier_call_chain(&dev->bus->p->bus_notifier,
					     BUS_NOTIFY_ADD_DEVICE, dev);

	kobject_uevent(&dev->kobj, KOBJ_ADD);

	/*
	 * Check if any of the other devices (consumers) have been waiting for
	 * this device (supplier) to be added so that they can create a device
	 * link to it.
	 *
	 * This needs to happen after device_pm_add() because device_link_add()
	 * requires the supplier be registered before it's called.
	 *
	 * But this also needs to happen before bus_probe_device() to make sure
	 * waiting consumers can link to it before the driver is bound to the
	 * device and the driver sync_state callback is called for this device.
	 */
	if (dev->fwnode && !dev->fwnode->dev) {
		dev->fwnode->dev = dev;
		fw_devlink_link_device(dev);
	}

	bus_probe_device(dev);
	if (parent)
		klist_add_tail(&dev->p->knode_parent,
			       &parent->p->klist_children);

	if (dev->class) {
		mutex_lock(&dev->class->p->mutex);
		/* tie the class to the device */
		klist_add_tail(&dev->p->knode_class,
			       &dev->class->p->klist_devices);

		/* notify any interfaces that the device is here */
		list_for_each_entry(class_intf,
				    &dev->class->p->interfaces, node)
			if (class_intf->add_dev)
				class_intf->add_dev(dev, class_intf);
		mutex_unlock(&dev->class->p->mutex);
	}
done:
	put_device(dev);
	return error;
 SysEntryError:
	if (MAJOR(dev->devt))
		device_remove_file(dev, &dev_attr_dev);
 DevAttrError:
	device_pm_remove(dev);
	dpm_sysfs_remove(dev);
 DPMError:
	bus_remove_device(dev);
 BusError:
	device_remove_attrs(dev);
 AttrsError:
	device_remove_class_symlinks(dev);
 SymlinkError:
	device_remove_file(dev, &dev_attr_uevent);
 attrError:
	device_platform_notify(dev, KOBJ_REMOVE);
platform_error:
	kobject_uevent(&dev->kobj, KOBJ_REMOVE);
	glue_dir = get_glue_dir(dev);
	kobject_del(&dev->kobj);
 Error:
	cleanup_glue_dir(dev, glue_dir);
parent_error:
	put_device(parent);
name_error:
	kfree(dev->p);
	dev->p = NULL;
	goto done;
}
EXPORT_SYMBOL_GPL(device_add);

/**
 * device_register - register a device with the system.
 * @dev: pointer to the device structure
 *
 * This happens in two clean steps - initialize the device
 * and add it to the system. The two steps can be called
 * separately, but this is the easiest and most common.
 * I.e. you should only call the two helpers separately if
 * have a clearly defined need to use and refcount the device
 * before it is added to the hierarchy.
 *
 * For more information, see the kerneldoc for device_initialize()
 * and device_add().
 *
 * NOTE: _Never_ directly free @dev after calling this function, even
 * if it returned an error! Always use put_device() to give up the
 * reference initialized in this function instead.
 */
int device_register(struct device *dev)
{
	device_initialize(dev);
	return device_add(dev);
}
EXPORT_SYMBOL_GPL(device_register);

/**
 * get_device - increment reference count for device.
 * @dev: device.
 *
 * This simply forwards the call to kobject_get(), though
 * we do take care to provide for the case that we get a NULL
 * pointer passed in.
 */
struct device *get_device(struct device *dev)
{
	return dev ? kobj_to_dev(kobject_get(&dev->kobj)) : NULL;
}
EXPORT_SYMBOL_GPL(get_device);

/**
 * put_device - decrement reference count.
 * @dev: device in question.
 */
void put_device(struct device *dev)
{
	/* might_sleep(); */
	if (dev)
		kobject_put(&dev->kobj);
}
EXPORT_SYMBOL_GPL(put_device);

bool kill_device(struct device *dev)
{
	/*
	 * Require the device lock and set the "dead" flag to guarantee that
	 * the update behavior is consistent with the other bitfields near
	 * it and that we cannot have an asynchronous probe routine trying
	 * to run while we are tearing out the bus/class/sysfs from
	 * underneath the device.
	 */
	lockdep_assert_held(&dev->mutex);

	if (dev->p->dead)
		return false;
	dev->p->dead = true;
	return true;
}
EXPORT_SYMBOL_GPL(kill_device);

/**
 * device_del - delete device from system.
 * @dev: device.
 *
 * This is the first part of the device unregistration
 * sequence. This removes the device from the lists we control
 * from here, has it removed from the other driver model
 * subsystems it was added to in device_add(), and removes it
 * from the kobject hierarchy.
 *
 * NOTE: this should be called manually _iff_ device_add() was
 * also called manually.
 */
void device_del(struct device *dev)
{
	struct device *parent = dev->parent;
	struct kobject *glue_dir = NULL;
	struct class_interface *class_intf;

	device_lock(dev);
	kill_device(dev);
	device_unlock(dev);

	if (dev->fwnode && dev->fwnode->dev == dev)
		dev->fwnode->dev = NULL;

	/* Notify clients of device removal.  This call must come
	 * before dpm_sysfs_remove().
	 */
	if (dev->bus)
		blocking_notifier_call_chain(&dev->bus->p->bus_notifier,
					     BUS_NOTIFY_DEL_DEVICE, dev);

	dpm_sysfs_remove(dev);
	if (parent)
		klist_del(&dev->p->knode_parent);
	if (MAJOR(dev->devt)) {
		devtmpfs_delete_node(dev);
		device_remove_sys_dev_entry(dev);
		device_remove_file(dev, &dev_attr_dev);
	}
	if (dev->class) {
		device_remove_class_symlinks(dev);

		mutex_lock(&dev->class->p->mutex);
		/* notify any interfaces that the device is now gone */
		list_for_each_entry(class_intf,
				    &dev->class->p->interfaces, node)
			if (class_intf->remove_dev)
				class_intf->remove_dev(dev, class_intf);
		/* remove the device from the class list */
		klist_del(&dev->p->knode_class);
		mutex_unlock(&dev->class->p->mutex);
	}
	device_remove_file(dev, &dev_attr_uevent);
	device_remove_attrs(dev);
	bus_remove_device(dev);
	device_pm_remove(dev);
	driver_deferred_probe_del(dev);
	device_platform_notify(dev, KOBJ_REMOVE);
	device_remove_properties(dev);
	device_links_purge(dev);

	if (dev->bus)
		blocking_notifier_call_chain(&dev->bus->p->bus_notifier,
					     BUS_NOTIFY_REMOVED_DEVICE, dev);
	kobject_uevent(&dev->kobj, KOBJ_REMOVE);
	glue_dir = get_glue_dir(dev);
	kobject_del(&dev->kobj);
	cleanup_glue_dir(dev, glue_dir);
	put_device(parent);
}
EXPORT_SYMBOL_GPL(device_del);

/**
 * device_unregister - unregister device from system.
 * @dev: device going away.
 *
 * We do this in two parts, like we do device_register(). First,
 * we remove it from all the subsystems with device_del(), then
 * we decrement the reference count via put_device(). If that
 * is the final reference count, the device will be cleaned up
 * via device_release() above. Otherwise, the structure will
 * stick around until the final reference to the device is dropped.
 */
void device_unregister(struct device *dev)
{
	pr_debug("device: '%s': %s\n", dev_name(dev), __func__);
	device_del(dev);
	put_device(dev);
}
EXPORT_SYMBOL_GPL(device_unregister);

static struct device *prev_device(struct klist_iter *i)
{
	struct klist_node *n = klist_prev(i);
	struct device *dev = NULL;
	struct device_private *p;

	if (n) {
		p = to_device_private_parent(n);
		dev = p->device;
	}
	return dev;
}

static struct device *next_device(struct klist_iter *i)
{
	struct klist_node *n = klist_next(i);
	struct device *dev = NULL;
	struct device_private *p;

	if (n) {
		p = to_device_private_parent(n);
		dev = p->device;
	}
	return dev;
}

/**
 * device_get_devnode - path of device node file
 * @dev: device
 * @mode: returned file access mode
 * @uid: returned file owner
 * @gid: returned file group
 * @tmp: possibly allocated string
 *
 * Return the relative path of a possible device node.
 * Non-default names may need to allocate a memory to compose
 * a name. This memory is returned in tmp and needs to be
 * freed by the caller.
 */
const char *device_get_devnode(struct device *dev,
			       umode_t *mode, kuid_t *uid, kgid_t *gid,
			       const char **tmp)
{
	char *s;

	*tmp = NULL;

	/* the device type may provide a specific name */
	if (dev->type && dev->type->devnode)
		*tmp = dev->type->devnode(dev, mode, uid, gid);
	if (*tmp)
		return *tmp;

	/* the class may provide a specific name */
	if (dev->class && dev->class->devnode)
		*tmp = dev->class->devnode(dev, mode);
	if (*tmp)
		return *tmp;

	/* return name without allocation, tmp == NULL */
	if (strchr(dev_name(dev), '!') == NULL)
		return dev_name(dev);

	/* replace '!' in the name with '/' */
	s = kstrdup(dev_name(dev), GFP_KERNEL);
	if (!s)
		return NULL;
	strreplace(s, '!', '/');
	return *tmp = s;
}

/**
 * device_for_each_child - device child iterator.
 * @parent: parent struct device.
 * @fn: function to be called for each device.
 * @data: data for the callback.
 *
 * Iterate over @parent's child devices, and call @fn for each,
 * passing it @data.
 *
 * We check the return of @fn each time. If it returns anything
 * other than 0, we break out and return that value.
 */
int device_for_each_child(struct device *parent, void *data,
			  int (*fn)(struct device *dev, void *data))
{
	struct klist_iter i;
	struct device *child;
	int error = 0;

	if (!parent->p)
		return 0;

	klist_iter_init(&parent->p->klist_children, &i);
	while (!error && (child = next_device(&i)))
		error = fn(child, data);
	klist_iter_exit(&i);
	return error;
}
EXPORT_SYMBOL_GPL(device_for_each_child);

/**
 * device_for_each_child_reverse - device child iterator in reversed order.
 * @parent: parent struct device.
 * @fn: function to be called for each device.
 * @data: data for the callback.
 *
 * Iterate over @parent's child devices, and call @fn for each,
 * passing it @data.
 *
 * We check the return of @fn each time. If it returns anything
 * other than 0, we break out and return that value.
 */
int device_for_each_child_reverse(struct device *parent, void *data,
				  int (*fn)(struct device *dev, void *data))
{
	struct klist_iter i;
	struct device *child;
	int error = 0;

	if (!parent->p)
		return 0;

	klist_iter_init(&parent->p->klist_children, &i);
	while ((child = prev_device(&i)) && !error)
		error = fn(child, data);
	klist_iter_exit(&i);
	return error;
}
EXPORT_SYMBOL_GPL(device_for_each_child_reverse);

/**
 * device_find_child - device iterator for locating a particular device.
 * @parent: parent struct device
 * @match: Callback function to check device
 * @data: Data to pass to match function
 *
 * This is similar to the device_for_each_child() function above, but it
 * returns a reference to a device that is 'found' for later use, as
 * determined by the @match callback.
 *
 * The callback should return 0 if the device doesn't match and non-zero
 * if it does.  If the callback returns non-zero and a reference to the
 * current device can be obtained, this function will return to the caller
 * and not iterate over any more devices.
 *
 * NOTE: you will need to drop the reference with put_device() after use.
 */
struct device *device_find_child(struct device *parent, void *data,
				 int (*match)(struct device *dev, void *data))
{
	struct klist_iter i;
	struct device *child;

	if (!parent)
		return NULL;

	klist_iter_init(&parent->p->klist_children, &i);
	while ((child = next_device(&i)))
		if (match(child, data) && get_device(child))
			break;
	klist_iter_exit(&i);
	return child;
}
EXPORT_SYMBOL_GPL(device_find_child);

/**
 * device_find_child_by_name - device iterator for locating a child device.
 * @parent: parent struct device
 * @name: name of the child device
 *
 * This is similar to the device_find_child() function above, but it
 * returns a reference to a device that has the name @name.
 *
 * NOTE: you will need to drop the reference with put_device() after use.
 */
struct device *device_find_child_by_name(struct device *parent,
					 const char *name)
{
	struct klist_iter i;
	struct device *child;

	if (!parent)
		return NULL;

	klist_iter_init(&parent->p->klist_children, &i);
	while ((child = next_device(&i)))
		if (!strcmp(dev_name(child), name) && get_device(child))
			break;
	klist_iter_exit(&i);
	return child;
}
EXPORT_SYMBOL_GPL(device_find_child_by_name);

int __init devices_init(void)
{
	devices_kset = kset_create_and_add("devices", &device_uevent_ops, NULL);
	if (!devices_kset)
		return -ENOMEM;
	dev_kobj = kobject_create_and_add("dev", NULL);
	if (!dev_kobj)
		goto dev_kobj_err;
	sysfs_dev_block_kobj = kobject_create_and_add("block", dev_kobj);
	if (!sysfs_dev_block_kobj)
		goto block_kobj_err;
	sysfs_dev_char_kobj = kobject_create_and_add("char", dev_kobj);
	if (!sysfs_dev_char_kobj)
		goto char_kobj_err;

	return 0;

 char_kobj_err:
	kobject_put(sysfs_dev_block_kobj);
 block_kobj_err:
	kobject_put(dev_kobj);
 dev_kobj_err:
	kset_unregister(devices_kset);
	return -ENOMEM;
}

static int device_check_offline(struct device *dev, void *not_used)
{
	int ret;

	ret = device_for_each_child(dev, NULL, device_check_offline);
	if (ret)
		return ret;

	return device_supports_offline(dev) && !dev->offline ? -EBUSY : 0;
}

/**
 * device_offline - Prepare the device for hot-removal.
 * @dev: Device to be put offline.
 *
 * Execute the device bus type's .offline() callback, if present, to prepare
 * the device for a subsequent hot-removal.  If that succeeds, the device must
 * not be used until either it is removed or its bus type's .online() callback
 * is executed.
 *
 * Call under device_hotplug_lock.
 */
int device_offline(struct device *dev)
{
	int ret;

	if (dev->offline_disabled)
		return -EPERM;

	ret = device_for_each_child(dev, NULL, device_check_offline);
	if (ret)
		return ret;

	device_lock(dev);
	if (device_supports_offline(dev)) {
		if (dev->offline) {
			ret = 1;
		} else {
			ret = dev->bus->offline(dev);
			if (!ret) {
				kobject_uevent(&dev->kobj, KOBJ_OFFLINE);
				dev->offline = true;
			}
		}
	}
	device_unlock(dev);

	return ret;
}

/**
 * device_online - Put the device back online after successful device_offline().
 * @dev: Device to be put back online.
 *
 * If device_offline() has been successfully executed for @dev, but the device
 * has not been removed subsequently, execute its bus type's .online() callback
 * to indicate that the device can be used again.
 *
 * Call under device_hotplug_lock.
 */
int device_online(struct device *dev)
{
	int ret = 0;

	device_lock(dev);
	if (device_supports_offline(dev)) {
		if (dev->offline) {
			ret = dev->bus->online(dev);
			if (!ret) {
				kobject_uevent(&dev->kobj, KOBJ_ONLINE);
				dev->offline = false;
			}
		} else {
			ret = 1;
		}
	}
	device_unlock(dev);

	return ret;
}

struct root_device {
	struct device dev;
	struct module *owner;
};

static inline struct root_device *to_root_device(struct device *d)
{
	return container_of(d, struct root_device, dev);
}

static void root_device_release(struct device *dev)
{
	kfree(to_root_device(dev));
}

/**
 * __root_device_register - allocate and register a root device
 * @name: root device name
 * @owner: owner module of the root device, usually THIS_MODULE
 *
 * This function allocates a root device and registers it
 * using device_register(). In order to free the returned
 * device, use root_device_unregister().
 *
 * Root devices are dummy devices which allow other devices
 * to be grouped under /sys/devices. Use this function to
 * allocate a root device and then use it as the parent of
 * any device which should appear under /sys/devices/{name}
 *
 * The /sys/devices/{name} directory will also contain a
 * 'module' symlink which points to the @owner directory
 * in sysfs.
 *
 * Returns &struct device pointer on success, or ERR_PTR() on error.
 *
 * Note: You probably want to use root_device_register().
 */
struct device *__root_device_register(const char *name, struct module *owner)
{
	struct root_device *root;
	int err = -ENOMEM;

	root = kzalloc(sizeof(struct root_device), GFP_KERNEL);
	if (!root)
		return ERR_PTR(err);

	err = dev_set_name(&root->dev, "%s", name);
	if (err) {
		kfree(root);
		return ERR_PTR(err);
	}

	root->dev.release = root_device_release;

	err = device_register(&root->dev);
	if (err) {
		put_device(&root->dev);
		return ERR_PTR(err);
	}

#ifdef CONFIG_MODULES	/* gotta find a "cleaner" way to do this */
	if (owner) {
		struct module_kobject *mk = &owner->mkobj;

		err = sysfs_create_link(&root->dev.kobj, &mk->kobj, "module");
		if (err) {
			device_unregister(&root->dev);
			return ERR_PTR(err);
		}
		root->owner = owner;
	}
#endif

	return &root->dev;
}
EXPORT_SYMBOL_GPL(__root_device_register);

/**
 * root_device_unregister - unregister and free a root device
 * @dev: device going away
 *
 * This function unregisters and cleans up a device that was created by
 * root_device_register().
 */
void root_device_unregister(struct device *dev)
{
	struct root_device *root = to_root_device(dev);

	if (root->owner)
		sysfs_remove_link(&root->dev.kobj, "module");

	device_unregister(dev);
}
EXPORT_SYMBOL_GPL(root_device_unregister);


static void device_create_release(struct device *dev)
{
	pr_debug("device: '%s': %s\n", dev_name(dev), __func__);
	kfree(dev);
}

static __printf(6, 0) struct device *
device_create_groups_vargs(struct class *class, struct device *parent,
			   dev_t devt, void *drvdata,
			   const struct attribute_group **groups,
			   const char *fmt, va_list args)
{
	struct device *dev = NULL;
	int retval = -ENODEV;

	if (class == NULL || IS_ERR(class))
		goto error;

	dev = kzalloc(sizeof(*dev), GFP_KERNEL);
	if (!dev) {
		retval = -ENOMEM;
		goto error;
	}

	device_initialize(dev);
	dev->devt = devt;
	dev->class = class;
	dev->parent = parent;
	dev->groups = groups;
	dev->release = device_create_release;
	dev_set_drvdata(dev, drvdata);

	retval = kobject_set_name_vargs(&dev->kobj, fmt, args);
	if (retval)
		goto error;

	retval = device_add(dev);
	if (retval)
		goto error;

	return dev;

error:
	put_device(dev);
	return ERR_PTR(retval);
}

/**
 * device_create - creates a device and registers it with sysfs
 * @class: pointer to the struct class that this device should be registered to
 * @parent: pointer to the parent struct device of this new device, if any
 * @devt: the dev_t for the char device to be added
 * @drvdata: the data to be added to the device for callbacks
 * @fmt: string for the device's name
 *
 * This function can be used by char device classes.  A struct device
 * will be created in sysfs, registered to the specified class.
 *
 * A "dev" file will be created, showing the dev_t for the device, if
 * the dev_t is not 0,0.
 * If a pointer to a parent struct device is passed in, the newly created
 * struct device will be a child of that device in sysfs.
 * The pointer to the struct device will be returned from the call.
 * Any further sysfs files that might be required can be created using this
 * pointer.
 *
 * Returns &struct device pointer on success, or ERR_PTR() on error.
 *
 * Note: the struct class passed to this function must have previously
 * been created with a call to class_create().
 */
struct device *device_create(struct class *class, struct device *parent,
			     dev_t devt, void *drvdata, const char *fmt, ...)
{
	va_list vargs;
	struct device *dev;

	va_start(vargs, fmt);
	dev = device_create_groups_vargs(class, parent, devt, drvdata, NULL,
					  fmt, vargs);
	va_end(vargs);
	return dev;
}
EXPORT_SYMBOL_GPL(device_create);

/**
 * device_create_with_groups - creates a device and registers it with sysfs
 * @class: pointer to the struct class that this device should be registered to
 * @parent: pointer to the parent struct device of this new device, if any
 * @devt: the dev_t for the char device to be added
 * @drvdata: the data to be added to the device for callbacks
 * @groups: NULL-terminated list of attribute groups to be created
 * @fmt: string for the device's name
 *
 * This function can be used by char device classes.  A struct device
 * will be created in sysfs, registered to the specified class.
 * Additional attributes specified in the groups parameter will also
 * be created automatically.
 *
 * A "dev" file will be created, showing the dev_t for the device, if
 * the dev_t is not 0,0.
 * If a pointer to a parent struct device is passed in, the newly created
 * struct device will be a child of that device in sysfs.
 * The pointer to the struct device will be returned from the call.
 * Any further sysfs files that might be required can be created using this
 * pointer.
 *
 * Returns &struct device pointer on success, or ERR_PTR() on error.
 *
 * Note: the struct class passed to this function must have previously
 * been created with a call to class_create().
 */
struct device *device_create_with_groups(struct class *class,
					 struct device *parent, dev_t devt,
					 void *drvdata,
					 const struct attribute_group **groups,
					 const char *fmt, ...)
{
	va_list vargs;
	struct device *dev;

	va_start(vargs, fmt);
	dev = device_create_groups_vargs(class, parent, devt, drvdata, groups,
					 fmt, vargs);
	va_end(vargs);
	return dev;
}
EXPORT_SYMBOL_GPL(device_create_with_groups);

/**
 * device_destroy - removes a device that was created with device_create()
 * @class: pointer to the struct class that this device was registered with
 * @devt: the dev_t of the device that was previously registered
 *
 * This call unregisters and cleans up a device that was created with a
 * call to device_create().
 */
void device_destroy(struct class *class, dev_t devt)
{
	struct device *dev;

	dev = class_find_device_by_devt(class, devt);
	if (dev) {
		put_device(dev);
		device_unregister(dev);
	}
}
EXPORT_SYMBOL_GPL(device_destroy);

/**
 * device_rename - renames a device
 * @dev: the pointer to the struct device to be renamed
 * @new_name: the new name of the device
 *
 * It is the responsibility of the caller to provide mutual
 * exclusion between two different calls of device_rename
 * on the same device to ensure that new_name is valid and
 * won't conflict with other devices.
 *
 * Note: Don't call this function.  Currently, the networking layer calls this
 * function, but that will change.  The following text from Kay Sievers offers
 * some insight:
 *
 * Renaming devices is racy at many levels, symlinks and other stuff are not
 * replaced atomically, and you get a "move" uevent, but it's not easy to
 * connect the event to the old and new device. Device nodes are not renamed at
 * all, there isn't even support for that in the kernel now.
 *
 * In the meantime, during renaming, your target name might be taken by another
 * driver, creating conflicts. Or the old name is taken directly after you
 * renamed it -- then you get events for the same DEVPATH, before you even see
 * the "move" event. It's just a mess, and nothing new should ever rely on
 * kernel device renaming. Besides that, it's not even implemented now for
 * other things than (driver-core wise very simple) network devices.
 *
 * We are currently about to change network renaming in udev to completely
 * disallow renaming of devices in the same namespace as the kernel uses,
 * because we can't solve the problems properly, that arise with swapping names
 * of multiple interfaces without races. Means, renaming of eth[0-9]* will only
 * be allowed to some other name than eth[0-9]*, for the aforementioned
 * reasons.
 *
 * Make up a "real" name in the driver before you register anything, or add
 * some other attributes for userspace to find the device, or use udev to add
 * symlinks -- but never rename kernel devices later, it's a complete mess. We
 * don't even want to get into that and try to implement the missing pieces in
 * the core. We really have other pieces to fix in the driver core mess. :)
 */
int device_rename(struct device *dev, const char *new_name)
{
	struct kobject *kobj = &dev->kobj;
	char *old_device_name = NULL;
	int error;

	dev = get_device(dev);
	if (!dev)
		return -EINVAL;

	dev_dbg(dev, "renaming to %s\n", new_name);

	old_device_name = kstrdup(dev_name(dev), GFP_KERNEL);
	if (!old_device_name) {
		error = -ENOMEM;
		goto out;
	}

	if (dev->class) {
		error = sysfs_rename_link_ns(&dev->class->p->subsys.kobj,
					     kobj, old_device_name,
					     new_name, kobject_namespace(kobj));
		if (error)
			goto out;
	}

	error = kobject_rename(kobj, new_name);
	if (error)
		goto out;

out:
	put_device(dev);

	kfree(old_device_name);

	return error;
}
EXPORT_SYMBOL_GPL(device_rename);

static int device_move_class_links(struct device *dev,
				   struct device *old_parent,
				   struct device *new_parent)
{
	int error = 0;

	if (old_parent)
		sysfs_remove_link(&dev->kobj, "device");
	if (new_parent)
		error = sysfs_create_link(&dev->kobj, &new_parent->kobj,
					  "device");
	return error;
}

/**
 * device_move - moves a device to a new parent
 * @dev: the pointer to the struct device to be moved
 * @new_parent: the new parent of the device (can be NULL)
 * @dpm_order: how to reorder the dpm_list
 */
int device_move(struct device *dev, struct device *new_parent,
		enum dpm_order dpm_order)
{
	int error;
	struct device *old_parent;
	struct kobject *new_parent_kobj;

	dev = get_device(dev);
	if (!dev)
		return -EINVAL;

	device_pm_lock();
	new_parent = get_device(new_parent);
	new_parent_kobj = get_device_parent(dev, new_parent);
	if (IS_ERR(new_parent_kobj)) {
		error = PTR_ERR(new_parent_kobj);
		put_device(new_parent);
		goto out;
	}

	pr_debug("device: '%s': %s: moving to '%s'\n", dev_name(dev),
		 __func__, new_parent ? dev_name(new_parent) : "<NULL>");
	error = kobject_move(&dev->kobj, new_parent_kobj);
	if (error) {
		cleanup_glue_dir(dev, new_parent_kobj);
		put_device(new_parent);
		goto out;
	}
	old_parent = dev->parent;
	dev->parent = new_parent;
	if (old_parent)
		klist_remove(&dev->p->knode_parent);
	if (new_parent) {
		klist_add_tail(&dev->p->knode_parent,
			       &new_parent->p->klist_children);
		set_dev_node(dev, dev_to_node(new_parent));
	}

	if (dev->class) {
		error = device_move_class_links(dev, old_parent, new_parent);
		if (error) {
			/* We ignore errors on cleanup since we're hosed anyway... */
			device_move_class_links(dev, new_parent, old_parent);
			if (!kobject_move(&dev->kobj, &old_parent->kobj)) {
				if (new_parent)
					klist_remove(&dev->p->knode_parent);
				dev->parent = old_parent;
				if (old_parent) {
					klist_add_tail(&dev->p->knode_parent,
						       &old_parent->p->klist_children);
					set_dev_node(dev, dev_to_node(old_parent));
				}
			}
			cleanup_glue_dir(dev, new_parent_kobj);
			put_device(new_parent);
			goto out;
		}
	}
	switch (dpm_order) {
	case DPM_ORDER_NONE:
		break;
	case DPM_ORDER_DEV_AFTER_PARENT:
		device_pm_move_after(dev, new_parent);
		devices_kset_move_after(dev, new_parent);
		break;
	case DPM_ORDER_PARENT_BEFORE_DEV:
		device_pm_move_before(new_parent, dev);
		devices_kset_move_before(new_parent, dev);
		break;
	case DPM_ORDER_DEV_LAST:
		device_pm_move_last(dev);
		devices_kset_move_last(dev);
		break;
	}

	put_device(old_parent);
out:
	device_pm_unlock();
	put_device(dev);
	return error;
}
EXPORT_SYMBOL_GPL(device_move);

static int device_attrs_change_owner(struct device *dev, kuid_t kuid,
				     kgid_t kgid)
{
	struct kobject *kobj = &dev->kobj;
	struct class *class = dev->class;
	const struct device_type *type = dev->type;
	int error;

	if (class) {
		/*
		 * Change the device groups of the device class for @dev to
		 * @kuid/@kgid.
		 */
		error = sysfs_groups_change_owner(kobj, class->dev_groups, kuid,
						  kgid);
		if (error)
			return error;
	}

	if (type) {
		/*
		 * Change the device groups of the device type for @dev to
		 * @kuid/@kgid.
		 */
		error = sysfs_groups_change_owner(kobj, type->groups, kuid,
						  kgid);
		if (error)
			return error;
	}

	/* Change the device groups of @dev to @kuid/@kgid. */
	error = sysfs_groups_change_owner(kobj, dev->groups, kuid, kgid);
	if (error)
		return error;

	if (device_supports_offline(dev) && !dev->offline_disabled) {
		/* Change online device attributes of @dev to @kuid/@kgid. */
		error = sysfs_file_change_owner(kobj, dev_attr_online.attr.name,
						kuid, kgid);
		if (error)
			return error;
	}

	return 0;
}

/**
 * device_change_owner - change the owner of an existing device.
 * @dev: device.
 * @kuid: new owner's kuid
 * @kgid: new owner's kgid
 *
 * This changes the owner of @dev and its corresponding sysfs entries to
 * @kuid/@kgid. This function closely mirrors how @dev was added via driver
 * core.
 *
 * Returns 0 on success or error code on failure.
 */
int device_change_owner(struct device *dev, kuid_t kuid, kgid_t kgid)
{
	int error;
	struct kobject *kobj = &dev->kobj;

	dev = get_device(dev);
	if (!dev)
		return -EINVAL;

	/*
	 * Change the kobject and the default attributes and groups of the
	 * ktype associated with it to @kuid/@kgid.
	 */
	error = sysfs_change_owner(kobj, kuid, kgid);
	if (error)
		goto out;

	/*
	 * Change the uevent file for @dev to the new owner. The uevent file
	 * was created in a separate step when @dev got added and we mirror
	 * that step here.
	 */
	error = sysfs_file_change_owner(kobj, dev_attr_uevent.attr.name, kuid,
					kgid);
	if (error)
		goto out;

	/*
	 * Change the device groups, the device groups associated with the
	 * device class, and the groups associated with the device type of @dev
	 * to @kuid/@kgid.
	 */
	error = device_attrs_change_owner(dev, kuid, kgid);
	if (error)
		goto out;

	error = dpm_sysfs_change_owner(dev, kuid, kgid);
	if (error)
		goto out;

#ifdef CONFIG_BLOCK
	if (sysfs_deprecated && dev->class == &block_class)
		goto out;
#endif

	/*
	 * Change the owner of the symlink located in the class directory of
	 * the device class associated with @dev which points to the actual
	 * directory entry for @dev to @kuid/@kgid. This ensures that the
	 * symlink shows the same permissions as its target.
	 */
	error = sysfs_link_change_owner(&dev->class->p->subsys.kobj, &dev->kobj,
					dev_name(dev), kuid, kgid);
	if (error)
		goto out;

out:
	put_device(dev);
	return error;
}
EXPORT_SYMBOL_GPL(device_change_owner);

/**
 * device_shutdown - call ->shutdown() on each device to shutdown.
 */
void device_shutdown(void)
{
	struct device *dev, *parent;

	wait_for_device_probe();
	device_block_probing();

	cpufreq_suspend();

	spin_lock(&devices_kset->list_lock);
	/*
	 * Walk the devices list backward, shutting down each in turn.
	 * Beware that device unplug events may also start pulling
	 * devices offline, even as the system is shutting down.
	 */
	while (!list_empty(&devices_kset->list)) {
		dev = list_entry(devices_kset->list.prev, struct device,
				kobj.entry);

		/*
		 * hold reference count of device's parent to
		 * prevent it from being freed because parent's
		 * lock is to be held
		 */
		parent = get_device(dev->parent);
		get_device(dev);
		/*
		 * Make sure the device is off the kset list, in the
		 * event that dev->*->shutdown() doesn't remove it.
		 */
		list_del_init(&dev->kobj.entry);
		spin_unlock(&devices_kset->list_lock);

		/* hold lock to avoid race with probe/release */
		if (parent)
			device_lock(parent);
		device_lock(dev);

		/* Don't allow any more runtime suspends */
		pm_runtime_get_noresume(dev);
		pm_runtime_barrier(dev);

		if (dev->class && dev->class->shutdown_pre) {
			if (initcall_debug)
				dev_info(dev, "shutdown_pre\n");
			dev->class->shutdown_pre(dev);
		}
		if (dev->bus && dev->bus->shutdown) {
			if (initcall_debug)
				dev_info(dev, "shutdown\n");
			dev->bus->shutdown(dev);
		} else if (dev->driver && dev->driver->shutdown) {
			if (initcall_debug)
				dev_info(dev, "shutdown\n");
			dev->driver->shutdown(dev);
		}

		device_unlock(dev);
		if (parent)
			device_unlock(parent);

		put_device(dev);
		put_device(parent);

		spin_lock(&devices_kset->list_lock);
	}
	spin_unlock(&devices_kset->list_lock);
}

/*
 * Device logging functions
 */

#ifdef CONFIG_PRINTK
static int
create_syslog_header(const struct device *dev, char *hdr, size_t hdrlen)
{
	const char *subsys;
	size_t pos = 0;

	if (dev->class)
		subsys = dev->class->name;
	else if (dev->bus)
		subsys = dev->bus->name;
	else
		return 0;

	pos += snprintf(hdr + pos, hdrlen - pos, "SUBSYSTEM=%s", subsys);
	if (pos >= hdrlen)
		goto overflow;

	/*
	 * Add device identifier DEVICE=:
	 *   b12:8         block dev_t
	 *   c127:3        char dev_t
	 *   n8            netdev ifindex
	 *   +sound:card0  subsystem:devname
	 */
	if (MAJOR(dev->devt)) {
		char c;

		if (strcmp(subsys, "block") == 0)
			c = 'b';
		else
			c = 'c';
		pos++;
		pos += snprintf(hdr + pos, hdrlen - pos,
				"DEVICE=%c%u:%u",
				c, MAJOR(dev->devt), MINOR(dev->devt));
	} else if (strcmp(subsys, "net") == 0) {
		struct net_device *net = to_net_dev(dev);

		pos++;
		pos += snprintf(hdr + pos, hdrlen - pos,
				"DEVICE=n%u", net->ifindex);
	} else {
		pos++;
		pos += snprintf(hdr + pos, hdrlen - pos,
				"DEVICE=+%s:%s", subsys, dev_name(dev));
	}

	if (pos >= hdrlen)
		goto overflow;

	return pos;

overflow:
	dev_WARN(dev, "device/subsystem name too long");
	return 0;
}

int dev_vprintk_emit(int level, const struct device *dev,
		     const char *fmt, va_list args)
{
	char hdr[128];
	size_t hdrlen;

	hdrlen = create_syslog_header(dev, hdr, sizeof(hdr));

	return vprintk_emit(0, level, hdrlen ? hdr : NULL, hdrlen, fmt, args);
}
EXPORT_SYMBOL(dev_vprintk_emit);

int dev_printk_emit(int level, const struct device *dev, const char *fmt, ...)
{
	va_list args;
	int r;

	va_start(args, fmt);

	r = dev_vprintk_emit(level, dev, fmt, args);

	va_end(args);

	return r;
}
EXPORT_SYMBOL(dev_printk_emit);

static void __dev_printk(const char *level, const struct device *dev,
			struct va_format *vaf)
{
	if (dev)
		dev_printk_emit(level[1] - '0', dev, "%s %s: %pV",
				dev_driver_string(dev), dev_name(dev), vaf);
	else
		printk("%s(NULL device *): %pV", level, vaf);
}

void dev_printk(const char *level, const struct device *dev,
		const char *fmt, ...)
{
	struct va_format vaf;
	va_list args;

	va_start(args, fmt);

	vaf.fmt = fmt;
	vaf.va = &args;

	__dev_printk(level, dev, &vaf);

	va_end(args);
}
EXPORT_SYMBOL(dev_printk);

#define define_dev_printk_level(func, kern_level)		\
void func(const struct device *dev, const char *fmt, ...)	\
{								\
	struct va_format vaf;					\
	va_list args;						\
								\
	va_start(args, fmt);					\
								\
	vaf.fmt = fmt;						\
	vaf.va = &args;						\
								\
	__dev_printk(kern_level, dev, &vaf);			\
								\
	va_end(args);						\
}								\
EXPORT_SYMBOL(func);

define_dev_printk_level(_dev_emerg, KERN_EMERG);
define_dev_printk_level(_dev_alert, KERN_ALERT);
define_dev_printk_level(_dev_crit, KERN_CRIT);
define_dev_printk_level(_dev_err, KERN_ERR);
define_dev_printk_level(_dev_warn, KERN_WARNING);
define_dev_printk_level(_dev_notice, KERN_NOTICE);
define_dev_printk_level(_dev_info, KERN_INFO);

#endif

static inline bool fwnode_is_primary(struct fwnode_handle *fwnode)
{
	return fwnode && !IS_ERR(fwnode->secondary);
}

/**
 * set_primary_fwnode - Change the primary firmware node of a given device.
 * @dev: Device to handle.
 * @fwnode: New primary firmware node of the device.
 *
 * Set the device's firmware node pointer to @fwnode, but if a secondary
 * firmware node of the device is present, preserve it.
 */
void set_primary_fwnode(struct device *dev, struct fwnode_handle *fwnode)
{
	if (fwnode) {
		struct fwnode_handle *fn = dev->fwnode;

		if (fwnode_is_primary(fn))
			fn = fn->secondary;

		if (fn) {
			WARN_ON(fwnode->secondary);
			fwnode->secondary = fn;
		}
		dev->fwnode = fwnode;
	} else {
		dev->fwnode = fwnode_is_primary(dev->fwnode) ?
			dev->fwnode->secondary : NULL;
	}
}
EXPORT_SYMBOL_GPL(set_primary_fwnode);

/**
 * set_secondary_fwnode - Change the secondary firmware node of a given device.
 * @dev: Device to handle.
 * @fwnode: New secondary firmware node of the device.
 *
 * If a primary firmware node of the device is present, set its secondary
 * pointer to @fwnode.  Otherwise, set the device's firmware node pointer to
 * @fwnode.
 */
void set_secondary_fwnode(struct device *dev, struct fwnode_handle *fwnode)
{
	if (fwnode)
		fwnode->secondary = ERR_PTR(-ENODEV);

	if (fwnode_is_primary(dev->fwnode))
		dev->fwnode->secondary = fwnode;
	else
		dev->fwnode = fwnode;
}
EXPORT_SYMBOL_GPL(set_secondary_fwnode);

/**
 * device_set_of_node_from_dev - reuse device-tree node of another device
 * @dev: device whose device-tree node is being set
 * @dev2: device whose device-tree node is being reused
 *
 * Takes another reference to the new device-tree node after first dropping
 * any reference held to the old node.
 */
void device_set_of_node_from_dev(struct device *dev, const struct device *dev2)
{
	of_node_put(dev->of_node);
	dev->of_node = of_node_get(dev2->of_node);
	dev->of_node_reused = true;
}
EXPORT_SYMBOL_GPL(device_set_of_node_from_dev);

int device_match_name(struct device *dev, const void *name)
{
	return sysfs_streq(dev_name(dev), name);
}
EXPORT_SYMBOL_GPL(device_match_name);

int device_match_of_node(struct device *dev, const void *np)
{
	return dev->of_node == np;
}
EXPORT_SYMBOL_GPL(device_match_of_node);

int device_match_fwnode(struct device *dev, const void *fwnode)
{
	return dev_fwnode(dev) == fwnode;
}
EXPORT_SYMBOL_GPL(device_match_fwnode);

int device_match_devt(struct device *dev, const void *pdevt)
{
	return dev->devt == *(dev_t *)pdevt;
}
EXPORT_SYMBOL_GPL(device_match_devt);

int device_match_acpi_dev(struct device *dev, const void *adev)
{
	return ACPI_COMPANION(dev) == adev;
}
EXPORT_SYMBOL(device_match_acpi_dev);

int device_match_any(struct device *dev, const void *unused)
{
	return 1;
}
EXPORT_SYMBOL_GPL(device_match_any);<|MERGE_RESOLUTION|>--- conflicted
+++ resolved
@@ -1183,7 +1183,7 @@
 	device_links_write_unlock();
 }
 
-static u32 fw_devlink_flags = DL_FLAG_SYNC_STATE_ONLY;
+static u32 fw_devlink_flags = DL_FLAG_AUTOPROBE_CONSUMER;
 static int __init fw_devlink_setup(char *arg)
 {
 	if (!arg)
@@ -2529,39 +2529,6 @@
 	return 0;
 }
 
-<<<<<<< HEAD
-static u32 fw_devlink_flags = DL_FLAG_AUTOPROBE_CONSUMER;
-static int __init fw_devlink_setup(char *arg)
-{
-	if (!arg)
-		return -EINVAL;
-
-	if (strcmp(arg, "off") == 0) {
-		fw_devlink_flags = 0;
-	} else if (strcmp(arg, "permissive") == 0) {
-		fw_devlink_flags = DL_FLAG_SYNC_STATE_ONLY;
-	} else if (strcmp(arg, "on") == 0) {
-		fw_devlink_flags = DL_FLAG_AUTOPROBE_CONSUMER;
-	} else if (strcmp(arg, "rpm") == 0) {
-		fw_devlink_flags = DL_FLAG_AUTOPROBE_CONSUMER |
-				   DL_FLAG_PM_RUNTIME;
-	}
-	return 0;
-}
-early_param("fw_devlink", fw_devlink_setup);
-
-u32 fw_devlink_get_flags(void)
-{
-	return fw_devlink_flags;
-}
-
-static bool fw_devlink_is_permissive(void)
-{
-	return fw_devlink_flags == DL_FLAG_SYNC_STATE_ONLY;
-}
-
-=======
->>>>>>> cf0c97f1
 /**
  * device_add - add device to device hierarchy.
  * @dev: device.
