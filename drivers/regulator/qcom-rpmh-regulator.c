--- conflicted
+++ resolved
@@ -726,9 +726,6 @@
 static const struct rpmh_vreg_hw_data pmic5_hfsmps515 = {
 	.regulator_type = VRM,
 	.ops = &rpmh_regulator_vrm_ops,
-<<<<<<< HEAD
-	.voltage_range = REGULATOR_LINEAR_RANGE(2800000, 0, 4, 16000),
-=======
 	.voltage_range = REGULATOR_LINEAR_RANGE(320000, 0, 235, 16000),
 	.n_voltages = 236,
 	.pmic_mode_map = pmic_mode_map_pmic5_smps,
@@ -739,7 +736,6 @@
 	.regulator_type = VRM,
 	.ops = &rpmh_regulator_vrm_ops,
 	.voltage_range = REGULATOR_LINEAR_RANGE(900000, 0, 4, 16000),
->>>>>>> 7cea2a3c
 	.n_voltages = 5,
 	.pmic_mode_map = pmic_mode_map_pmic5_smps,
 	.of_map_mode = rpmh_regulator_pmic4_smps_of_map_mode,
