--- conflicted
+++ resolved
@@ -2679,15 +2679,6 @@
 	mtd->dev.parent = dev;
 
 	/*
-<<<<<<< HEAD
-	 * Default to HW ECC engine mode. If the nand-ecc-mode property is given
-	 * in the DT node, this entry will be overwritten in nand_scan_ident().
-	 */
-	chip->ecc.engine_type = NAND_ECC_ENGINE_TYPE_ON_HOST;
-
-	/*
-=======
->>>>>>> 356006a6
 	 * Save a reference value for timing registers before
 	 * ->setup_interface() is called.
 	 */
