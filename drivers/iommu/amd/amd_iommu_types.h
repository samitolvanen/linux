--- conflicted
+++ resolved
@@ -513,14 +513,11 @@
 	list_for_each_entry((iommu), &amd_iommu_list, list)
 #define for_each_iommu_safe(iommu, next) \
 	list_for_each_entry_safe((iommu), (next), &amd_iommu_list, list)
-<<<<<<< HEAD
-=======
 /* Making iterating over protection_domain->dev_data_list easier */
 #define for_each_pdom_dev_data(pdom_dev_data, pdom) \
 	list_for_each_entry(pdom_dev_data, &pdom->dev_data_list, list)
 #define for_each_pdom_dev_data_safe(pdom_dev_data, next, pdom) \
 	list_for_each_entry_safe((pdom_dev_data), (next), &pdom->dev_data_list, list)
->>>>>>> 0c383648
 
 struct amd_iommu;
 struct iommu_domain;
@@ -562,8 +559,6 @@
 	PD_MODE_V2,
 };
 
-<<<<<<< HEAD
-=======
 /* Track dev_data/PASID list for the protection domain */
 struct pdom_dev_data {
 	/* Points to attached device data */
@@ -574,7 +569,6 @@
 	struct list_head list;
 };
 
->>>>>>> 0c383648
 /*
  * This structure contains generic data for  IOMMU protection domains
  * independent of their use.
@@ -851,10 +845,7 @@
 	struct device *dev;
 	u16 devid;			  /* PCI Device ID */
 
-<<<<<<< HEAD
-=======
 	u32 max_pasids;			  /* Max supported PASIDs */
->>>>>>> 0c383648
 	u32 flags;			  /* Holds AMD_IOMMU_DEVICE_FLAG_<*> */
 	int ats_qdep;
 	u8 ats_enabled  :1;		  /* ATS state */
