--- conflicted
+++ resolved
@@ -333,11 +333,7 @@
 	}
 }
 
-<<<<<<< HEAD
-static char __iomem *vmd_cfg_addr(struct vmd_dev *vmd, struct pci_bus *bus,
-=======
 static void __iomem *vmd_cfg_addr(struct vmd_dev *vmd, struct pci_bus *bus,
->>>>>>> 356006a6
 				  unsigned int devfn, int reg, int len)
 {
 	unsigned int busnr_ecam = bus->number - vmd->busn_start;
@@ -560,13 +556,8 @@
 	if (vmd->msix_count < 0)
 		return -ENODEV;
 
-<<<<<<< HEAD
-	vmd->msix_count = pci_alloc_irq_vectors(dev, 1, vmd->msix_count,
-						PCI_IRQ_MSIX);
-=======
 	vmd->msix_count = pci_alloc_irq_vectors(dev, vmd->first_vec + 1,
 						vmd->msix_count, PCI_IRQ_MSIX);
->>>>>>> 356006a6
 	if (vmd->msix_count < 0)
 		return vmd->msix_count;
 
@@ -759,12 +750,9 @@
 	    dma_set_mask_and_coherent(&dev->dev, DMA_BIT_MASK(32)))
 		return -ENODEV;
 
-<<<<<<< HEAD
-=======
 	if (features & VMD_FEAT_OFFSET_FIRST_VECTOR)
 		vmd->first_vec = 1;
 
->>>>>>> 356006a6
 	err = vmd_alloc_irqs(vmd);
 	if (err)
 		return err;
