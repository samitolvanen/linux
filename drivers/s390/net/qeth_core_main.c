// SPDX-License-Identifier: GPL-2.0
/*
 *    Copyright IBM Corp. 2007, 2009
 *    Author(s): Utz Bacher <utz.bacher@de.ibm.com>,
 *		 Frank Pavlic <fpavlic@de.ibm.com>,
 *		 Thomas Spatzier <tspat@de.ibm.com>,
 *		 Frank Blaschka <frank.blaschka@de.ibm.com>
 */

#define KMSG_COMPONENT "qeth"
#define pr_fmt(fmt) KMSG_COMPONENT ": " fmt

#include <linux/compat.h>
#include <linux/module.h>
#include <linux/moduleparam.h>
#include <linux/string.h>
#include <linux/errno.h>
#include <linux/kernel.h>
#include <linux/log2.h>
#include <linux/io.h>
#include <linux/ip.h>
#include <linux/tcp.h>
#include <linux/mii.h>
#include <linux/mm.h>
#include <linux/kthread.h>
#include <linux/slab.h>
#include <linux/if_vlan.h>
#include <linux/netdevice.h>
#include <linux/netdev_features.h>
#include <linux/rcutree.h>
#include <linux/skbuff.h>
#include <linux/vmalloc.h>

#include <net/iucv/af_iucv.h>
#include <net/dsfield.h>
#include <net/sock.h>

#include <asm/ebcdic.h>
#include <asm/chpid.h>
#include <asm/sysinfo.h>
#include <asm/diag.h>
#include <asm/cio.h>
#include <asm/ccwdev.h>
#include <asm/cpcmd.h>

#include "qeth_core.h"

struct qeth_dbf_info qeth_dbf[QETH_DBF_INFOS] = {
	/* define dbf - Name, Pages, Areas, Maxlen, Level, View, Handle */
	/*                   N  P  A    M  L  V                      H  */
	[QETH_DBF_SETUP] = {"qeth_setup",
				8, 1,   8, 5, &debug_hex_ascii_view, NULL},
	[QETH_DBF_MSG]	 = {"qeth_msg", 8, 1, 11 * sizeof(long), 3,
			    &debug_sprintf_view, NULL},
	[QETH_DBF_CTRL]  = {"qeth_control",
		8, 1, QETH_DBF_CTRL_LEN, 5, &debug_hex_ascii_view, NULL},
};
EXPORT_SYMBOL_GPL(qeth_dbf);

struct kmem_cache *qeth_core_header_cache;
EXPORT_SYMBOL_GPL(qeth_core_header_cache);
static struct kmem_cache *qeth_qdio_outbuf_cache;

static struct device *qeth_core_root_dev;
static struct dentry *qeth_debugfs_root;
static struct lock_class_key qdio_out_skb_queue_key;

static void qeth_issue_next_read_cb(struct qeth_card *card,
				    struct qeth_cmd_buffer *iob,
				    unsigned int data_length);
static int qeth_qdio_establish(struct qeth_card *);
static void qeth_free_qdio_queues(struct qeth_card *card);
static void qeth_notify_skbs(struct qeth_qdio_out_q *queue,
		struct qeth_qdio_out_buffer *buf,
		enum iucv_tx_notify notification);

static void qeth_close_dev_handler(struct work_struct *work)
{
	struct qeth_card *card;

	card = container_of(work, struct qeth_card, close_dev_work);
	QETH_CARD_TEXT(card, 2, "cldevhdl");
	ccwgroup_set_offline(card->gdev);
}

static const char *qeth_get_cardname(struct qeth_card *card)
{
	if (IS_VM_NIC(card)) {
		switch (card->info.type) {
		case QETH_CARD_TYPE_OSD:
			return " Virtual NIC QDIO";
		case QETH_CARD_TYPE_IQD:
			return " Virtual NIC Hiper";
		case QETH_CARD_TYPE_OSM:
			return " Virtual NIC QDIO - OSM";
		case QETH_CARD_TYPE_OSX:
			return " Virtual NIC QDIO - OSX";
		default:
			return " unknown";
		}
	} else {
		switch (card->info.type) {
		case QETH_CARD_TYPE_OSD:
			return " OSD Express";
		case QETH_CARD_TYPE_IQD:
			return " HiperSockets";
		case QETH_CARD_TYPE_OSN:
			return " OSN QDIO";
		case QETH_CARD_TYPE_OSM:
			return " OSM QDIO";
		case QETH_CARD_TYPE_OSX:
			return " OSX QDIO";
		default:
			return " unknown";
		}
	}
	return " n/a";
}

/* max length to be returned: 14 */
const char *qeth_get_cardname_short(struct qeth_card *card)
{
	if (IS_VM_NIC(card)) {
		switch (card->info.type) {
		case QETH_CARD_TYPE_OSD:
			return "Virt.NIC QDIO";
		case QETH_CARD_TYPE_IQD:
			return "Virt.NIC Hiper";
		case QETH_CARD_TYPE_OSM:
			return "Virt.NIC OSM";
		case QETH_CARD_TYPE_OSX:
			return "Virt.NIC OSX";
		default:
			return "unknown";
		}
	} else {
		switch (card->info.type) {
		case QETH_CARD_TYPE_OSD:
			switch (card->info.link_type) {
			case QETH_LINK_TYPE_FAST_ETH:
				return "OSD_100";
			case QETH_LINK_TYPE_HSTR:
				return "HSTR";
			case QETH_LINK_TYPE_GBIT_ETH:
				return "OSD_1000";
			case QETH_LINK_TYPE_10GBIT_ETH:
				return "OSD_10GIG";
			case QETH_LINK_TYPE_25GBIT_ETH:
				return "OSD_25GIG";
			case QETH_LINK_TYPE_LANE_ETH100:
				return "OSD_FE_LANE";
			case QETH_LINK_TYPE_LANE_TR:
				return "OSD_TR_LANE";
			case QETH_LINK_TYPE_LANE_ETH1000:
				return "OSD_GbE_LANE";
			case QETH_LINK_TYPE_LANE:
				return "OSD_ATM_LANE";
			default:
				return "OSD_Express";
			}
		case QETH_CARD_TYPE_IQD:
			return "HiperSockets";
		case QETH_CARD_TYPE_OSN:
			return "OSN";
		case QETH_CARD_TYPE_OSM:
			return "OSM_1000";
		case QETH_CARD_TYPE_OSX:
			return "OSX_10GIG";
		default:
			return "unknown";
		}
	}
	return "n/a";
}

void qeth_set_allowed_threads(struct qeth_card *card, unsigned long threads,
			 int clear_start_mask)
{
	unsigned long flags;

	spin_lock_irqsave(&card->thread_mask_lock, flags);
	card->thread_allowed_mask = threads;
	if (clear_start_mask)
		card->thread_start_mask &= threads;
	spin_unlock_irqrestore(&card->thread_mask_lock, flags);
	wake_up(&card->wait_q);
}
EXPORT_SYMBOL_GPL(qeth_set_allowed_threads);

int qeth_threads_running(struct qeth_card *card, unsigned long threads)
{
	unsigned long flags;
	int rc = 0;

	spin_lock_irqsave(&card->thread_mask_lock, flags);
	rc = (card->thread_running_mask & threads);
	spin_unlock_irqrestore(&card->thread_mask_lock, flags);
	return rc;
}
EXPORT_SYMBOL_GPL(qeth_threads_running);

static void qeth_clear_working_pool_list(struct qeth_card *card)
{
	struct qeth_buffer_pool_entry *pool_entry, *tmp;
	struct qeth_qdio_q *queue = card->qdio.in_q;
	unsigned int i;

	QETH_CARD_TEXT(card, 5, "clwrklst");
	list_for_each_entry_safe(pool_entry, tmp,
				 &card->qdio.in_buf_pool.entry_list, list)
		list_del(&pool_entry->list);

	for (i = 0; i < ARRAY_SIZE(queue->bufs); i++)
		queue->bufs[i].pool_entry = NULL;
}

static void qeth_free_pool_entry(struct qeth_buffer_pool_entry *entry)
{
	unsigned int i;

	for (i = 0; i < ARRAY_SIZE(entry->elements); i++) {
		if (entry->elements[i])
			__free_page(entry->elements[i]);
	}

	kfree(entry);
}

static void qeth_free_buffer_pool(struct qeth_card *card)
{
	struct qeth_buffer_pool_entry *entry, *tmp;

	list_for_each_entry_safe(entry, tmp, &card->qdio.init_pool.entry_list,
				 init_list) {
		list_del(&entry->init_list);
		qeth_free_pool_entry(entry);
	}
}

static struct qeth_buffer_pool_entry *qeth_alloc_pool_entry(unsigned int pages)
{
	struct qeth_buffer_pool_entry *entry;
	unsigned int i;

	entry = kzalloc(sizeof(*entry), GFP_KERNEL);
	if (!entry)
		return NULL;

	for (i = 0; i < pages; i++) {
		entry->elements[i] = __dev_alloc_page(GFP_KERNEL);

		if (!entry->elements[i]) {
			qeth_free_pool_entry(entry);
			return NULL;
		}
	}

	return entry;
}

static int qeth_alloc_buffer_pool(struct qeth_card *card)
{
	unsigned int buf_elements = QETH_MAX_BUFFER_ELEMENTS(card);
	unsigned int i;

	QETH_CARD_TEXT(card, 5, "alocpool");
	for (i = 0; i < card->qdio.init_pool.buf_count; ++i) {
		struct qeth_buffer_pool_entry *entry;

		entry = qeth_alloc_pool_entry(buf_elements);
		if (!entry) {
			qeth_free_buffer_pool(card);
			return -ENOMEM;
		}

		list_add(&entry->init_list, &card->qdio.init_pool.entry_list);
	}
	return 0;
}

int qeth_resize_buffer_pool(struct qeth_card *card, unsigned int count)
{
	unsigned int buf_elements = QETH_MAX_BUFFER_ELEMENTS(card);
	struct qeth_qdio_buffer_pool *pool = &card->qdio.init_pool;
	struct qeth_buffer_pool_entry *entry, *tmp;
	int delta = count - pool->buf_count;
	LIST_HEAD(entries);

	QETH_CARD_TEXT(card, 2, "realcbp");

	/* Defer until queue is allocated: */
	if (!card->qdio.in_q)
		goto out;

	/* Remove entries from the pool: */
	while (delta < 0) {
		entry = list_first_entry(&pool->entry_list,
					 struct qeth_buffer_pool_entry,
					 init_list);
		list_del(&entry->init_list);
		qeth_free_pool_entry(entry);

		delta++;
	}

	/* Allocate additional entries: */
	while (delta > 0) {
		entry = qeth_alloc_pool_entry(buf_elements);
		if (!entry) {
			list_for_each_entry_safe(entry, tmp, &entries,
						 init_list) {
				list_del(&entry->init_list);
				qeth_free_pool_entry(entry);
			}

			return -ENOMEM;
		}

		list_add(&entry->init_list, &entries);

		delta--;
	}

	list_splice(&entries, &pool->entry_list);

out:
	card->qdio.in_buf_pool.buf_count = count;
	pool->buf_count = count;
	return 0;
}
EXPORT_SYMBOL_GPL(qeth_resize_buffer_pool);

static void qeth_free_qdio_queue(struct qeth_qdio_q *q)
{
	if (!q)
		return;

	qdio_free_buffers(q->qdio_bufs, QDIO_MAX_BUFFERS_PER_Q);
	kfree(q);
}

static struct qeth_qdio_q *qeth_alloc_qdio_queue(void)
{
	struct qeth_qdio_q *q = kzalloc(sizeof(*q), GFP_KERNEL);
	int i;

	if (!q)
		return NULL;

	if (qdio_alloc_buffers(q->qdio_bufs, QDIO_MAX_BUFFERS_PER_Q)) {
		kfree(q);
		return NULL;
	}

	for (i = 0; i < QDIO_MAX_BUFFERS_PER_Q; ++i)
		q->bufs[i].buffer = q->qdio_bufs[i];

	QETH_DBF_HEX(SETUP, 2, &q, sizeof(void *));
	return q;
}

static int qeth_cq_init(struct qeth_card *card)
{
	int rc;

	if (card->options.cq == QETH_CQ_ENABLED) {
		QETH_CARD_TEXT(card, 2, "cqinit");
		qdio_reset_buffers(card->qdio.c_q->qdio_bufs,
				   QDIO_MAX_BUFFERS_PER_Q);
		card->qdio.c_q->next_buf_to_init = 127;
		rc = do_QDIO(CARD_DDEV(card), QDIO_FLAG_SYNC_INPUT,
			     card->qdio.no_in_queues - 1, 0,
			     127);
		if (rc) {
			QETH_CARD_TEXT_(card, 2, "1err%d", rc);
			goto out;
		}
	}
	rc = 0;
out:
	return rc;
}

static int qeth_alloc_cq(struct qeth_card *card)
{
	int rc;

	if (card->options.cq == QETH_CQ_ENABLED) {
		int i;
		struct qdio_outbuf_state *outbuf_states;

		QETH_CARD_TEXT(card, 2, "cqon");
		card->qdio.c_q = qeth_alloc_qdio_queue();
		if (!card->qdio.c_q) {
			rc = -1;
			goto kmsg_out;
		}
		card->qdio.no_in_queues = 2;
		card->qdio.out_bufstates =
			kcalloc(card->qdio.no_out_queues *
					QDIO_MAX_BUFFERS_PER_Q,
				sizeof(struct qdio_outbuf_state),
				GFP_KERNEL);
		outbuf_states = card->qdio.out_bufstates;
		if (outbuf_states == NULL) {
			rc = -1;
			goto free_cq_out;
		}
		for (i = 0; i < card->qdio.no_out_queues; ++i) {
			card->qdio.out_qs[i]->bufstates = outbuf_states;
			outbuf_states += QDIO_MAX_BUFFERS_PER_Q;
		}
	} else {
		QETH_CARD_TEXT(card, 2, "nocq");
		card->qdio.c_q = NULL;
		card->qdio.no_in_queues = 1;
	}
	QETH_CARD_TEXT_(card, 2, "iqc%d", card->qdio.no_in_queues);
	rc = 0;
out:
	return rc;
free_cq_out:
	qeth_free_qdio_queue(card->qdio.c_q);
	card->qdio.c_q = NULL;
kmsg_out:
	dev_err(&card->gdev->dev, "Failed to create completion queue\n");
	goto out;
}

static void qeth_free_cq(struct qeth_card *card)
{
	if (card->qdio.c_q) {
		--card->qdio.no_in_queues;
		qeth_free_qdio_queue(card->qdio.c_q);
		card->qdio.c_q = NULL;
	}
	kfree(card->qdio.out_bufstates);
	card->qdio.out_bufstates = NULL;
}

static enum iucv_tx_notify qeth_compute_cq_notification(int sbalf15,
							int delayed)
{
	enum iucv_tx_notify n;

	switch (sbalf15) {
	case 0:
		n = delayed ? TX_NOTIFY_DELAYED_OK : TX_NOTIFY_OK;
		break;
	case 4:
	case 16:
	case 17:
	case 18:
		n = delayed ? TX_NOTIFY_DELAYED_UNREACHABLE :
			TX_NOTIFY_UNREACHABLE;
		break;
	default:
		n = delayed ? TX_NOTIFY_DELAYED_GENERALERROR :
			TX_NOTIFY_GENERALERROR;
		break;
	}

	return n;
}

static void qeth_qdio_handle_aob(struct qeth_card *card,
				 unsigned long phys_aob_addr)
{
	enum qeth_qdio_out_buffer_state new_state = QETH_QDIO_BUF_QAOB_OK;
	struct qaob *aob;
	struct qeth_qdio_out_buffer *buffer;
	enum iucv_tx_notify notification;
	struct qeth_qdio_out_q *queue;
	unsigned int i;

	aob = (struct qaob *) phys_to_virt(phys_aob_addr);
	QETH_CARD_TEXT(card, 5, "haob");
	QETH_CARD_TEXT_(card, 5, "%lx", phys_aob_addr);
	buffer = (struct qeth_qdio_out_buffer *) aob->user1;
	QETH_CARD_TEXT_(card, 5, "%lx", aob->user1);

	if (aob->aorc) {
		QETH_CARD_TEXT_(card, 2, "aorc%02X", aob->aorc);
		new_state = QETH_QDIO_BUF_QAOB_ERROR;
	}

	switch (atomic_xchg(&buffer->state, new_state)) {
	case QETH_QDIO_BUF_PRIMED:
		/* Faster than TX completion code, let it handle the async
		 * completion for us.
		 */
		break;
	case QETH_QDIO_BUF_PENDING:
		/* TX completion code is active and will handle the async
		 * completion for us.
		 */
		break;
	case QETH_QDIO_BUF_NEED_QAOB:
		/* TX completion code is already finished. */
		notification = qeth_compute_cq_notification(aob->aorc, 1);
		qeth_notify_skbs(buffer->q, buffer, notification);

		/* Free dangling allocations. The attached skbs are handled by
		 * qeth_tx_complete_pending_bufs().
		 */
		for (i = 0;
		     i < aob->sb_count && i < QETH_MAX_BUFFER_ELEMENTS(card);
		     i++) {
			void *data = phys_to_virt(aob->sba[i]);

			if (data && buffer->is_header[i])
				kmem_cache_free(qeth_core_header_cache, data);
			buffer->is_header[i] = 0;
		}

		queue = buffer->q;
		atomic_set(&buffer->state, QETH_QDIO_BUF_EMPTY);
		napi_schedule(&queue->napi);
		break;
	default:
		WARN_ON_ONCE(1);
	}

	qdio_release_aob(aob);
}

static void qeth_setup_ccw(struct ccw1 *ccw, u8 cmd_code, u8 flags, u32 len,
			   void *data)
{
	ccw->cmd_code = cmd_code;
	ccw->flags = flags | CCW_FLAG_SLI;
	ccw->count = len;
	ccw->cda = (__u32) __pa(data);
}

static int __qeth_issue_next_read(struct qeth_card *card)
{
	struct qeth_cmd_buffer *iob = card->read_cmd;
	struct qeth_channel *channel = iob->channel;
	struct ccw1 *ccw = __ccw_from_cmd(iob);
	int rc;

	QETH_CARD_TEXT(card, 5, "issnxrd");
	if (channel->state != CH_STATE_UP)
		return -EIO;

	memset(iob->data, 0, iob->length);
	qeth_setup_ccw(ccw, CCW_CMD_READ, 0, iob->length, iob->data);
	iob->callback = qeth_issue_next_read_cb;
	/* keep the cmd alive after completion: */
	qeth_get_cmd(iob);

	QETH_CARD_TEXT(card, 6, "noirqpnd");
	rc = ccw_device_start(channel->ccwdev, ccw, (addr_t) iob, 0, 0);
	if (!rc) {
		channel->active_cmd = iob;
	} else {
		QETH_DBF_MESSAGE(2, "error %i on device %x when starting next read ccw!\n",
				 rc, CARD_DEVID(card));
		qeth_unlock_channel(card, channel);
		qeth_put_cmd(iob);
		card->read_or_write_problem = 1;
		qeth_schedule_recovery(card);
	}
	return rc;
}

static int qeth_issue_next_read(struct qeth_card *card)
{
	int ret;

	spin_lock_irq(get_ccwdev_lock(CARD_RDEV(card)));
	ret = __qeth_issue_next_read(card);
	spin_unlock_irq(get_ccwdev_lock(CARD_RDEV(card)));

	return ret;
}

static void qeth_enqueue_cmd(struct qeth_card *card,
			     struct qeth_cmd_buffer *iob)
{
	spin_lock_irq(&card->lock);
	list_add_tail(&iob->list_entry, &card->cmd_waiter_list);
	spin_unlock_irq(&card->lock);
}

static void qeth_dequeue_cmd(struct qeth_card *card,
			     struct qeth_cmd_buffer *iob)
{
	spin_lock_irq(&card->lock);
	list_del(&iob->list_entry);
	spin_unlock_irq(&card->lock);
}

void qeth_notify_cmd(struct qeth_cmd_buffer *iob, int reason)
{
	iob->rc = reason;
	complete(&iob->done);
}
EXPORT_SYMBOL_GPL(qeth_notify_cmd);

static void qeth_flush_local_addrs4(struct qeth_card *card)
{
	struct qeth_local_addr *addr;
	struct hlist_node *tmp;
	unsigned int i;

	spin_lock_irq(&card->local_addrs4_lock);
	hash_for_each_safe(card->local_addrs4, i, tmp, addr, hnode) {
		hash_del_rcu(&addr->hnode);
		kfree_rcu(addr, rcu);
	}
	spin_unlock_irq(&card->local_addrs4_lock);
}

static void qeth_flush_local_addrs6(struct qeth_card *card)
{
	struct qeth_local_addr *addr;
	struct hlist_node *tmp;
	unsigned int i;

	spin_lock_irq(&card->local_addrs6_lock);
	hash_for_each_safe(card->local_addrs6, i, tmp, addr, hnode) {
		hash_del_rcu(&addr->hnode);
		kfree_rcu(addr, rcu);
	}
	spin_unlock_irq(&card->local_addrs6_lock);
}

static void qeth_flush_local_addrs(struct qeth_card *card)
{
	qeth_flush_local_addrs4(card);
	qeth_flush_local_addrs6(card);
}

static void qeth_add_local_addrs4(struct qeth_card *card,
				  struct qeth_ipacmd_local_addrs4 *cmd)
{
	unsigned int i;

	if (cmd->addr_length !=
	    sizeof_field(struct qeth_ipacmd_local_addr4, addr)) {
		dev_err_ratelimited(&card->gdev->dev,
				    "Dropped IPv4 ADD LOCAL ADDR event with bad length %u\n",
				    cmd->addr_length);
		return;
	}

	spin_lock(&card->local_addrs4_lock);
	for (i = 0; i < cmd->count; i++) {
		unsigned int key = ipv4_addr_hash(cmd->addrs[i].addr);
		struct qeth_local_addr *addr;
		bool duplicate = false;

		hash_for_each_possible(card->local_addrs4, addr, hnode, key) {
			if (addr->addr.s6_addr32[3] == cmd->addrs[i].addr) {
				duplicate = true;
				break;
			}
		}

		if (duplicate)
			continue;

		addr = kmalloc(sizeof(*addr), GFP_ATOMIC);
		if (!addr) {
			dev_err(&card->gdev->dev,
				"Failed to allocate local addr object. Traffic to %pI4 might suffer.\n",
				&cmd->addrs[i].addr);
			continue;
		}

		ipv6_addr_set(&addr->addr, 0, 0, 0, cmd->addrs[i].addr);
		hash_add_rcu(card->local_addrs4, &addr->hnode, key);
	}
	spin_unlock(&card->local_addrs4_lock);
}

static void qeth_add_local_addrs6(struct qeth_card *card,
				  struct qeth_ipacmd_local_addrs6 *cmd)
{
	unsigned int i;

	if (cmd->addr_length !=
	    sizeof_field(struct qeth_ipacmd_local_addr6, addr)) {
		dev_err_ratelimited(&card->gdev->dev,
				    "Dropped IPv6 ADD LOCAL ADDR event with bad length %u\n",
				    cmd->addr_length);
		return;
	}

	spin_lock(&card->local_addrs6_lock);
	for (i = 0; i < cmd->count; i++) {
		u32 key = ipv6_addr_hash(&cmd->addrs[i].addr);
		struct qeth_local_addr *addr;
		bool duplicate = false;

		hash_for_each_possible(card->local_addrs6, addr, hnode, key) {
			if (ipv6_addr_equal(&addr->addr, &cmd->addrs[i].addr)) {
				duplicate = true;
				break;
			}
		}

		if (duplicate)
			continue;

		addr = kmalloc(sizeof(*addr), GFP_ATOMIC);
		if (!addr) {
			dev_err(&card->gdev->dev,
				"Failed to allocate local addr object. Traffic to %pI6c might suffer.\n",
				&cmd->addrs[i].addr);
			continue;
		}

		addr->addr = cmd->addrs[i].addr;
		hash_add_rcu(card->local_addrs6, &addr->hnode, key);
	}
	spin_unlock(&card->local_addrs6_lock);
}

static void qeth_del_local_addrs4(struct qeth_card *card,
				  struct qeth_ipacmd_local_addrs4 *cmd)
{
	unsigned int i;

	if (cmd->addr_length !=
	    sizeof_field(struct qeth_ipacmd_local_addr4, addr)) {
		dev_err_ratelimited(&card->gdev->dev,
				    "Dropped IPv4 DEL LOCAL ADDR event with bad length %u\n",
				    cmd->addr_length);
		return;
	}

	spin_lock(&card->local_addrs4_lock);
	for (i = 0; i < cmd->count; i++) {
		struct qeth_ipacmd_local_addr4 *addr = &cmd->addrs[i];
		unsigned int key = ipv4_addr_hash(addr->addr);
		struct qeth_local_addr *tmp;

		hash_for_each_possible(card->local_addrs4, tmp, hnode, key) {
			if (tmp->addr.s6_addr32[3] == addr->addr) {
				hash_del_rcu(&tmp->hnode);
				kfree_rcu(tmp, rcu);
				break;
			}
		}
	}
	spin_unlock(&card->local_addrs4_lock);
}

static void qeth_del_local_addrs6(struct qeth_card *card,
				  struct qeth_ipacmd_local_addrs6 *cmd)
{
	unsigned int i;

	if (cmd->addr_length !=
	    sizeof_field(struct qeth_ipacmd_local_addr6, addr)) {
		dev_err_ratelimited(&card->gdev->dev,
				    "Dropped IPv6 DEL LOCAL ADDR event with bad length %u\n",
				    cmd->addr_length);
		return;
	}

	spin_lock(&card->local_addrs6_lock);
	for (i = 0; i < cmd->count; i++) {
		struct qeth_ipacmd_local_addr6 *addr = &cmd->addrs[i];
		u32 key = ipv6_addr_hash(&addr->addr);
		struct qeth_local_addr *tmp;

		hash_for_each_possible(card->local_addrs6, tmp, hnode, key) {
			if (ipv6_addr_equal(&tmp->addr, &addr->addr)) {
				hash_del_rcu(&tmp->hnode);
				kfree_rcu(tmp, rcu);
				break;
			}
		}
	}
	spin_unlock(&card->local_addrs6_lock);
}

static bool qeth_next_hop_is_local_v4(struct qeth_card *card,
				      struct sk_buff *skb)
{
	struct qeth_local_addr *tmp;
	bool is_local = false;
	unsigned int key;
	__be32 next_hop;

	if (hash_empty(card->local_addrs4))
		return false;

	rcu_read_lock();
	next_hop = qeth_next_hop_v4_rcu(skb,
					qeth_dst_check_rcu(skb, htons(ETH_P_IP)));
	key = ipv4_addr_hash(next_hop);

	hash_for_each_possible_rcu(card->local_addrs4, tmp, hnode, key) {
		if (tmp->addr.s6_addr32[3] == next_hop) {
			is_local = true;
			break;
		}
	}
	rcu_read_unlock();

	return is_local;
}

static bool qeth_next_hop_is_local_v6(struct qeth_card *card,
				      struct sk_buff *skb)
{
	struct qeth_local_addr *tmp;
	struct in6_addr *next_hop;
	bool is_local = false;
	u32 key;

	if (hash_empty(card->local_addrs6))
		return false;

	rcu_read_lock();
	next_hop = qeth_next_hop_v6_rcu(skb,
					qeth_dst_check_rcu(skb, htons(ETH_P_IPV6)));
	key = ipv6_addr_hash(next_hop);

	hash_for_each_possible_rcu(card->local_addrs6, tmp, hnode, key) {
		if (ipv6_addr_equal(&tmp->addr, next_hop)) {
			is_local = true;
			break;
		}
	}
	rcu_read_unlock();

	return is_local;
}

static int qeth_debugfs_local_addr_show(struct seq_file *m, void *v)
{
	struct qeth_card *card = m->private;
	struct qeth_local_addr *tmp;
	unsigned int i;

	rcu_read_lock();
	hash_for_each_rcu(card->local_addrs4, i, tmp, hnode)
		seq_printf(m, "%pI4\n", &tmp->addr.s6_addr32[3]);
	hash_for_each_rcu(card->local_addrs6, i, tmp, hnode)
		seq_printf(m, "%pI6c\n", &tmp->addr);
	rcu_read_unlock();

	return 0;
}

DEFINE_SHOW_ATTRIBUTE(qeth_debugfs_local_addr);

static void qeth_issue_ipa_msg(struct qeth_ipa_cmd *cmd, int rc,
		struct qeth_card *card)
{
	const char *ipa_name;
	int com = cmd->hdr.command;

	ipa_name = qeth_get_ipa_cmd_name(com);

	if (rc)
		QETH_DBF_MESSAGE(2, "IPA: %s(%#x) for device %x returned %#x \"%s\"\n",
				 ipa_name, com, CARD_DEVID(card), rc,
				 qeth_get_ipa_msg(rc));
	else
		QETH_DBF_MESSAGE(5, "IPA: %s(%#x) for device %x succeeded\n",
				 ipa_name, com, CARD_DEVID(card));
}

static struct qeth_ipa_cmd *qeth_check_ipa_data(struct qeth_card *card,
						struct qeth_ipa_cmd *cmd)
{
	QETH_CARD_TEXT(card, 5, "chkipad");

	if (IS_IPA_REPLY(cmd)) {
		if (cmd->hdr.command != IPA_CMD_SETCCID &&
		    cmd->hdr.command != IPA_CMD_DELCCID &&
		    cmd->hdr.command != IPA_CMD_MODCCID &&
		    cmd->hdr.command != IPA_CMD_SET_DIAG_ASS)
			qeth_issue_ipa_msg(cmd, cmd->hdr.return_code, card);
		return cmd;
	}

	/* handle unsolicited event: */
	switch (cmd->hdr.command) {
	case IPA_CMD_STOPLAN:
		if (cmd->hdr.return_code == IPA_RC_VEPA_TO_VEB_TRANSITION) {
			dev_err(&card->gdev->dev,
				"Interface %s is down because the adjacent port is no longer in reflective relay mode\n",
				netdev_name(card->dev));
			schedule_work(&card->close_dev_work);
		} else {
			dev_warn(&card->gdev->dev,
				 "The link for interface %s on CHPID 0x%X failed\n",
				 netdev_name(card->dev), card->info.chpid);
			qeth_issue_ipa_msg(cmd, cmd->hdr.return_code, card);
			netif_carrier_off(card->dev);
		}
		return NULL;
	case IPA_CMD_STARTLAN:
		dev_info(&card->gdev->dev,
			 "The link for %s on CHPID 0x%X has been restored\n",
			 netdev_name(card->dev), card->info.chpid);
		if (card->info.hwtrap)
			card->info.hwtrap = 2;
		qeth_schedule_recovery(card);
		return NULL;
	case IPA_CMD_SETBRIDGEPORT_IQD:
	case IPA_CMD_SETBRIDGEPORT_OSA:
	case IPA_CMD_ADDRESS_CHANGE_NOTIF:
		if (card->discipline->control_event_handler(card, cmd))
			return cmd;
		return NULL;
	case IPA_CMD_MODCCID:
		return cmd;
	case IPA_CMD_REGISTER_LOCAL_ADDR:
		if (cmd->hdr.prot_version == QETH_PROT_IPV4)
			qeth_add_local_addrs4(card, &cmd->data.local_addrs4);
		else if (cmd->hdr.prot_version == QETH_PROT_IPV6)
			qeth_add_local_addrs6(card, &cmd->data.local_addrs6);

		QETH_CARD_TEXT(card, 3, "irla");
		return NULL;
	case IPA_CMD_UNREGISTER_LOCAL_ADDR:
		if (cmd->hdr.prot_version == QETH_PROT_IPV4)
			qeth_del_local_addrs4(card, &cmd->data.local_addrs4);
		else if (cmd->hdr.prot_version == QETH_PROT_IPV6)
			qeth_del_local_addrs6(card, &cmd->data.local_addrs6);

		QETH_CARD_TEXT(card, 3, "urla");
		return NULL;
	default:
		QETH_DBF_MESSAGE(2, "Received data is IPA but not a reply!\n");
		return cmd;
	}
}

static void qeth_clear_ipacmd_list(struct qeth_card *card)
{
	struct qeth_cmd_buffer *iob;
	unsigned long flags;

	QETH_CARD_TEXT(card, 4, "clipalst");

	spin_lock_irqsave(&card->lock, flags);
	list_for_each_entry(iob, &card->cmd_waiter_list, list_entry)
		qeth_notify_cmd(iob, -ECANCELED);
	spin_unlock_irqrestore(&card->lock, flags);
}

static int qeth_check_idx_response(struct qeth_card *card,
	unsigned char *buffer)
{
	QETH_DBF_HEX(CTRL, 2, buffer, QETH_DBF_CTRL_LEN);
	if ((buffer[2] & QETH_IDX_TERMINATE_MASK) == QETH_IDX_TERMINATE) {
		QETH_DBF_MESSAGE(2, "received an IDX TERMINATE with cause code %#04x\n",
				 buffer[4]);
		QETH_CARD_TEXT(card, 2, "ckidxres");
		QETH_CARD_TEXT(card, 2, " idxterm");
		QETH_CARD_TEXT_(card, 2, "rc%x", buffer[4]);
		if (buffer[4] == QETH_IDX_TERM_BAD_TRANSPORT ||
		    buffer[4] == QETH_IDX_TERM_BAD_TRANSPORT_VM) {
			dev_err(&card->gdev->dev,
				"The device does not support the configured transport mode\n");
			return -EPROTONOSUPPORT;
		}
		return -EIO;
	}
	return 0;
}

void qeth_put_cmd(struct qeth_cmd_buffer *iob)
{
	if (refcount_dec_and_test(&iob->ref_count)) {
		kfree(iob->data);
		kfree(iob);
	}
}
EXPORT_SYMBOL_GPL(qeth_put_cmd);

static void qeth_release_buffer_cb(struct qeth_card *card,
				   struct qeth_cmd_buffer *iob,
				   unsigned int data_length)
{
	qeth_put_cmd(iob);
}

static void qeth_cancel_cmd(struct qeth_cmd_buffer *iob, int rc)
{
	qeth_notify_cmd(iob, rc);
	qeth_put_cmd(iob);
}

struct qeth_cmd_buffer *qeth_alloc_cmd(struct qeth_channel *channel,
				       unsigned int length, unsigned int ccws,
				       long timeout)
{
	struct qeth_cmd_buffer *iob;

	if (length > QETH_BUFSIZE)
		return NULL;

	iob = kzalloc(sizeof(*iob), GFP_KERNEL);
	if (!iob)
		return NULL;

	iob->data = kzalloc(ALIGN(length, 8) + ccws * sizeof(struct ccw1),
			    GFP_KERNEL | GFP_DMA);
	if (!iob->data) {
		kfree(iob);
		return NULL;
	}

	init_completion(&iob->done);
	spin_lock_init(&iob->lock);
	refcount_set(&iob->ref_count, 1);
	iob->channel = channel;
	iob->timeout = timeout;
	iob->length = length;
	return iob;
}
EXPORT_SYMBOL_GPL(qeth_alloc_cmd);

static void qeth_issue_next_read_cb(struct qeth_card *card,
				    struct qeth_cmd_buffer *iob,
				    unsigned int data_length)
{
	struct qeth_cmd_buffer *request = NULL;
	struct qeth_ipa_cmd *cmd = NULL;
	struct qeth_reply *reply = NULL;
	struct qeth_cmd_buffer *tmp;
	unsigned long flags;
	int rc = 0;

	QETH_CARD_TEXT(card, 4, "sndctlcb");
	rc = qeth_check_idx_response(card, iob->data);
	switch (rc) {
	case 0:
		break;
	case -EIO:
		qeth_schedule_recovery(card);
		fallthrough;
	default:
		qeth_clear_ipacmd_list(card);
		goto err_idx;
	}

	cmd = __ipa_reply(iob);
	if (cmd) {
		cmd = qeth_check_ipa_data(card, cmd);
		if (!cmd)
			goto out;
		if (IS_OSN(card) && card->osn_info.assist_cb &&
		    cmd->hdr.command != IPA_CMD_STARTLAN) {
			card->osn_info.assist_cb(card->dev, cmd);
			goto out;
		}
	}

	/* match against pending cmd requests */
	spin_lock_irqsave(&card->lock, flags);
	list_for_each_entry(tmp, &card->cmd_waiter_list, list_entry) {
		if (tmp->match && tmp->match(tmp, iob)) {
			request = tmp;
			/* take the object outside the lock */
			qeth_get_cmd(request);
			break;
		}
	}
	spin_unlock_irqrestore(&card->lock, flags);

	if (!request)
		goto out;

	reply = &request->reply;
	if (!reply->callback) {
		rc = 0;
		goto no_callback;
	}

	spin_lock_irqsave(&request->lock, flags);
	if (request->rc)
		/* Bail out when the requestor has already left: */
		rc = request->rc;
	else
		rc = reply->callback(card, reply, cmd ? (unsigned long)cmd :
							(unsigned long)iob);
	spin_unlock_irqrestore(&request->lock, flags);

no_callback:
	if (rc <= 0)
		qeth_notify_cmd(request, rc);
	qeth_put_cmd(request);
out:
	memcpy(&card->seqno.pdu_hdr_ack,
		QETH_PDU_HEADER_SEQ_NO(iob->data),
		QETH_SEQ_NO_LENGTH);
	__qeth_issue_next_read(card);
err_idx:
	qeth_put_cmd(iob);
}

static int qeth_set_thread_start_bit(struct qeth_card *card,
		unsigned long thread)
{
	unsigned long flags;
	int rc = 0;

	spin_lock_irqsave(&card->thread_mask_lock, flags);
	if (!(card->thread_allowed_mask & thread))
		rc = -EPERM;
	else if (card->thread_start_mask & thread)
		rc = -EBUSY;
	else
		card->thread_start_mask |= thread;
	spin_unlock_irqrestore(&card->thread_mask_lock, flags);

	return rc;
}

static void qeth_clear_thread_start_bit(struct qeth_card *card,
					unsigned long thread)
{
	unsigned long flags;

	spin_lock_irqsave(&card->thread_mask_lock, flags);
	card->thread_start_mask &= ~thread;
	spin_unlock_irqrestore(&card->thread_mask_lock, flags);
	wake_up(&card->wait_q);
}

static void qeth_clear_thread_running_bit(struct qeth_card *card,
					  unsigned long thread)
{
	unsigned long flags;

	spin_lock_irqsave(&card->thread_mask_lock, flags);
	card->thread_running_mask &= ~thread;
	spin_unlock_irqrestore(&card->thread_mask_lock, flags);
	wake_up_all(&card->wait_q);
}

static int __qeth_do_run_thread(struct qeth_card *card, unsigned long thread)
{
	unsigned long flags;
	int rc = 0;

	spin_lock_irqsave(&card->thread_mask_lock, flags);
	if (card->thread_start_mask & thread) {
		if ((card->thread_allowed_mask & thread) &&
		    !(card->thread_running_mask & thread)) {
			rc = 1;
			card->thread_start_mask &= ~thread;
			card->thread_running_mask |= thread;
		} else
			rc = -EPERM;
	}
	spin_unlock_irqrestore(&card->thread_mask_lock, flags);
	return rc;
}

static int qeth_do_run_thread(struct qeth_card *card, unsigned long thread)
{
	int rc = 0;

	wait_event(card->wait_q,
		   (rc = __qeth_do_run_thread(card, thread)) >= 0);
	return rc;
}

int qeth_schedule_recovery(struct qeth_card *card)
{
	int rc;

	QETH_CARD_TEXT(card, 2, "startrec");

	rc = qeth_set_thread_start_bit(card, QETH_RECOVER_THREAD);
	if (!rc)
		schedule_work(&card->kernel_thread_starter);

	return rc;
}

static int qeth_get_problem(struct qeth_card *card, struct ccw_device *cdev,
			    struct irb *irb)
{
	int dstat, cstat;
	char *sense;

	sense = (char *) irb->ecw;
	cstat = irb->scsw.cmd.cstat;
	dstat = irb->scsw.cmd.dstat;

	if (cstat & (SCHN_STAT_CHN_CTRL_CHK | SCHN_STAT_INTF_CTRL_CHK |
		     SCHN_STAT_CHN_DATA_CHK | SCHN_STAT_CHAIN_CHECK |
		     SCHN_STAT_PROT_CHECK | SCHN_STAT_PROG_CHECK)) {
		QETH_CARD_TEXT(card, 2, "CGENCHK");
		dev_warn(&cdev->dev, "The qeth device driver "
			"failed to recover an error on the device\n");
		QETH_DBF_MESSAGE(2, "check on channel %x with dstat=%#x, cstat=%#x\n",
				 CCW_DEVID(cdev), dstat, cstat);
		print_hex_dump(KERN_WARNING, "qeth: irb ", DUMP_PREFIX_OFFSET,
				16, 1, irb, 64, 1);
		return -EIO;
	}

	if (dstat & DEV_STAT_UNIT_CHECK) {
		if (sense[SENSE_RESETTING_EVENT_BYTE] &
		    SENSE_RESETTING_EVENT_FLAG) {
			QETH_CARD_TEXT(card, 2, "REVIND");
			return -EIO;
		}
		if (sense[SENSE_COMMAND_REJECT_BYTE] &
		    SENSE_COMMAND_REJECT_FLAG) {
			QETH_CARD_TEXT(card, 2, "CMDREJi");
			return -EIO;
		}
		if ((sense[2] == 0xaf) && (sense[3] == 0xfe)) {
			QETH_CARD_TEXT(card, 2, "AFFE");
			return -EIO;
		}
		if ((!sense[0]) && (!sense[1]) && (!sense[2]) && (!sense[3])) {
			QETH_CARD_TEXT(card, 2, "ZEROSEN");
			return 0;
		}
		QETH_CARD_TEXT(card, 2, "DGENCHK");
		return -EIO;
	}
	return 0;
}

static int qeth_check_irb_error(struct qeth_card *card, struct ccw_device *cdev,
				struct irb *irb)
{
	if (!IS_ERR(irb))
		return 0;

	switch (PTR_ERR(irb)) {
	case -EIO:
		QETH_DBF_MESSAGE(2, "i/o-error on channel %x\n",
				 CCW_DEVID(cdev));
		QETH_CARD_TEXT(card, 2, "ckirberr");
		QETH_CARD_TEXT_(card, 2, "  rc%d", -EIO);
		return -EIO;
	case -ETIMEDOUT:
		dev_warn(&cdev->dev, "A hardware operation timed out"
			" on the device\n");
		QETH_CARD_TEXT(card, 2, "ckirberr");
		QETH_CARD_TEXT_(card, 2, "  rc%d", -ETIMEDOUT);
		return -ETIMEDOUT;
	default:
		QETH_DBF_MESSAGE(2, "unknown error %ld on channel %x\n",
				 PTR_ERR(irb), CCW_DEVID(cdev));
		QETH_CARD_TEXT(card, 2, "ckirberr");
		QETH_CARD_TEXT(card, 2, "  rc???");
		return PTR_ERR(irb);
	}
}

static void qeth_irq(struct ccw_device *cdev, unsigned long intparm,
		struct irb *irb)
{
	int rc;
	int cstat, dstat;
	struct qeth_cmd_buffer *iob = NULL;
	struct ccwgroup_device *gdev;
	struct qeth_channel *channel;
	struct qeth_card *card;

	/* while we hold the ccwdev lock, this stays valid: */
	gdev = dev_get_drvdata(&cdev->dev);
	card = dev_get_drvdata(&gdev->dev);

	QETH_CARD_TEXT(card, 5, "irq");

	if (card->read.ccwdev == cdev) {
		channel = &card->read;
		QETH_CARD_TEXT(card, 5, "read");
	} else if (card->write.ccwdev == cdev) {
		channel = &card->write;
		QETH_CARD_TEXT(card, 5, "write");
	} else {
		channel = &card->data;
		QETH_CARD_TEXT(card, 5, "data");
	}

	if (intparm == 0) {
		QETH_CARD_TEXT(card, 5, "irqunsol");
	} else if ((addr_t)intparm != (addr_t)channel->active_cmd) {
		QETH_CARD_TEXT(card, 5, "irqunexp");

		dev_err(&cdev->dev,
			"Received IRQ with intparm %lx, expected %px\n",
			intparm, channel->active_cmd);
		if (channel->active_cmd)
			qeth_cancel_cmd(channel->active_cmd, -EIO);
	} else {
		iob = (struct qeth_cmd_buffer *) (addr_t)intparm;
	}

	channel->active_cmd = NULL;
	qeth_unlock_channel(card, channel);

	rc = qeth_check_irb_error(card, cdev, irb);
	if (rc) {
		/* IO was terminated, free its resources. */
		if (iob)
			qeth_cancel_cmd(iob, rc);
		return;
	}

	if (irb->scsw.cmd.fctl & SCSW_FCTL_CLEAR_FUNC) {
		channel->state = CH_STATE_STOPPED;
		wake_up(&card->wait_q);
	}

	if (irb->scsw.cmd.fctl & SCSW_FCTL_HALT_FUNC) {
		channel->state = CH_STATE_HALTED;
		wake_up(&card->wait_q);
	}

	if (iob && (irb->scsw.cmd.fctl & (SCSW_FCTL_CLEAR_FUNC |
					  SCSW_FCTL_HALT_FUNC))) {
		qeth_cancel_cmd(iob, -ECANCELED);
		iob = NULL;
	}

	cstat = irb->scsw.cmd.cstat;
	dstat = irb->scsw.cmd.dstat;

	if ((dstat & DEV_STAT_UNIT_EXCEP) ||
	    (dstat & DEV_STAT_UNIT_CHECK) ||
	    (cstat)) {
		if (irb->esw.esw0.erw.cons) {
			dev_warn(&channel->ccwdev->dev,
				"The qeth device driver failed to recover "
				"an error on the device\n");
			QETH_DBF_MESSAGE(2, "sense data available on channel %x: cstat %#X dstat %#X\n",
					 CCW_DEVID(channel->ccwdev), cstat,
					 dstat);
			print_hex_dump(KERN_WARNING, "qeth: irb ",
				DUMP_PREFIX_OFFSET, 16, 1, irb, 32, 1);
			print_hex_dump(KERN_WARNING, "qeth: sense data ",
				DUMP_PREFIX_OFFSET, 16, 1, irb->ecw, 32, 1);
		}

		rc = qeth_get_problem(card, cdev, irb);
		if (rc) {
			card->read_or_write_problem = 1;
			if (iob)
				qeth_cancel_cmd(iob, rc);
			qeth_clear_ipacmd_list(card);
			qeth_schedule_recovery(card);
			return;
		}
	}

	if (iob) {
		/* sanity check: */
		if (irb->scsw.cmd.count > iob->length) {
			qeth_cancel_cmd(iob, -EIO);
			return;
		}
		if (iob->callback)
			iob->callback(card, iob,
				      iob->length - irb->scsw.cmd.count);
	}
}

static void qeth_notify_skbs(struct qeth_qdio_out_q *q,
		struct qeth_qdio_out_buffer *buf,
		enum iucv_tx_notify notification)
{
	struct sk_buff *skb;

	skb_queue_walk(&buf->skb_list, skb) {
		struct sock *sk = skb->sk;

		QETH_CARD_TEXT_(q->card, 5, "skbn%d", notification);
		QETH_CARD_TEXT_(q->card, 5, "%lx", (long) skb);
		if (sk && sk->sk_family == PF_IUCV)
			iucv_sk(sk)->sk_txnotify(sk, notification);
	}
}

static void qeth_tx_complete_buf(struct qeth_qdio_out_buffer *buf, bool error,
				 int budget)
{
	struct qeth_qdio_out_q *queue = buf->q;
	struct sk_buff *skb;

	/* Empty buffer? */
	if (buf->next_element_to_fill == 0)
		return;

	QETH_TXQ_STAT_INC(queue, bufs);
	QETH_TXQ_STAT_ADD(queue, buf_elements, buf->next_element_to_fill);
	if (error) {
		QETH_TXQ_STAT_ADD(queue, tx_errors, buf->frames);
	} else {
		QETH_TXQ_STAT_ADD(queue, tx_packets, buf->frames);
		QETH_TXQ_STAT_ADD(queue, tx_bytes, buf->bytes);
	}

	while ((skb = __skb_dequeue(&buf->skb_list)) != NULL) {
		unsigned int bytes = qdisc_pkt_len(skb);
		bool is_tso = skb_is_gso(skb);
		unsigned int packets;

		packets = is_tso ? skb_shinfo(skb)->gso_segs : 1;
		if (!error) {
			if (skb->ip_summed == CHECKSUM_PARTIAL)
				QETH_TXQ_STAT_ADD(queue, skbs_csum, packets);
			if (skb_is_nonlinear(skb))
				QETH_TXQ_STAT_INC(queue, skbs_sg);
			if (is_tso) {
				QETH_TXQ_STAT_INC(queue, skbs_tso);
				QETH_TXQ_STAT_ADD(queue, tso_bytes, bytes);
			}
		}

		napi_consume_skb(skb, budget);
	}
}

static void qeth_clear_output_buffer(struct qeth_qdio_out_q *queue,
				     struct qeth_qdio_out_buffer *buf,
				     bool error, int budget)
{
	int i;

	/* is PCI flag set on buffer? */
	if (buf->buffer->element[0].sflags & SBAL_SFLAGS0_PCI_REQ)
		atomic_dec(&queue->set_pci_flags_count);

	qeth_tx_complete_buf(buf, error, budget);

	for (i = 0; i < queue->max_elements; ++i) {
		void *data = phys_to_virt(buf->buffer->element[i].addr);

		if (data && buf->is_header[i])
			kmem_cache_free(qeth_core_header_cache, data);
		buf->is_header[i] = 0;
	}

	qeth_scrub_qdio_buffer(buf->buffer, queue->max_elements);
	buf->next_element_to_fill = 0;
	buf->frames = 0;
	buf->bytes = 0;
	atomic_set(&buf->state, QETH_QDIO_BUF_EMPTY);
}

static void qeth_tx_complete_pending_bufs(struct qeth_card *card,
					  struct qeth_qdio_out_q *queue,
					  bool drain)
{
	struct qeth_qdio_out_buffer *buf, *tmp;

	list_for_each_entry_safe(buf, tmp, &queue->pending_bufs, list_entry) {
		if (drain || atomic_read(&buf->state) == QETH_QDIO_BUF_EMPTY) {
			QETH_CARD_TEXT(card, 5, "fp");
			QETH_CARD_TEXT_(card, 5, "%lx", (long) buf);

			if (drain)
				qeth_notify_skbs(queue, buf,
						 TX_NOTIFY_GENERALERROR);
			qeth_tx_complete_buf(buf, drain, 0);

			list_del(&buf->list_entry);
			kmem_cache_free(qeth_qdio_outbuf_cache, buf);
		}
	}
}

static void qeth_drain_output_queue(struct qeth_qdio_out_q *q, bool free)
{
	int j;

	qeth_tx_complete_pending_bufs(q->card, q, true);

	for (j = 0; j < QDIO_MAX_BUFFERS_PER_Q; ++j) {
		if (!q->bufs[j])
			continue;

		qeth_clear_output_buffer(q, q->bufs[j], true, 0);
		if (free) {
			kmem_cache_free(qeth_qdio_outbuf_cache, q->bufs[j]);
			q->bufs[j] = NULL;
		}
	}
}

static void qeth_drain_output_queues(struct qeth_card *card)
{
	int i;

	QETH_CARD_TEXT(card, 2, "clearqdbf");
	/* clear outbound buffers to free skbs */
	for (i = 0; i < card->qdio.no_out_queues; ++i) {
		if (card->qdio.out_qs[i])
			qeth_drain_output_queue(card->qdio.out_qs[i], false);
	}
}

static void qeth_osa_set_output_queues(struct qeth_card *card, bool single)
{
	unsigned int max = single ? 1 : card->dev->num_tx_queues;

	if (card->qdio.no_out_queues == max)
		return;

	if (atomic_read(&card->qdio.state) != QETH_QDIO_UNINITIALIZED)
		qeth_free_qdio_queues(card);

	if (max == 1 && card->qdio.do_prio_queueing != QETH_PRIOQ_DEFAULT)
		dev_info(&card->gdev->dev, "Priority Queueing not supported\n");

	card->qdio.no_out_queues = max;
}

static int qeth_update_from_chp_desc(struct qeth_card *card)
{
	struct ccw_device *ccwdev;
	struct channel_path_desc_fmt0 *chp_dsc;

	QETH_CARD_TEXT(card, 2, "chp_desc");

	ccwdev = card->data.ccwdev;
	chp_dsc = ccw_device_get_chp_desc(ccwdev, 0);
	if (!chp_dsc)
		return -ENOMEM;

	card->info.func_level = 0x4100 + chp_dsc->desc;

	if (IS_OSD(card) || IS_OSX(card))
		/* CHPP field bit 6 == 1 -> single queue */
		qeth_osa_set_output_queues(card, chp_dsc->chpp & 0x02);

	kfree(chp_dsc);
	QETH_CARD_TEXT_(card, 2, "nr:%x", card->qdio.no_out_queues);
	QETH_CARD_TEXT_(card, 2, "lvl:%02x", card->info.func_level);
	return 0;
}

static void qeth_init_qdio_info(struct qeth_card *card)
{
	QETH_CARD_TEXT(card, 4, "intqdinf");
	atomic_set(&card->qdio.state, QETH_QDIO_UNINITIALIZED);
	card->qdio.do_prio_queueing = QETH_PRIOQ_DEFAULT;
	card->qdio.default_out_queue = QETH_DEFAULT_QUEUE;

	/* inbound */
	card->qdio.no_in_queues = 1;
	card->qdio.in_buf_size = QETH_IN_BUF_SIZE_DEFAULT;
	if (IS_IQD(card))
		card->qdio.init_pool.buf_count = QETH_IN_BUF_COUNT_HSDEFAULT;
	else
		card->qdio.init_pool.buf_count = QETH_IN_BUF_COUNT_DEFAULT;
	card->qdio.in_buf_pool.buf_count = card->qdio.init_pool.buf_count;
	INIT_LIST_HEAD(&card->qdio.in_buf_pool.entry_list);
	INIT_LIST_HEAD(&card->qdio.init_pool.entry_list);
}

static void qeth_set_initial_options(struct qeth_card *card)
{
	card->options.route4.type = NO_ROUTER;
	card->options.route6.type = NO_ROUTER;
	card->options.isolation = ISOLATION_MODE_NONE;
	card->options.cq = QETH_CQ_DISABLED;
	card->options.layer = QETH_DISCIPLINE_UNDETERMINED;
}

static int qeth_do_start_thread(struct qeth_card *card, unsigned long thread)
{
	unsigned long flags;
	int rc = 0;

	spin_lock_irqsave(&card->thread_mask_lock, flags);
	QETH_CARD_TEXT_(card, 4, "  %02x%02x%02x",
			(u8) card->thread_start_mask,
			(u8) card->thread_allowed_mask,
			(u8) card->thread_running_mask);
	rc = (card->thread_start_mask & thread);
	spin_unlock_irqrestore(&card->thread_mask_lock, flags);
	return rc;
}

static int qeth_do_reset(void *data);
static void qeth_start_kernel_thread(struct work_struct *work)
{
	struct task_struct *ts;
	struct qeth_card *card = container_of(work, struct qeth_card,
					kernel_thread_starter);
	QETH_CARD_TEXT(card, 2, "strthrd");

	if (card->read.state != CH_STATE_UP &&
	    card->write.state != CH_STATE_UP)
		return;
	if (qeth_do_start_thread(card, QETH_RECOVER_THREAD)) {
		ts = kthread_run(qeth_do_reset, card, "qeth_recover");
		if (IS_ERR(ts)) {
			qeth_clear_thread_start_bit(card, QETH_RECOVER_THREAD);
			qeth_clear_thread_running_bit(card,
				QETH_RECOVER_THREAD);
		}
	}
}

static void qeth_buffer_reclaim_work(struct work_struct *);
static void qeth_setup_card(struct qeth_card *card)
{
	QETH_CARD_TEXT(card, 2, "setupcrd");

	card->info.type = CARD_RDEV(card)->id.driver_info;
	card->state = CARD_STATE_DOWN;
	spin_lock_init(&card->lock);
	spin_lock_init(&card->thread_mask_lock);
	mutex_init(&card->conf_mutex);
	mutex_init(&card->discipline_mutex);
	INIT_WORK(&card->kernel_thread_starter, qeth_start_kernel_thread);
	INIT_LIST_HEAD(&card->cmd_waiter_list);
	init_waitqueue_head(&card->wait_q);
	qeth_set_initial_options(card);
	/* IP address takeover */
	INIT_LIST_HEAD(&card->ipato.entries);
	qeth_init_qdio_info(card);
	INIT_DELAYED_WORK(&card->buffer_reclaim_work, qeth_buffer_reclaim_work);
	INIT_WORK(&card->close_dev_work, qeth_close_dev_handler);
	hash_init(card->rx_mode_addrs);
	hash_init(card->local_addrs4);
	hash_init(card->local_addrs6);
	spin_lock_init(&card->local_addrs4_lock);
	spin_lock_init(&card->local_addrs6_lock);
}

static void qeth_core_sl_print(struct seq_file *m, struct service_level *slr)
{
	struct qeth_card *card = container_of(slr, struct qeth_card,
					qeth_service_level);
	if (card->info.mcl_level[0])
		seq_printf(m, "qeth: %s firmware level %s\n",
			CARD_BUS_ID(card), card->info.mcl_level);
}

static struct qeth_card *qeth_alloc_card(struct ccwgroup_device *gdev)
{
	struct qeth_card *card;

	QETH_DBF_TEXT(SETUP, 2, "alloccrd");
	card = kzalloc(sizeof(*card), GFP_KERNEL);
	if (!card)
		goto out;
	QETH_DBF_HEX(SETUP, 2, &card, sizeof(void *));

	card->gdev = gdev;
	dev_set_drvdata(&gdev->dev, card);
	CARD_RDEV(card) = gdev->cdev[0];
	CARD_WDEV(card) = gdev->cdev[1];
	CARD_DDEV(card) = gdev->cdev[2];

	card->event_wq = alloc_ordered_workqueue("%s_event", 0,
						 dev_name(&gdev->dev));
	if (!card->event_wq)
		goto out_wq;

	card->read_cmd = qeth_alloc_cmd(&card->read, QETH_BUFSIZE, 1, 0);
	if (!card->read_cmd)
		goto out_read_cmd;

	card->debugfs = debugfs_create_dir(dev_name(&gdev->dev),
					   qeth_debugfs_root);
	debugfs_create_file("local_addrs", 0400, card->debugfs, card,
			    &qeth_debugfs_local_addr_fops);

	card->qeth_service_level.seq_print = qeth_core_sl_print;
	register_service_level(&card->qeth_service_level);
	return card;

out_read_cmd:
	destroy_workqueue(card->event_wq);
out_wq:
	dev_set_drvdata(&gdev->dev, NULL);
	kfree(card);
out:
	return NULL;
}

static int qeth_clear_channel(struct qeth_card *card,
			      struct qeth_channel *channel)
{
	int rc;

	QETH_CARD_TEXT(card, 3, "clearch");
	spin_lock_irq(get_ccwdev_lock(channel->ccwdev));
	rc = ccw_device_clear(channel->ccwdev, (addr_t)channel->active_cmd);
	spin_unlock_irq(get_ccwdev_lock(channel->ccwdev));

	if (rc)
		return rc;
	rc = wait_event_interruptible_timeout(card->wait_q,
			channel->state == CH_STATE_STOPPED, QETH_TIMEOUT);
	if (rc == -ERESTARTSYS)
		return rc;
	if (channel->state != CH_STATE_STOPPED)
		return -ETIME;
	channel->state = CH_STATE_DOWN;
	return 0;
}

static int qeth_halt_channel(struct qeth_card *card,
			     struct qeth_channel *channel)
{
	int rc;

	QETH_CARD_TEXT(card, 3, "haltch");
	spin_lock_irq(get_ccwdev_lock(channel->ccwdev));
	rc = ccw_device_halt(channel->ccwdev, (addr_t)channel->active_cmd);
	spin_unlock_irq(get_ccwdev_lock(channel->ccwdev));

	if (rc)
		return rc;
	rc = wait_event_interruptible_timeout(card->wait_q,
			channel->state == CH_STATE_HALTED, QETH_TIMEOUT);
	if (rc == -ERESTARTSYS)
		return rc;
	if (channel->state != CH_STATE_HALTED)
		return -ETIME;
	return 0;
}

static int qeth_stop_channel(struct qeth_channel *channel)
{
	struct ccw_device *cdev = channel->ccwdev;
	int rc;

	rc = ccw_device_set_offline(cdev);

	spin_lock_irq(get_ccwdev_lock(cdev));
	if (channel->active_cmd) {
		dev_err(&cdev->dev, "Stopped channel while cmd %px was still active\n",
			channel->active_cmd);
		channel->active_cmd = NULL;
	}
	cdev->handler = NULL;
	spin_unlock_irq(get_ccwdev_lock(cdev));

	return rc;
}

static int qeth_start_channel(struct qeth_channel *channel)
{
	struct ccw_device *cdev = channel->ccwdev;
	int rc;

	channel->state = CH_STATE_DOWN;
	atomic_set(&channel->irq_pending, 0);

	spin_lock_irq(get_ccwdev_lock(cdev));
	cdev->handler = qeth_irq;
	spin_unlock_irq(get_ccwdev_lock(cdev));

	rc = ccw_device_set_online(cdev);
	if (rc)
		goto err;

	return 0;

err:
	spin_lock_irq(get_ccwdev_lock(cdev));
	cdev->handler = NULL;
	spin_unlock_irq(get_ccwdev_lock(cdev));
	return rc;
}

static int qeth_halt_channels(struct qeth_card *card)
{
	int rc1 = 0, rc2 = 0, rc3 = 0;

	QETH_CARD_TEXT(card, 3, "haltchs");
	rc1 = qeth_halt_channel(card, &card->read);
	rc2 = qeth_halt_channel(card, &card->write);
	rc3 = qeth_halt_channel(card, &card->data);
	if (rc1)
		return rc1;
	if (rc2)
		return rc2;
	return rc3;
}

static int qeth_clear_channels(struct qeth_card *card)
{
	int rc1 = 0, rc2 = 0, rc3 = 0;

	QETH_CARD_TEXT(card, 3, "clearchs");
	rc1 = qeth_clear_channel(card, &card->read);
	rc2 = qeth_clear_channel(card, &card->write);
	rc3 = qeth_clear_channel(card, &card->data);
	if (rc1)
		return rc1;
	if (rc2)
		return rc2;
	return rc3;
}

static int qeth_clear_halt_card(struct qeth_card *card, int halt)
{
	int rc = 0;

	QETH_CARD_TEXT(card, 3, "clhacrd");

	if (halt)
		rc = qeth_halt_channels(card);
	if (rc)
		return rc;
	return qeth_clear_channels(card);
}

static int qeth_qdio_clear_card(struct qeth_card *card, int use_halt)
{
	int rc = 0;

	QETH_CARD_TEXT(card, 3, "qdioclr");
	switch (atomic_cmpxchg(&card->qdio.state, QETH_QDIO_ESTABLISHED,
		QETH_QDIO_CLEANING)) {
	case QETH_QDIO_ESTABLISHED:
		if (IS_IQD(card))
			rc = qdio_shutdown(CARD_DDEV(card),
				QDIO_FLAG_CLEANUP_USING_HALT);
		else
			rc = qdio_shutdown(CARD_DDEV(card),
				QDIO_FLAG_CLEANUP_USING_CLEAR);
		if (rc)
			QETH_CARD_TEXT_(card, 3, "1err%d", rc);
		atomic_set(&card->qdio.state, QETH_QDIO_ALLOCATED);
		break;
	case QETH_QDIO_CLEANING:
		return rc;
	default:
		break;
	}
	rc = qeth_clear_halt_card(card, use_halt);
	if (rc)
		QETH_CARD_TEXT_(card, 3, "2err%d", rc);
	return rc;
}

static enum qeth_discipline_id qeth_vm_detect_layer(struct qeth_card *card)
{
	enum qeth_discipline_id disc = QETH_DISCIPLINE_UNDETERMINED;
	struct diag26c_vnic_resp *response = NULL;
	struct diag26c_vnic_req *request = NULL;
	struct ccw_dev_id id;
	char userid[80];
	int rc = 0;

	QETH_CARD_TEXT(card, 2, "vmlayer");

	cpcmd("QUERY USERID", userid, sizeof(userid), &rc);
	if (rc)
		goto out;

	request = kzalloc(sizeof(*request), GFP_KERNEL | GFP_DMA);
	response = kzalloc(sizeof(*response), GFP_KERNEL | GFP_DMA);
	if (!request || !response) {
		rc = -ENOMEM;
		goto out;
	}

	ccw_device_get_id(CARD_RDEV(card), &id);
	request->resp_buf_len = sizeof(*response);
	request->resp_version = DIAG26C_VERSION6_VM65918;
	request->req_format = DIAG26C_VNIC_INFO;
	ASCEBC(userid, 8);
	memcpy(&request->sys_name, userid, 8);
	request->devno = id.devno;

	QETH_DBF_HEX(CTRL, 2, request, sizeof(*request));
	rc = diag26c(request, response, DIAG26C_PORT_VNIC);
	QETH_DBF_HEX(CTRL, 2, request, sizeof(*request));
	if (rc)
		goto out;
	QETH_DBF_HEX(CTRL, 2, response, sizeof(*response));

	if (request->resp_buf_len < sizeof(*response) ||
	    response->version != request->resp_version) {
		rc = -EIO;
		goto out;
	}

	if (response->protocol == VNIC_INFO_PROT_L2)
		disc = QETH_DISCIPLINE_LAYER2;
	else if (response->protocol == VNIC_INFO_PROT_L3)
		disc = QETH_DISCIPLINE_LAYER3;

out:
	kfree(response);
	kfree(request);
	if (rc)
		QETH_CARD_TEXT_(card, 2, "err%x", rc);
	return disc;
}

/* Determine whether the device requires a specific layer discipline */
static enum qeth_discipline_id qeth_enforce_discipline(struct qeth_card *card)
{
	enum qeth_discipline_id disc = QETH_DISCIPLINE_UNDETERMINED;

	if (IS_OSM(card) || IS_OSN(card))
		disc = QETH_DISCIPLINE_LAYER2;
	else if (IS_VM_NIC(card))
		disc = IS_IQD(card) ? QETH_DISCIPLINE_LAYER3 :
				      qeth_vm_detect_layer(card);

	switch (disc) {
	case QETH_DISCIPLINE_LAYER2:
		QETH_CARD_TEXT(card, 3, "force l2");
		break;
	case QETH_DISCIPLINE_LAYER3:
		QETH_CARD_TEXT(card, 3, "force l3");
		break;
	default:
		QETH_CARD_TEXT(card, 3, "force no");
	}

	return disc;
}

static void qeth_set_blkt_defaults(struct qeth_card *card)
{
	QETH_CARD_TEXT(card, 2, "cfgblkt");

	if (card->info.use_v1_blkt) {
		card->info.blkt.time_total = 0;
		card->info.blkt.inter_packet = 0;
		card->info.blkt.inter_packet_jumbo = 0;
	} else {
		card->info.blkt.time_total = 250;
		card->info.blkt.inter_packet = 5;
		card->info.blkt.inter_packet_jumbo = 15;
	}
}

static void qeth_idx_init(struct qeth_card *card)
{
	memset(&card->seqno, 0, sizeof(card->seqno));

	card->token.issuer_rm_w = 0x00010103UL;
	card->token.cm_filter_w = 0x00010108UL;
	card->token.cm_connection_w = 0x0001010aUL;
	card->token.ulp_filter_w = 0x0001010bUL;
	card->token.ulp_connection_w = 0x0001010dUL;

	switch (card->info.type) {
	case QETH_CARD_TYPE_IQD:
		card->info.func_level =	QETH_IDX_FUNC_LEVEL_IQD;
		break;
	case QETH_CARD_TYPE_OSD:
	case QETH_CARD_TYPE_OSN:
		card->info.func_level = QETH_IDX_FUNC_LEVEL_OSD;
		break;
	default:
		break;
	}
}

static void qeth_idx_finalize_cmd(struct qeth_card *card,
				  struct qeth_cmd_buffer *iob)
{
	memcpy(QETH_TRANSPORT_HEADER_SEQ_NO(iob->data), &card->seqno.trans_hdr,
	       QETH_SEQ_NO_LENGTH);
	if (iob->channel == &card->write)
		card->seqno.trans_hdr++;
}

static int qeth_peer_func_level(int level)
{
	if ((level & 0xff) == 8)
		return (level & 0xff) + 0x400;
	if (((level >> 8) & 3) == 1)
		return (level & 0xff) + 0x200;
	return level;
}

static void qeth_mpc_finalize_cmd(struct qeth_card *card,
				  struct qeth_cmd_buffer *iob)
{
	qeth_idx_finalize_cmd(card, iob);

	memcpy(QETH_PDU_HEADER_SEQ_NO(iob->data),
	       &card->seqno.pdu_hdr, QETH_SEQ_NO_LENGTH);
	card->seqno.pdu_hdr++;
	memcpy(QETH_PDU_HEADER_ACK_SEQ_NO(iob->data),
	       &card->seqno.pdu_hdr_ack, QETH_SEQ_NO_LENGTH);

	iob->callback = qeth_release_buffer_cb;
}

static bool qeth_mpc_match_reply(struct qeth_cmd_buffer *iob,
				 struct qeth_cmd_buffer *reply)
{
	/* MPC cmds are issued strictly in sequence. */
	return !IS_IPA(reply->data);
}

static struct qeth_cmd_buffer *qeth_mpc_alloc_cmd(struct qeth_card *card,
						  const void *data,
						  unsigned int data_length)
{
	struct qeth_cmd_buffer *iob;

	iob = qeth_alloc_cmd(&card->write, data_length, 1, QETH_TIMEOUT);
	if (!iob)
		return NULL;

	memcpy(iob->data, data, data_length);
	qeth_setup_ccw(__ccw_from_cmd(iob), CCW_CMD_WRITE, 0, data_length,
		       iob->data);
	iob->finalize = qeth_mpc_finalize_cmd;
	iob->match = qeth_mpc_match_reply;
	return iob;
}

/**
 * qeth_send_control_data() -	send control command to the card
 * @card:			qeth_card structure pointer
 * @iob:			qeth_cmd_buffer pointer
 * @reply_cb:			callback function pointer
 * @cb_card:			pointer to the qeth_card structure
 * @cb_reply:			pointer to the qeth_reply structure
 * @cb_cmd:			pointer to the original iob for non-IPA
 *				commands, or to the qeth_ipa_cmd structure
 *				for the IPA commands.
 * @reply_param:		private pointer passed to the callback
 *
 * Callback function gets called one or more times, with cb_cmd
 * pointing to the response returned by the hardware. Callback
 * function must return
 *   > 0 if more reply blocks are expected,
 *     0 if the last or only reply block is received, and
 *   < 0 on error.
 * Callback function can get the value of the reply_param pointer from the
 * field 'param' of the structure qeth_reply.
 */

static int qeth_send_control_data(struct qeth_card *card,
				  struct qeth_cmd_buffer *iob,
				  int (*reply_cb)(struct qeth_card *cb_card,
						  struct qeth_reply *cb_reply,
						  unsigned long cb_cmd),
				  void *reply_param)
{
	struct qeth_channel *channel = iob->channel;
	struct qeth_reply *reply = &iob->reply;
	long timeout = iob->timeout;
	int rc;

	QETH_CARD_TEXT(card, 2, "sendctl");

	reply->callback = reply_cb;
	reply->param = reply_param;

	timeout = wait_event_interruptible_timeout(card->wait_q,
						   qeth_trylock_channel(channel),
						   timeout);
	if (timeout <= 0) {
		qeth_put_cmd(iob);
		return (timeout == -ERESTARTSYS) ? -EINTR : -ETIME;
	}

	if (iob->finalize)
		iob->finalize(card, iob);
	QETH_DBF_HEX(CTRL, 2, iob->data, min(iob->length, QETH_DBF_CTRL_LEN));

	qeth_enqueue_cmd(card, iob);

	/* This pairs with iob->callback, and keeps the iob alive after IO: */
	qeth_get_cmd(iob);

	QETH_CARD_TEXT(card, 6, "noirqpnd");
	spin_lock_irq(get_ccwdev_lock(channel->ccwdev));
	rc = ccw_device_start_timeout(channel->ccwdev, __ccw_from_cmd(iob),
				      (addr_t) iob, 0, 0, timeout);
	if (!rc)
		channel->active_cmd = iob;
	spin_unlock_irq(get_ccwdev_lock(channel->ccwdev));
	if (rc) {
		QETH_DBF_MESSAGE(2, "qeth_send_control_data on device %x: ccw_device_start rc = %i\n",
				 CARD_DEVID(card), rc);
		QETH_CARD_TEXT_(card, 2, " err%d", rc);
		qeth_dequeue_cmd(card, iob);
		qeth_put_cmd(iob);
		qeth_unlock_channel(card, channel);
		goto out;
	}

	timeout = wait_for_completion_interruptible_timeout(&iob->done,
							    timeout);
	if (timeout <= 0)
		rc = (timeout == -ERESTARTSYS) ? -EINTR : -ETIME;

	qeth_dequeue_cmd(card, iob);

	if (reply_cb) {
		/* Wait until the callback for a late reply has completed: */
		spin_lock_irq(&iob->lock);
		if (rc)
			/* Zap any callback that's still pending: */
			iob->rc = rc;
		spin_unlock_irq(&iob->lock);
	}

	if (!rc)
		rc = iob->rc;

out:
	qeth_put_cmd(iob);
	return rc;
}

struct qeth_node_desc {
	struct node_descriptor nd1;
	struct node_descriptor nd2;
	struct node_descriptor nd3;
};

static void qeth_read_conf_data_cb(struct qeth_card *card,
				   struct qeth_cmd_buffer *iob,
				   unsigned int data_length)
{
	struct qeth_node_desc *nd = (struct qeth_node_desc *) iob->data;
	int rc = 0;
	u8 *tag;

	QETH_CARD_TEXT(card, 2, "cfgunit");

	if (data_length < sizeof(*nd)) {
		rc = -EINVAL;
		goto out;
	}

	card->info.is_vm_nic = nd->nd1.plant[0] == _ascebc['V'] &&
			       nd->nd1.plant[1] == _ascebc['M'];
	tag = (u8 *)&nd->nd1.tag;
	card->info.chpid = tag[0];
	card->info.unit_addr2 = tag[1];

	tag = (u8 *)&nd->nd2.tag;
	card->info.cula = tag[1];

	card->info.use_v1_blkt = nd->nd3.model[0] == 0xF0 &&
				 nd->nd3.model[1] == 0xF0 &&
				 nd->nd3.model[2] >= 0xF1 &&
				 nd->nd3.model[2] <= 0xF4;

out:
	qeth_notify_cmd(iob, rc);
	qeth_put_cmd(iob);
}

static int qeth_read_conf_data(struct qeth_card *card)
{
	struct qeth_channel *channel = &card->data;
	struct qeth_cmd_buffer *iob;
	struct ciw *ciw;

	/* scan for RCD command in extended SenseID data */
	ciw = ccw_device_get_ciw(channel->ccwdev, CIW_TYPE_RCD);
	if (!ciw || ciw->cmd == 0)
		return -EOPNOTSUPP;
	if (ciw->count < sizeof(struct qeth_node_desc))
		return -EINVAL;

	iob = qeth_alloc_cmd(channel, ciw->count, 1, QETH_RCD_TIMEOUT);
	if (!iob)
		return -ENOMEM;

	iob->callback = qeth_read_conf_data_cb;
	qeth_setup_ccw(__ccw_from_cmd(iob), ciw->cmd, 0, iob->length,
		       iob->data);

	return qeth_send_control_data(card, iob, NULL, NULL);
}

static int qeth_idx_check_activate_response(struct qeth_card *card,
					    struct qeth_channel *channel,
					    struct qeth_cmd_buffer *iob)
{
	int rc;

	rc = qeth_check_idx_response(card, iob->data);
	if (rc)
		return rc;

	if (QETH_IS_IDX_ACT_POS_REPLY(iob->data))
		return 0;

	/* negative reply: */
	QETH_CARD_TEXT_(card, 2, "idxneg%c",
			QETH_IDX_ACT_CAUSE_CODE(iob->data));

	switch (QETH_IDX_ACT_CAUSE_CODE(iob->data)) {
	case QETH_IDX_ACT_ERR_EXCL:
		dev_err(&channel->ccwdev->dev,
			"The adapter is used exclusively by another host\n");
		return -EBUSY;
	case QETH_IDX_ACT_ERR_AUTH:
	case QETH_IDX_ACT_ERR_AUTH_USER:
		dev_err(&channel->ccwdev->dev,
			"Setting the device online failed because of insufficient authorization\n");
		return -EPERM;
	default:
		QETH_DBF_MESSAGE(2, "IDX_ACTIVATE on channel %x: negative reply\n",
				 CCW_DEVID(channel->ccwdev));
		return -EIO;
	}
}

static void qeth_idx_activate_read_channel_cb(struct qeth_card *card,
					      struct qeth_cmd_buffer *iob,
					      unsigned int data_length)
{
	struct qeth_channel *channel = iob->channel;
	u16 peer_level;
	int rc;

	QETH_CARD_TEXT(card, 2, "idxrdcb");

	rc = qeth_idx_check_activate_response(card, channel, iob);
	if (rc)
		goto out;

	memcpy(&peer_level, QETH_IDX_ACT_FUNC_LEVEL(iob->data), 2);
	if (peer_level != qeth_peer_func_level(card->info.func_level)) {
		QETH_DBF_MESSAGE(2, "IDX_ACTIVATE on channel %x: function level mismatch (sent: %#x, received: %#x)\n",
				 CCW_DEVID(channel->ccwdev),
				 card->info.func_level, peer_level);
		rc = -EINVAL;
		goto out;
	}

	memcpy(&card->token.issuer_rm_r,
	       QETH_IDX_ACT_ISSUER_RM_TOKEN(iob->data),
	       QETH_MPC_TOKEN_LENGTH);
	memcpy(&card->info.mcl_level[0],
	       QETH_IDX_REPLY_LEVEL(iob->data), QETH_MCL_LENGTH);

out:
	qeth_notify_cmd(iob, rc);
	qeth_put_cmd(iob);
}

static void qeth_idx_activate_write_channel_cb(struct qeth_card *card,
					       struct qeth_cmd_buffer *iob,
					       unsigned int data_length)
{
	struct qeth_channel *channel = iob->channel;
	u16 peer_level;
	int rc;

	QETH_CARD_TEXT(card, 2, "idxwrcb");

	rc = qeth_idx_check_activate_response(card, channel, iob);
	if (rc)
		goto out;

	memcpy(&peer_level, QETH_IDX_ACT_FUNC_LEVEL(iob->data), 2);
	if ((peer_level & ~0x0100) !=
	    qeth_peer_func_level(card->info.func_level)) {
		QETH_DBF_MESSAGE(2, "IDX_ACTIVATE on channel %x: function level mismatch (sent: %#x, received: %#x)\n",
				 CCW_DEVID(channel->ccwdev),
				 card->info.func_level, peer_level);
		rc = -EINVAL;
	}

out:
	qeth_notify_cmd(iob, rc);
	qeth_put_cmd(iob);
}

static void qeth_idx_setup_activate_cmd(struct qeth_card *card,
					struct qeth_cmd_buffer *iob)
{
	u16 addr = (card->info.cula << 8) + card->info.unit_addr2;
	u8 port = ((u8)card->dev->dev_port) | 0x80;
	struct ccw1 *ccw = __ccw_from_cmd(iob);

	qeth_setup_ccw(&ccw[0], CCW_CMD_WRITE, CCW_FLAG_CC, IDX_ACTIVATE_SIZE,
		       iob->data);
	qeth_setup_ccw(&ccw[1], CCW_CMD_READ, 0, iob->length, iob->data);
	iob->finalize = qeth_idx_finalize_cmd;

	port |= QETH_IDX_ACT_INVAL_FRAME;
	memcpy(QETH_IDX_ACT_PNO(iob->data), &port, 1);
	memcpy(QETH_IDX_ACT_ISSUER_RM_TOKEN(iob->data),
	       &card->token.issuer_rm_w, QETH_MPC_TOKEN_LENGTH);
	memcpy(QETH_IDX_ACT_FUNC_LEVEL(iob->data),
	       &card->info.func_level, 2);
	memcpy(QETH_IDX_ACT_QDIO_DEV_CUA(iob->data), &card->info.ddev_devno, 2);
	memcpy(QETH_IDX_ACT_QDIO_DEV_REALADDR(iob->data), &addr, 2);
}

static int qeth_idx_activate_read_channel(struct qeth_card *card)
{
	struct qeth_channel *channel = &card->read;
	struct qeth_cmd_buffer *iob;
	int rc;

	QETH_CARD_TEXT(card, 2, "idxread");

	iob = qeth_alloc_cmd(channel, QETH_BUFSIZE, 2, QETH_TIMEOUT);
	if (!iob)
		return -ENOMEM;

	memcpy(iob->data, IDX_ACTIVATE_READ, IDX_ACTIVATE_SIZE);
	qeth_idx_setup_activate_cmd(card, iob);
	iob->callback = qeth_idx_activate_read_channel_cb;

	rc = qeth_send_control_data(card, iob, NULL, NULL);
	if (rc)
		return rc;

	channel->state = CH_STATE_UP;
	return 0;
}

static int qeth_idx_activate_write_channel(struct qeth_card *card)
{
	struct qeth_channel *channel = &card->write;
	struct qeth_cmd_buffer *iob;
	int rc;

	QETH_CARD_TEXT(card, 2, "idxwrite");

	iob = qeth_alloc_cmd(channel, QETH_BUFSIZE, 2, QETH_TIMEOUT);
	if (!iob)
		return -ENOMEM;

	memcpy(iob->data, IDX_ACTIVATE_WRITE, IDX_ACTIVATE_SIZE);
	qeth_idx_setup_activate_cmd(card, iob);
	iob->callback = qeth_idx_activate_write_channel_cb;

	rc = qeth_send_control_data(card, iob, NULL, NULL);
	if (rc)
		return rc;

	channel->state = CH_STATE_UP;
	return 0;
}

static int qeth_cm_enable_cb(struct qeth_card *card, struct qeth_reply *reply,
		unsigned long data)
{
	struct qeth_cmd_buffer *iob;

	QETH_CARD_TEXT(card, 2, "cmenblcb");

	iob = (struct qeth_cmd_buffer *) data;
	memcpy(&card->token.cm_filter_r,
	       QETH_CM_ENABLE_RESP_FILTER_TOKEN(iob->data),
	       QETH_MPC_TOKEN_LENGTH);
	return 0;
}

static int qeth_cm_enable(struct qeth_card *card)
{
	struct qeth_cmd_buffer *iob;

	QETH_CARD_TEXT(card, 2, "cmenable");

	iob = qeth_mpc_alloc_cmd(card, CM_ENABLE, CM_ENABLE_SIZE);
	if (!iob)
		return -ENOMEM;

	memcpy(QETH_CM_ENABLE_ISSUER_RM_TOKEN(iob->data),
	       &card->token.issuer_rm_r, QETH_MPC_TOKEN_LENGTH);
	memcpy(QETH_CM_ENABLE_FILTER_TOKEN(iob->data),
	       &card->token.cm_filter_w, QETH_MPC_TOKEN_LENGTH);

	return qeth_send_control_data(card, iob, qeth_cm_enable_cb, NULL);
}

static int qeth_cm_setup_cb(struct qeth_card *card, struct qeth_reply *reply,
		unsigned long data)
{
	struct qeth_cmd_buffer *iob;

	QETH_CARD_TEXT(card, 2, "cmsetpcb");

	iob = (struct qeth_cmd_buffer *) data;
	memcpy(&card->token.cm_connection_r,
	       QETH_CM_SETUP_RESP_DEST_ADDR(iob->data),
	       QETH_MPC_TOKEN_LENGTH);
	return 0;
}

static int qeth_cm_setup(struct qeth_card *card)
{
	struct qeth_cmd_buffer *iob;

	QETH_CARD_TEXT(card, 2, "cmsetup");

	iob = qeth_mpc_alloc_cmd(card, CM_SETUP, CM_SETUP_SIZE);
	if (!iob)
		return -ENOMEM;

	memcpy(QETH_CM_SETUP_DEST_ADDR(iob->data),
	       &card->token.issuer_rm_r, QETH_MPC_TOKEN_LENGTH);
	memcpy(QETH_CM_SETUP_CONNECTION_TOKEN(iob->data),
	       &card->token.cm_connection_w, QETH_MPC_TOKEN_LENGTH);
	memcpy(QETH_CM_SETUP_FILTER_TOKEN(iob->data),
	       &card->token.cm_filter_r, QETH_MPC_TOKEN_LENGTH);
	return qeth_send_control_data(card, iob, qeth_cm_setup_cb, NULL);
}

static bool qeth_is_supported_link_type(struct qeth_card *card, u8 link_type)
{
	if (link_type == QETH_LINK_TYPE_LANE_TR ||
	    link_type == QETH_LINK_TYPE_HSTR) {
		dev_err(&card->gdev->dev, "Unsupported Token Ring device\n");
		return false;
	}

	return true;
}

static int qeth_update_max_mtu(struct qeth_card *card, unsigned int max_mtu)
{
	struct net_device *dev = card->dev;
	unsigned int new_mtu;

	if (!max_mtu) {
		/* IQD needs accurate max MTU to set up its RX buffers: */
		if (IS_IQD(card))
			return -EINVAL;
		/* tolerate quirky HW: */
		max_mtu = ETH_MAX_MTU;
	}

	rtnl_lock();
	if (IS_IQD(card)) {
		/* move any device with default MTU to new max MTU: */
		new_mtu = (dev->mtu == dev->max_mtu) ? max_mtu : dev->mtu;

		/* adjust RX buffer size to new max MTU: */
		card->qdio.in_buf_size = max_mtu + 2 * PAGE_SIZE;
		if (dev->max_mtu && dev->max_mtu != max_mtu)
			qeth_free_qdio_queues(card);
	} else {
		if (dev->mtu)
			new_mtu = dev->mtu;
		/* default MTUs for first setup: */
		else if (IS_LAYER2(card))
			new_mtu = ETH_DATA_LEN;
		else
			new_mtu = ETH_DATA_LEN - 8; /* allow for LLC + SNAP */
	}

	dev->max_mtu = max_mtu;
	dev->mtu = min(new_mtu, max_mtu);
	rtnl_unlock();
	return 0;
}

static int qeth_get_mtu_outof_framesize(int framesize)
{
	switch (framesize) {
	case 0x4000:
		return 8192;
	case 0x6000:
		return 16384;
	case 0xa000:
		return 32768;
	case 0xffff:
		return 57344;
	default:
		return 0;
	}
}

static int qeth_ulp_enable_cb(struct qeth_card *card, struct qeth_reply *reply,
		unsigned long data)
{
	__u16 mtu, framesize;
	__u16 len;
	struct qeth_cmd_buffer *iob;
	u8 link_type = 0;

	QETH_CARD_TEXT(card, 2, "ulpenacb");

	iob = (struct qeth_cmd_buffer *) data;
	memcpy(&card->token.ulp_filter_r,
	       QETH_ULP_ENABLE_RESP_FILTER_TOKEN(iob->data),
	       QETH_MPC_TOKEN_LENGTH);
	if (IS_IQD(card)) {
		memcpy(&framesize, QETH_ULP_ENABLE_RESP_MAX_MTU(iob->data), 2);
		mtu = qeth_get_mtu_outof_framesize(framesize);
	} else {
		mtu = *(__u16 *)QETH_ULP_ENABLE_RESP_MAX_MTU(iob->data);
	}
	*(u16 *)reply->param = mtu;

	memcpy(&len, QETH_ULP_ENABLE_RESP_DIFINFO_LEN(iob->data), 2);
	if (len >= QETH_MPC_DIFINFO_LEN_INDICATES_LINK_TYPE) {
		memcpy(&link_type,
		       QETH_ULP_ENABLE_RESP_LINK_TYPE(iob->data), 1);
		if (!qeth_is_supported_link_type(card, link_type))
			return -EPROTONOSUPPORT;
	}

	card->info.link_type = link_type;
	QETH_CARD_TEXT_(card, 2, "link%d", card->info.link_type);
	return 0;
}

static u8 qeth_mpc_select_prot_type(struct qeth_card *card)
{
	if (IS_OSN(card))
		return QETH_PROT_OSN2;
	return IS_LAYER2(card) ? QETH_PROT_LAYER2 : QETH_PROT_TCPIP;
}

static int qeth_ulp_enable(struct qeth_card *card)
{
	u8 prot_type = qeth_mpc_select_prot_type(card);
	struct qeth_cmd_buffer *iob;
	u16 max_mtu;
	int rc;

	QETH_CARD_TEXT(card, 2, "ulpenabl");

	iob = qeth_mpc_alloc_cmd(card, ULP_ENABLE, ULP_ENABLE_SIZE);
	if (!iob)
		return -ENOMEM;

	*(QETH_ULP_ENABLE_LINKNUM(iob->data)) = (u8) card->dev->dev_port;
	memcpy(QETH_ULP_ENABLE_PROT_TYPE(iob->data), &prot_type, 1);
	memcpy(QETH_ULP_ENABLE_DEST_ADDR(iob->data),
	       &card->token.cm_connection_r, QETH_MPC_TOKEN_LENGTH);
	memcpy(QETH_ULP_ENABLE_FILTER_TOKEN(iob->data),
	       &card->token.ulp_filter_w, QETH_MPC_TOKEN_LENGTH);
	rc = qeth_send_control_data(card, iob, qeth_ulp_enable_cb, &max_mtu);
	if (rc)
		return rc;
	return qeth_update_max_mtu(card, max_mtu);
}

static int qeth_ulp_setup_cb(struct qeth_card *card, struct qeth_reply *reply,
		unsigned long data)
{
	struct qeth_cmd_buffer *iob;

	QETH_CARD_TEXT(card, 2, "ulpstpcb");

	iob = (struct qeth_cmd_buffer *) data;
	memcpy(&card->token.ulp_connection_r,
	       QETH_ULP_SETUP_RESP_CONNECTION_TOKEN(iob->data),
	       QETH_MPC_TOKEN_LENGTH);
	if (!strncmp("00S", QETH_ULP_SETUP_RESP_CONNECTION_TOKEN(iob->data),
		     3)) {
		QETH_CARD_TEXT(card, 2, "olmlimit");
		dev_err(&card->gdev->dev, "A connection could not be "
			"established because of an OLM limit\n");
		return -EMLINK;
	}
	return 0;
}

static int qeth_ulp_setup(struct qeth_card *card)
{
	__u16 temp;
	struct qeth_cmd_buffer *iob;

	QETH_CARD_TEXT(card, 2, "ulpsetup");

	iob = qeth_mpc_alloc_cmd(card, ULP_SETUP, ULP_SETUP_SIZE);
	if (!iob)
		return -ENOMEM;

	memcpy(QETH_ULP_SETUP_DEST_ADDR(iob->data),
	       &card->token.cm_connection_r, QETH_MPC_TOKEN_LENGTH);
	memcpy(QETH_ULP_SETUP_CONNECTION_TOKEN(iob->data),
	       &card->token.ulp_connection_w, QETH_MPC_TOKEN_LENGTH);
	memcpy(QETH_ULP_SETUP_FILTER_TOKEN(iob->data),
	       &card->token.ulp_filter_r, QETH_MPC_TOKEN_LENGTH);

	memcpy(QETH_ULP_SETUP_CUA(iob->data), &card->info.ddev_devno, 2);
	temp = (card->info.cula << 8) + card->info.unit_addr2;
	memcpy(QETH_ULP_SETUP_REAL_DEVADDR(iob->data), &temp, 2);
	return qeth_send_control_data(card, iob, qeth_ulp_setup_cb, NULL);
}

static int qeth_init_qdio_out_buf(struct qeth_qdio_out_q *q, int bidx)
{
	struct qeth_qdio_out_buffer *newbuf;

	newbuf = kmem_cache_zalloc(qeth_qdio_outbuf_cache, GFP_ATOMIC);
	if (!newbuf)
		return -ENOMEM;

	newbuf->buffer = q->qdio_bufs[bidx];
	skb_queue_head_init(&newbuf->skb_list);
	lockdep_set_class(&newbuf->skb_list.lock, &qdio_out_skb_queue_key);
	newbuf->q = q;
	atomic_set(&newbuf->state, QETH_QDIO_BUF_EMPTY);
	q->bufs[bidx] = newbuf;
	return 0;
}

static void qeth_free_output_queue(struct qeth_qdio_out_q *q)
{
	if (!q)
		return;

	qeth_drain_output_queue(q, true);
	qdio_free_buffers(q->qdio_bufs, QDIO_MAX_BUFFERS_PER_Q);
	kfree(q);
}

static struct qeth_qdio_out_q *qeth_alloc_output_queue(void)
{
	struct qeth_qdio_out_q *q = kzalloc(sizeof(*q), GFP_KERNEL);
	unsigned int i;

	if (!q)
		return NULL;

	if (qdio_alloc_buffers(q->qdio_bufs, QDIO_MAX_BUFFERS_PER_Q))
		goto err_qdio_bufs;

	for (i = 0; i < QDIO_MAX_BUFFERS_PER_Q; i++) {
		if (qeth_init_qdio_out_buf(q, i))
			goto err_out_bufs;
	}

	return q;

err_out_bufs:
	while (i > 0)
		kmem_cache_free(qeth_qdio_outbuf_cache, q->bufs[--i]);
	qdio_free_buffers(q->qdio_bufs, QDIO_MAX_BUFFERS_PER_Q);
err_qdio_bufs:
	kfree(q);
	return NULL;
}

static void qeth_tx_completion_timer(struct timer_list *timer)
{
	struct qeth_qdio_out_q *queue = from_timer(queue, timer, timer);

	napi_schedule(&queue->napi);
	QETH_TXQ_STAT_INC(queue, completion_timer);
}

static int qeth_alloc_qdio_queues(struct qeth_card *card)
{
	unsigned int i;

	QETH_CARD_TEXT(card, 2, "allcqdbf");

	if (atomic_cmpxchg(&card->qdio.state, QETH_QDIO_UNINITIALIZED,
		QETH_QDIO_ALLOCATED) != QETH_QDIO_UNINITIALIZED)
		return 0;

	QETH_CARD_TEXT(card, 2, "inq");
	card->qdio.in_q = qeth_alloc_qdio_queue();
	if (!card->qdio.in_q)
		goto out_nomem;

	/* inbound buffer pool */
	if (qeth_alloc_buffer_pool(card))
		goto out_freeinq;

	/* outbound */
	for (i = 0; i < card->qdio.no_out_queues; ++i) {
		struct qeth_qdio_out_q *queue;

		queue = qeth_alloc_output_queue();
		if (!queue)
			goto out_freeoutq;
		QETH_CARD_TEXT_(card, 2, "outq %i", i);
		QETH_CARD_HEX(card, 2, &queue, sizeof(void *));
		card->qdio.out_qs[i] = queue;
		queue->card = card;
		queue->queue_no = i;
		INIT_LIST_HEAD(&queue->pending_bufs);
		spin_lock_init(&queue->lock);
		timer_setup(&queue->timer, qeth_tx_completion_timer, 0);
		queue->coalesce_usecs = QETH_TX_COALESCE_USECS;
		queue->max_coalesced_frames = QETH_TX_MAX_COALESCED_FRAMES;
		queue->priority = QETH_QIB_PQUE_PRIO_DEFAULT;
	}

	/* completion */
	if (qeth_alloc_cq(card))
		goto out_freeoutq;

	return 0;

out_freeoutq:
	while (i > 0) {
		qeth_free_output_queue(card->qdio.out_qs[--i]);
		card->qdio.out_qs[i] = NULL;
	}
	qeth_free_buffer_pool(card);
out_freeinq:
	qeth_free_qdio_queue(card->qdio.in_q);
	card->qdio.in_q = NULL;
out_nomem:
	atomic_set(&card->qdio.state, QETH_QDIO_UNINITIALIZED);
	return -ENOMEM;
}

static void qeth_free_qdio_queues(struct qeth_card *card)
{
	int i, j;

	if (atomic_xchg(&card->qdio.state, QETH_QDIO_UNINITIALIZED) ==
		QETH_QDIO_UNINITIALIZED)
		return;

	qeth_free_cq(card);
	for (j = 0; j < QDIO_MAX_BUFFERS_PER_Q; ++j) {
		if (card->qdio.in_q->bufs[j].rx_skb)
			dev_kfree_skb_any(card->qdio.in_q->bufs[j].rx_skb);
	}
	qeth_free_qdio_queue(card->qdio.in_q);
	card->qdio.in_q = NULL;
	/* inbound buffer pool */
	qeth_free_buffer_pool(card);
	/* free outbound qdio_qs */
	for (i = 0; i < card->qdio.no_out_queues; i++) {
		qeth_free_output_queue(card->qdio.out_qs[i]);
		card->qdio.out_qs[i] = NULL;
	}
}

static void qeth_fill_qib_parms(struct qeth_card *card,
				struct qeth_qib_parms *parms)
{
	struct qeth_qdio_out_q *queue;
	unsigned int i;

	parms->pcit_magic[0] = 'P';
	parms->pcit_magic[1] = 'C';
	parms->pcit_magic[2] = 'I';
	parms->pcit_magic[3] = 'T';
	ASCEBC(parms->pcit_magic, sizeof(parms->pcit_magic));
	parms->pcit_a = QETH_PCI_THRESHOLD_A(card);
	parms->pcit_b = QETH_PCI_THRESHOLD_B(card);
	parms->pcit_c = QETH_PCI_TIMER_VALUE(card);

	parms->blkt_magic[0] = 'B';
	parms->blkt_magic[1] = 'L';
	parms->blkt_magic[2] = 'K';
	parms->blkt_magic[3] = 'T';
	ASCEBC(parms->blkt_magic, sizeof(parms->blkt_magic));
	parms->blkt_total = card->info.blkt.time_total;
	parms->blkt_inter_packet = card->info.blkt.inter_packet;
	parms->blkt_inter_packet_jumbo = card->info.blkt.inter_packet_jumbo;

	/* Prio-queueing implicitly uses the default priorities: */
	if (qeth_uses_tx_prio_queueing(card) || card->qdio.no_out_queues == 1)
		return;

	parms->pque_magic[0] = 'P';
	parms->pque_magic[1] = 'Q';
	parms->pque_magic[2] = 'U';
	parms->pque_magic[3] = 'E';
	ASCEBC(parms->pque_magic, sizeof(parms->pque_magic));
	parms->pque_order = QETH_QIB_PQUE_ORDER_RR;
	parms->pque_units = QETH_QIB_PQUE_UNITS_SBAL;

	qeth_for_each_output_queue(card, queue, i)
		parms->pque_priority[i] = queue->priority;
}

static int qeth_qdio_activate(struct qeth_card *card)
{
	QETH_CARD_TEXT(card, 3, "qdioact");
	return qdio_activate(CARD_DDEV(card));
}

static int qeth_dm_act(struct qeth_card *card)
{
	struct qeth_cmd_buffer *iob;

	QETH_CARD_TEXT(card, 2, "dmact");

	iob = qeth_mpc_alloc_cmd(card, DM_ACT, DM_ACT_SIZE);
	if (!iob)
		return -ENOMEM;

	memcpy(QETH_DM_ACT_DEST_ADDR(iob->data),
	       &card->token.cm_connection_r, QETH_MPC_TOKEN_LENGTH);
	memcpy(QETH_DM_ACT_CONNECTION_TOKEN(iob->data),
	       &card->token.ulp_connection_r, QETH_MPC_TOKEN_LENGTH);
	return qeth_send_control_data(card, iob, NULL, NULL);
}

static int qeth_mpc_initialize(struct qeth_card *card)
{
	int rc;

	QETH_CARD_TEXT(card, 2, "mpcinit");

	rc = qeth_issue_next_read(card);
	if (rc) {
		QETH_CARD_TEXT_(card, 2, "1err%d", rc);
		return rc;
	}
	rc = qeth_cm_enable(card);
	if (rc) {
		QETH_CARD_TEXT_(card, 2, "2err%d", rc);
		return rc;
	}
	rc = qeth_cm_setup(card);
	if (rc) {
		QETH_CARD_TEXT_(card, 2, "3err%d", rc);
		return rc;
	}
	rc = qeth_ulp_enable(card);
	if (rc) {
		QETH_CARD_TEXT_(card, 2, "4err%d", rc);
		return rc;
	}
	rc = qeth_ulp_setup(card);
	if (rc) {
		QETH_CARD_TEXT_(card, 2, "5err%d", rc);
		return rc;
	}
	rc = qeth_alloc_qdio_queues(card);
	if (rc) {
		QETH_CARD_TEXT_(card, 2, "5err%d", rc);
		return rc;
	}
	rc = qeth_qdio_establish(card);
	if (rc) {
		QETH_CARD_TEXT_(card, 2, "6err%d", rc);
		qeth_free_qdio_queues(card);
		return rc;
	}
	rc = qeth_qdio_activate(card);
	if (rc) {
		QETH_CARD_TEXT_(card, 2, "7err%d", rc);
		return rc;
	}
	rc = qeth_dm_act(card);
	if (rc) {
		QETH_CARD_TEXT_(card, 2, "8err%d", rc);
		return rc;
	}

	return 0;
}

static void qeth_print_status_message(struct qeth_card *card)
{
	switch (card->info.type) {
	case QETH_CARD_TYPE_OSD:
	case QETH_CARD_TYPE_OSM:
	case QETH_CARD_TYPE_OSX:
		/* VM will use a non-zero first character
		 * to indicate a HiperSockets like reporting
		 * of the level OSA sets the first character to zero
		 * */
		if (!card->info.mcl_level[0]) {
			sprintf(card->info.mcl_level, "%02x%02x",
				card->info.mcl_level[2],
				card->info.mcl_level[3]);
			break;
		}
		fallthrough;
	case QETH_CARD_TYPE_IQD:
		if (IS_VM_NIC(card) || (card->info.mcl_level[0] & 0x80)) {
			card->info.mcl_level[0] = (char) _ebcasc[(__u8)
				card->info.mcl_level[0]];
			card->info.mcl_level[1] = (char) _ebcasc[(__u8)
				card->info.mcl_level[1]];
			card->info.mcl_level[2] = (char) _ebcasc[(__u8)
				card->info.mcl_level[2]];
			card->info.mcl_level[3] = (char) _ebcasc[(__u8)
				card->info.mcl_level[3]];
			card->info.mcl_level[QETH_MCL_LENGTH] = 0;
		}
		break;
	default:
		memset(&card->info.mcl_level[0], 0, QETH_MCL_LENGTH + 1);
	}
	dev_info(&card->gdev->dev,
		 "Device is a%s card%s%s%s\nwith link type %s.\n",
		 qeth_get_cardname(card),
		 (card->info.mcl_level[0]) ? " (level: " : "",
		 (card->info.mcl_level[0]) ? card->info.mcl_level : "",
		 (card->info.mcl_level[0]) ? ")" : "",
		 qeth_get_cardname_short(card));
}

static void qeth_initialize_working_pool_list(struct qeth_card *card)
{
	struct qeth_buffer_pool_entry *entry;

	QETH_CARD_TEXT(card, 5, "inwrklst");

	list_for_each_entry(entry,
			    &card->qdio.init_pool.entry_list, init_list) {
		qeth_put_buffer_pool_entry(card, entry);
	}
}

static struct qeth_buffer_pool_entry *qeth_find_free_buffer_pool_entry(
					struct qeth_card *card)
{
	struct qeth_buffer_pool_entry *entry;
	int i, free;

	if (list_empty(&card->qdio.in_buf_pool.entry_list))
		return NULL;

	list_for_each_entry(entry, &card->qdio.in_buf_pool.entry_list, list) {
		free = 1;
		for (i = 0; i < QETH_MAX_BUFFER_ELEMENTS(card); ++i) {
			if (page_count(entry->elements[i]) > 1) {
				free = 0;
				break;
			}
		}
		if (free) {
			list_del_init(&entry->list);
			return entry;
		}
	}

	/* no free buffer in pool so take first one and swap pages */
	entry = list_first_entry(&card->qdio.in_buf_pool.entry_list,
				 struct qeth_buffer_pool_entry, list);
	for (i = 0; i < QETH_MAX_BUFFER_ELEMENTS(card); ++i) {
		if (page_count(entry->elements[i]) > 1) {
			struct page *page = dev_alloc_page();

			if (!page)
				return NULL;

			__free_page(entry->elements[i]);
			entry->elements[i] = page;
			QETH_CARD_STAT_INC(card, rx_sg_alloc_page);
		}
	}
	list_del_init(&entry->list);
	return entry;
}

static int qeth_init_input_buffer(struct qeth_card *card,
		struct qeth_qdio_buffer *buf)
{
	struct qeth_buffer_pool_entry *pool_entry = buf->pool_entry;
	int i;

	if ((card->options.cq == QETH_CQ_ENABLED) && (!buf->rx_skb)) {
		buf->rx_skb = netdev_alloc_skb(card->dev,
					       ETH_HLEN +
					       sizeof(struct ipv6hdr));
		if (!buf->rx_skb)
			return -ENOMEM;
	}

	if (!pool_entry) {
		pool_entry = qeth_find_free_buffer_pool_entry(card);
		if (!pool_entry)
			return -ENOBUFS;

		buf->pool_entry = pool_entry;
	}

	/*
	 * since the buffer is accessed only from the input_tasklet
	 * there shouldn't be a need to synchronize; also, since we use
	 * the QETH_IN_BUF_REQUEUE_THRESHOLD we should never run  out off
	 * buffers
	 */
	for (i = 0; i < QETH_MAX_BUFFER_ELEMENTS(card); ++i) {
		buf->buffer->element[i].length = PAGE_SIZE;
		buf->buffer->element[i].addr =
			page_to_phys(pool_entry->elements[i]);
		if (i == QETH_MAX_BUFFER_ELEMENTS(card) - 1)
			buf->buffer->element[i].eflags = SBAL_EFLAGS_LAST_ENTRY;
		else
			buf->buffer->element[i].eflags = 0;
		buf->buffer->element[i].sflags = 0;
	}
	return 0;
}

static unsigned int qeth_tx_select_bulk_max(struct qeth_card *card,
					    struct qeth_qdio_out_q *queue)
{
	if (!IS_IQD(card) ||
	    qeth_iqd_is_mcast_queue(card, queue) ||
	    card->options.cq == QETH_CQ_ENABLED ||
	    qdio_get_ssqd_desc(CARD_DDEV(card), &card->ssqd))
		return 1;

	return card->ssqd.mmwc ? card->ssqd.mmwc : 1;
}

static int qeth_init_qdio_queues(struct qeth_card *card)
{
	unsigned int rx_bufs = card->qdio.in_buf_pool.buf_count;
	unsigned int i;
	int rc;

	QETH_CARD_TEXT(card, 2, "initqdqs");

	/* inbound queue */
	qdio_reset_buffers(card->qdio.in_q->qdio_bufs, QDIO_MAX_BUFFERS_PER_Q);
	memset(&card->rx, 0, sizeof(struct qeth_rx));

	qeth_initialize_working_pool_list(card);
	/*give only as many buffers to hardware as we have buffer pool entries*/
	for (i = 0; i < rx_bufs; i++) {
		rc = qeth_init_input_buffer(card, &card->qdio.in_q->bufs[i]);
		if (rc)
			return rc;
	}

	card->qdio.in_q->next_buf_to_init = QDIO_BUFNR(rx_bufs);
	rc = do_QDIO(CARD_DDEV(card), QDIO_FLAG_SYNC_INPUT, 0, 0, rx_bufs);
	if (rc) {
		QETH_CARD_TEXT_(card, 2, "1err%d", rc);
		return rc;
	}

	/* completion */
	rc = qeth_cq_init(card);
	if (rc) {
		return rc;
	}

	/* outbound queue */
	for (i = 0; i < card->qdio.no_out_queues; ++i) {
		struct qeth_qdio_out_q *queue = card->qdio.out_qs[i];

		qdio_reset_buffers(queue->qdio_bufs, QDIO_MAX_BUFFERS_PER_Q);
		queue->max_elements = QETH_MAX_BUFFER_ELEMENTS(card);
		queue->next_buf_to_fill = 0;
		queue->do_pack = 0;
		queue->prev_hdr = NULL;
		queue->coalesced_frames = 0;
		queue->bulk_start = 0;
		queue->bulk_count = 0;
		queue->bulk_max = qeth_tx_select_bulk_max(card, queue);
		atomic_set(&queue->used_buffers, 0);
		atomic_set(&queue->set_pci_flags_count, 0);
		netdev_tx_reset_queue(netdev_get_tx_queue(card->dev, i));
	}
	return 0;
}

static void qeth_ipa_finalize_cmd(struct qeth_card *card,
				  struct qeth_cmd_buffer *iob)
{
	qeth_mpc_finalize_cmd(card, iob);

	/* override with IPA-specific values: */
	__ipa_cmd(iob)->hdr.seqno = card->seqno.ipa++;
}

void qeth_prepare_ipa_cmd(struct qeth_card *card, struct qeth_cmd_buffer *iob,
			  u16 cmd_length,
			  bool (*match)(struct qeth_cmd_buffer *iob,
					struct qeth_cmd_buffer *reply))
{
	u8 prot_type = qeth_mpc_select_prot_type(card);
	u16 total_length = iob->length;

	qeth_setup_ccw(__ccw_from_cmd(iob), CCW_CMD_WRITE, 0, total_length,
		       iob->data);
	iob->finalize = qeth_ipa_finalize_cmd;
	iob->match = match;

	memcpy(iob->data, IPA_PDU_HEADER, IPA_PDU_HEADER_SIZE);
	memcpy(QETH_IPA_PDU_LEN_TOTAL(iob->data), &total_length, 2);
	memcpy(QETH_IPA_CMD_PROT_TYPE(iob->data), &prot_type, 1);
	memcpy(QETH_IPA_PDU_LEN_PDU1(iob->data), &cmd_length, 2);
	memcpy(QETH_IPA_PDU_LEN_PDU2(iob->data), &cmd_length, 2);
	memcpy(QETH_IPA_CMD_DEST_ADDR(iob->data),
	       &card->token.ulp_connection_r, QETH_MPC_TOKEN_LENGTH);
	memcpy(QETH_IPA_PDU_LEN_PDU3(iob->data), &cmd_length, 2);
}
EXPORT_SYMBOL_GPL(qeth_prepare_ipa_cmd);

static bool qeth_ipa_match_reply(struct qeth_cmd_buffer *iob,
				 struct qeth_cmd_buffer *reply)
{
	struct qeth_ipa_cmd *ipa_reply = __ipa_reply(reply);

	return ipa_reply && (__ipa_cmd(iob)->hdr.seqno == ipa_reply->hdr.seqno);
}

struct qeth_cmd_buffer *qeth_ipa_alloc_cmd(struct qeth_card *card,
					   enum qeth_ipa_cmds cmd_code,
					   enum qeth_prot_versions prot,
					   unsigned int data_length)
{
	struct qeth_cmd_buffer *iob;
	struct qeth_ipacmd_hdr *hdr;

	data_length += offsetof(struct qeth_ipa_cmd, data);
	iob = qeth_alloc_cmd(&card->write, IPA_PDU_HEADER_SIZE + data_length, 1,
			     QETH_IPA_TIMEOUT);
	if (!iob)
		return NULL;

	qeth_prepare_ipa_cmd(card, iob, data_length, qeth_ipa_match_reply);

	hdr = &__ipa_cmd(iob)->hdr;
	hdr->command = cmd_code;
	hdr->initiator = IPA_CMD_INITIATOR_HOST;
	/* hdr->seqno is set by qeth_send_control_data() */
	hdr->adapter_type = QETH_LINK_TYPE_FAST_ETH;
	hdr->rel_adapter_no = (u8) card->dev->dev_port;
	hdr->prim_version_no = IS_LAYER2(card) ? 2 : 1;
	hdr->param_count = 1;
	hdr->prot_version = prot;
	return iob;
}
EXPORT_SYMBOL_GPL(qeth_ipa_alloc_cmd);

static int qeth_send_ipa_cmd_cb(struct qeth_card *card,
				struct qeth_reply *reply, unsigned long data)
{
	struct qeth_ipa_cmd *cmd = (struct qeth_ipa_cmd *) data;

	return (cmd->hdr.return_code) ? -EIO : 0;
}

/**
 * qeth_send_ipa_cmd() - send an IPA command
 *
 * See qeth_send_control_data() for explanation of the arguments.
 */

int qeth_send_ipa_cmd(struct qeth_card *card, struct qeth_cmd_buffer *iob,
		int (*reply_cb)(struct qeth_card *, struct qeth_reply*,
			unsigned long),
		void *reply_param)
{
	int rc;

	QETH_CARD_TEXT(card, 4, "sendipa");

	if (card->read_or_write_problem) {
		qeth_put_cmd(iob);
		return -EIO;
	}

	if (reply_cb == NULL)
		reply_cb = qeth_send_ipa_cmd_cb;
	rc = qeth_send_control_data(card, iob, reply_cb, reply_param);
	if (rc == -ETIME) {
		qeth_clear_ipacmd_list(card);
		qeth_schedule_recovery(card);
	}
	return rc;
}
EXPORT_SYMBOL_GPL(qeth_send_ipa_cmd);

static int qeth_send_startlan_cb(struct qeth_card *card,
				 struct qeth_reply *reply, unsigned long data)
{
	struct qeth_ipa_cmd *cmd = (struct qeth_ipa_cmd *) data;

	if (cmd->hdr.return_code == IPA_RC_LAN_OFFLINE)
		return -ENETDOWN;

	return (cmd->hdr.return_code) ? -EIO : 0;
}

static int qeth_send_startlan(struct qeth_card *card)
{
	struct qeth_cmd_buffer *iob;

	QETH_CARD_TEXT(card, 2, "strtlan");

	iob = qeth_ipa_alloc_cmd(card, IPA_CMD_STARTLAN, QETH_PROT_NONE, 0);
	if (!iob)
		return -ENOMEM;
	return qeth_send_ipa_cmd(card, iob, qeth_send_startlan_cb, NULL);
}

static int qeth_setadpparms_inspect_rc(struct qeth_ipa_cmd *cmd)
{
	if (!cmd->hdr.return_code)
		cmd->hdr.return_code =
			cmd->data.setadapterparms.hdr.return_code;
	return cmd->hdr.return_code;
}

static int qeth_query_setadapterparms_cb(struct qeth_card *card,
		struct qeth_reply *reply, unsigned long data)
{
	struct qeth_ipa_cmd *cmd = (struct qeth_ipa_cmd *) data;
	struct qeth_query_cmds_supp *query_cmd;

	QETH_CARD_TEXT(card, 3, "quyadpcb");
	if (qeth_setadpparms_inspect_rc(cmd))
		return -EIO;

	query_cmd = &cmd->data.setadapterparms.data.query_cmds_supp;
	if (query_cmd->lan_type & 0x7f) {
		if (!qeth_is_supported_link_type(card, query_cmd->lan_type))
			return -EPROTONOSUPPORT;

		card->info.link_type = query_cmd->lan_type;
		QETH_CARD_TEXT_(card, 2, "lnk %d", card->info.link_type);
	}

	card->options.adp.supported = query_cmd->supported_cmds;
	return 0;
}

static struct qeth_cmd_buffer *qeth_get_adapter_cmd(struct qeth_card *card,
						    enum qeth_ipa_setadp_cmd adp_cmd,
						    unsigned int data_length)
{
	struct qeth_ipacmd_setadpparms_hdr *hdr;
	struct qeth_cmd_buffer *iob;

	iob = qeth_ipa_alloc_cmd(card, IPA_CMD_SETADAPTERPARMS, QETH_PROT_IPV4,
				 data_length +
				 offsetof(struct qeth_ipacmd_setadpparms,
					  data));
	if (!iob)
		return NULL;

	hdr = &__ipa_cmd(iob)->data.setadapterparms.hdr;
	hdr->cmdlength = sizeof(*hdr) + data_length;
	hdr->command_code = adp_cmd;
	hdr->used_total = 1;
	hdr->seq_no = 1;
	return iob;
}

static int qeth_query_setadapterparms(struct qeth_card *card)
{
	int rc;
	struct qeth_cmd_buffer *iob;

	QETH_CARD_TEXT(card, 3, "queryadp");
	iob = qeth_get_adapter_cmd(card, IPA_SETADP_QUERY_COMMANDS_SUPPORTED,
				   SETADP_DATA_SIZEOF(query_cmds_supp));
	if (!iob)
		return -ENOMEM;
	rc = qeth_send_ipa_cmd(card, iob, qeth_query_setadapterparms_cb, NULL);
	return rc;
}

static int qeth_query_ipassists_cb(struct qeth_card *card,
		struct qeth_reply *reply, unsigned long data)
{
	struct qeth_ipa_cmd *cmd;

	QETH_CARD_TEXT(card, 2, "qipasscb");

	cmd = (struct qeth_ipa_cmd *) data;

	switch (cmd->hdr.return_code) {
	case IPA_RC_SUCCESS:
		break;
	case IPA_RC_NOTSUPP:
	case IPA_RC_L2_UNSUPPORTED_CMD:
		QETH_CARD_TEXT(card, 2, "ipaunsup");
		card->options.ipa4.supported |= IPA_SETADAPTERPARMS;
		card->options.ipa6.supported |= IPA_SETADAPTERPARMS;
		return -EOPNOTSUPP;
	default:
		QETH_DBF_MESSAGE(1, "IPA_CMD_QIPASSIST on device %x: Unhandled rc=%#x\n",
				 CARD_DEVID(card), cmd->hdr.return_code);
		return -EIO;
	}

	if (cmd->hdr.prot_version == QETH_PROT_IPV4)
		card->options.ipa4 = cmd->hdr.assists;
	else if (cmd->hdr.prot_version == QETH_PROT_IPV6)
		card->options.ipa6 = cmd->hdr.assists;
	else
		QETH_DBF_MESSAGE(1, "IPA_CMD_QIPASSIST on device %x: Flawed LIC detected\n",
				 CARD_DEVID(card));
	return 0;
}

static int qeth_query_ipassists(struct qeth_card *card,
				enum qeth_prot_versions prot)
{
	int rc;
	struct qeth_cmd_buffer *iob;

	QETH_CARD_TEXT_(card, 2, "qipassi%i", prot);
	iob = qeth_ipa_alloc_cmd(card, IPA_CMD_QIPASSIST, prot, 0);
	if (!iob)
		return -ENOMEM;
	rc = qeth_send_ipa_cmd(card, iob, qeth_query_ipassists_cb, NULL);
	return rc;
}

static int qeth_query_switch_attributes_cb(struct qeth_card *card,
				struct qeth_reply *reply, unsigned long data)
{
	struct qeth_ipa_cmd *cmd = (struct qeth_ipa_cmd *) data;
	struct qeth_query_switch_attributes *attrs;
	struct qeth_switch_info *sw_info;

	QETH_CARD_TEXT(card, 2, "qswiatcb");
	if (qeth_setadpparms_inspect_rc(cmd))
		return -EIO;

	sw_info = (struct qeth_switch_info *)reply->param;
	attrs = &cmd->data.setadapterparms.data.query_switch_attributes;
	sw_info->capabilities = attrs->capabilities;
	sw_info->settings = attrs->settings;
	QETH_CARD_TEXT_(card, 2, "%04x%04x", sw_info->capabilities,
			sw_info->settings);
	return 0;
}

int qeth_query_switch_attributes(struct qeth_card *card,
				 struct qeth_switch_info *sw_info)
{
	struct qeth_cmd_buffer *iob;

	QETH_CARD_TEXT(card, 2, "qswiattr");
	if (!qeth_adp_supported(card, IPA_SETADP_QUERY_SWITCH_ATTRIBUTES))
		return -EOPNOTSUPP;
	if (!netif_carrier_ok(card->dev))
		return -ENOMEDIUM;
	iob = qeth_get_adapter_cmd(card, IPA_SETADP_QUERY_SWITCH_ATTRIBUTES, 0);
	if (!iob)
		return -ENOMEM;
	return qeth_send_ipa_cmd(card, iob,
				qeth_query_switch_attributes_cb, sw_info);
}

struct qeth_cmd_buffer *qeth_get_diag_cmd(struct qeth_card *card,
					  enum qeth_diags_cmds sub_cmd,
					  unsigned int data_length)
{
	struct qeth_ipacmd_diagass *cmd;
	struct qeth_cmd_buffer *iob;

	iob = qeth_ipa_alloc_cmd(card, IPA_CMD_SET_DIAG_ASS, QETH_PROT_NONE,
				 DIAG_HDR_LEN + data_length);
	if (!iob)
		return NULL;

	cmd = &__ipa_cmd(iob)->data.diagass;
	cmd->subcmd_len = DIAG_SUB_HDR_LEN + data_length;
	cmd->subcmd = sub_cmd;
	return iob;
}
EXPORT_SYMBOL_GPL(qeth_get_diag_cmd);

static int qeth_query_setdiagass_cb(struct qeth_card *card,
		struct qeth_reply *reply, unsigned long data)
{
	struct qeth_ipa_cmd *cmd = (struct qeth_ipa_cmd *) data;
	u16 rc = cmd->hdr.return_code;

	if (rc) {
		QETH_CARD_TEXT_(card, 2, "diagq:%x", rc);
		return -EIO;
	}

	card->info.diagass_support = cmd->data.diagass.ext;
	return 0;
}

static int qeth_query_setdiagass(struct qeth_card *card)
{
	struct qeth_cmd_buffer *iob;

	QETH_CARD_TEXT(card, 2, "qdiagass");
	iob = qeth_get_diag_cmd(card, QETH_DIAGS_CMD_QUERY, 0);
	if (!iob)
		return -ENOMEM;
	return qeth_send_ipa_cmd(card, iob, qeth_query_setdiagass_cb, NULL);
}

static void qeth_get_trap_id(struct qeth_card *card, struct qeth_trap_id *tid)
{
	unsigned long info = get_zeroed_page(GFP_KERNEL);
	struct sysinfo_2_2_2 *info222 = (struct sysinfo_2_2_2 *)info;
	struct sysinfo_3_2_2 *info322 = (struct sysinfo_3_2_2 *)info;
	struct ccw_dev_id ccwid;
	int level;

	tid->chpid = card->info.chpid;
	ccw_device_get_id(CARD_RDEV(card), &ccwid);
	tid->ssid = ccwid.ssid;
	tid->devno = ccwid.devno;
	if (!info)
		return;
	level = stsi(NULL, 0, 0, 0);
	if ((level >= 2) && (stsi(info222, 2, 2, 2) == 0))
		tid->lparnr = info222->lpar_number;
	if ((level >= 3) && (stsi(info322, 3, 2, 2) == 0)) {
		EBCASC(info322->vm[0].name, sizeof(info322->vm[0].name));
		memcpy(tid->vmname, info322->vm[0].name, sizeof(tid->vmname));
	}
	free_page(info);
}

static int qeth_hw_trap_cb(struct qeth_card *card,
		struct qeth_reply *reply, unsigned long data)
{
	struct qeth_ipa_cmd *cmd = (struct qeth_ipa_cmd *) data;
	u16 rc = cmd->hdr.return_code;

	if (rc) {
		QETH_CARD_TEXT_(card, 2, "trapc:%x", rc);
		return -EIO;
	}
	return 0;
}

int qeth_hw_trap(struct qeth_card *card, enum qeth_diags_trap_action action)
{
	struct qeth_cmd_buffer *iob;
	struct qeth_ipa_cmd *cmd;

	QETH_CARD_TEXT(card, 2, "diagtrap");
	iob = qeth_get_diag_cmd(card, QETH_DIAGS_CMD_TRAP, 64);
	if (!iob)
		return -ENOMEM;
	cmd = __ipa_cmd(iob);
	cmd->data.diagass.type = 1;
	cmd->data.diagass.action = action;
	switch (action) {
	case QETH_DIAGS_TRAP_ARM:
		cmd->data.diagass.options = 0x0003;
		cmd->data.diagass.ext = 0x00010000 +
			sizeof(struct qeth_trap_id);
		qeth_get_trap_id(card,
			(struct qeth_trap_id *)cmd->data.diagass.cdata);
		break;
	case QETH_DIAGS_TRAP_DISARM:
		cmd->data.diagass.options = 0x0001;
		break;
	case QETH_DIAGS_TRAP_CAPTURE:
		break;
	}
	return qeth_send_ipa_cmd(card, iob, qeth_hw_trap_cb, NULL);
}

static int qeth_check_qdio_errors(struct qeth_card *card,
				  struct qdio_buffer *buf,
				  unsigned int qdio_error,
				  const char *dbftext)
{
	if (qdio_error) {
		QETH_CARD_TEXT(card, 2, dbftext);
		QETH_CARD_TEXT_(card, 2, " F15=%02X",
			       buf->element[15].sflags);
		QETH_CARD_TEXT_(card, 2, " F14=%02X",
			       buf->element[14].sflags);
		QETH_CARD_TEXT_(card, 2, " qerr=%X", qdio_error);
		if ((buf->element[15].sflags) == 0x12) {
			QETH_CARD_STAT_INC(card, rx_fifo_errors);
			return 0;
		} else
			return 1;
	}
	return 0;
}

static unsigned int qeth_rx_refill_queue(struct qeth_card *card,
					 unsigned int count)
{
	struct qeth_qdio_q *queue = card->qdio.in_q;
	struct list_head *lh;
	int i;
	int rc;
	int newcount = 0;

	/* only requeue at a certain threshold to avoid SIGAs */
	if (count >= QETH_IN_BUF_REQUEUE_THRESHOLD(card)) {
		for (i = queue->next_buf_to_init;
		     i < queue->next_buf_to_init + count; ++i) {
			if (qeth_init_input_buffer(card,
				&queue->bufs[QDIO_BUFNR(i)])) {
				break;
			} else {
				newcount++;
			}
		}

		if (newcount < count) {
			/* we are in memory shortage so we switch back to
			   traditional skb allocation and drop packages */
			atomic_set(&card->force_alloc_skb, 3);
			count = newcount;
		} else {
			atomic_add_unless(&card->force_alloc_skb, -1, 0);
		}

		if (!count) {
			i = 0;
			list_for_each(lh, &card->qdio.in_buf_pool.entry_list)
				i++;
			if (i == card->qdio.in_buf_pool.buf_count) {
				QETH_CARD_TEXT(card, 2, "qsarbw");
				schedule_delayed_work(
					&card->buffer_reclaim_work,
					QETH_RECLAIM_WORK_TIME);
			}
			return 0;
		}

		rc = do_QDIO(CARD_DDEV(card), QDIO_FLAG_SYNC_INPUT, 0,
			     queue->next_buf_to_init, count);
		if (rc) {
			QETH_CARD_TEXT(card, 2, "qinberr");
		}
		queue->next_buf_to_init = QDIO_BUFNR(queue->next_buf_to_init +
						     count);
		return count;
	}

	return 0;
}

static void qeth_buffer_reclaim_work(struct work_struct *work)
{
	struct qeth_card *card = container_of(to_delayed_work(work),
					      struct qeth_card,
					      buffer_reclaim_work);

	local_bh_disable();
	napi_schedule(&card->napi);
	/* kick-start the NAPI softirq: */
	local_bh_enable();
}

static void qeth_handle_send_error(struct qeth_card *card,
		struct qeth_qdio_out_buffer *buffer, unsigned int qdio_err)
{
	int sbalf15 = buffer->buffer->element[15].sflags;

	QETH_CARD_TEXT(card, 6, "hdsnderr");
	qeth_check_qdio_errors(card, buffer->buffer, qdio_err, "qouterr");

	if (!qdio_err)
		return;

	if ((sbalf15 >= 15) && (sbalf15 <= 31))
		return;

	QETH_CARD_TEXT(card, 1, "lnkfail");
	QETH_CARD_TEXT_(card, 1, "%04x %02x",
		       (u16)qdio_err, (u8)sbalf15);
}

/**
 * qeth_prep_flush_pack_buffer - Prepares flushing of a packing buffer.
 * @queue: queue to check for packing buffer
 *
 * Returns number of buffers that were prepared for flush.
 */
static int qeth_prep_flush_pack_buffer(struct qeth_qdio_out_q *queue)
{
	struct qeth_qdio_out_buffer *buffer;

	buffer = queue->bufs[queue->next_buf_to_fill];
	if ((atomic_read(&buffer->state) == QETH_QDIO_BUF_EMPTY) &&
	    (buffer->next_element_to_fill > 0)) {
		/* it's a packing buffer */
		atomic_set(&buffer->state, QETH_QDIO_BUF_PRIMED);
		queue->next_buf_to_fill =
			QDIO_BUFNR(queue->next_buf_to_fill + 1);
		return 1;
	}
	return 0;
}

/*
 * Switched to packing state if the number of used buffers on a queue
 * reaches a certain limit.
 */
static void qeth_switch_to_packing_if_needed(struct qeth_qdio_out_q *queue)
{
	if (!queue->do_pack) {
		if (atomic_read(&queue->used_buffers)
		    >= QETH_HIGH_WATERMARK_PACK){
			/* switch non-PACKING -> PACKING */
			QETH_CARD_TEXT(queue->card, 6, "np->pack");
			QETH_TXQ_STAT_INC(queue, packing_mode_switch);
			queue->do_pack = 1;
		}
	}
}

/*
 * Switches from packing to non-packing mode. If there is a packing
 * buffer on the queue this buffer will be prepared to be flushed.
 * In that case 1 is returned to inform the caller. If no buffer
 * has to be flushed, zero is returned.
 */
static int qeth_switch_to_nonpacking_if_needed(struct qeth_qdio_out_q *queue)
{
	if (queue->do_pack) {
		if (atomic_read(&queue->used_buffers)
		    <= QETH_LOW_WATERMARK_PACK) {
			/* switch PACKING -> non-PACKING */
			QETH_CARD_TEXT(queue->card, 6, "pack->np");
			QETH_TXQ_STAT_INC(queue, packing_mode_switch);
			queue->do_pack = 0;
			return qeth_prep_flush_pack_buffer(queue);
		}
	}
	return 0;
}

static void qeth_flush_buffers(struct qeth_qdio_out_q *queue, int index,
			       int count)
{
	struct qeth_qdio_out_buffer *buf = queue->bufs[index];
	unsigned int qdio_flags = QDIO_FLAG_SYNC_OUTPUT;
	struct qeth_card *card = queue->card;
	int rc;
	int i;

	for (i = index; i < index + count; ++i) {
		unsigned int bidx = QDIO_BUFNR(i);
		struct sk_buff *skb;

		buf = queue->bufs[bidx];
		buf->buffer->element[buf->next_element_to_fill - 1].eflags |=
				SBAL_EFLAGS_LAST_ENTRY;
		queue->coalesced_frames += buf->frames;

		if (queue->bufstates)
			queue->bufstates[bidx].user = buf;

		if (IS_IQD(card)) {
			skb_queue_walk(&buf->skb_list, skb)
				skb_tx_timestamp(skb);
		}
	}

	if (!IS_IQD(card)) {
		if (!queue->do_pack) {
			if ((atomic_read(&queue->used_buffers) >=
				(QETH_HIGH_WATERMARK_PACK -
				 QETH_WATERMARK_PACK_FUZZ)) &&
			    !atomic_read(&queue->set_pci_flags_count)) {
				/* it's likely that we'll go to packing
				 * mode soon */
				atomic_inc(&queue->set_pci_flags_count);
				buf->buffer->element[0].sflags |= SBAL_SFLAGS0_PCI_REQ;
			}
		} else {
			if (!atomic_read(&queue->set_pci_flags_count)) {
				/*
				 * there's no outstanding PCI any more, so we
				 * have to request a PCI to be sure the the PCI
				 * will wake at some time in the future then we
				 * can flush packed buffers that might still be
				 * hanging around, which can happen if no
				 * further send was requested by the stack
				 */
				atomic_inc(&queue->set_pci_flags_count);
				buf->buffer->element[0].sflags |= SBAL_SFLAGS0_PCI_REQ;
			}
		}

		if (atomic_read(&queue->set_pci_flags_count))
			qdio_flags |= QDIO_FLAG_PCI_OUT;
	}

	QETH_TXQ_STAT_INC(queue, doorbell);
	rc = do_QDIO(CARD_DDEV(queue->card), qdio_flags,
		     queue->queue_no, index, count);

	switch (rc) {
	case 0:
	case -ENOBUFS:
		/* ignore temporary SIGA errors without busy condition */

		/* Fake the TX completion interrupt: */
		if (IS_IQD(card)) {
			unsigned int frames = READ_ONCE(queue->max_coalesced_frames);
			unsigned int usecs = READ_ONCE(queue->coalesce_usecs);

			if (frames && queue->coalesced_frames >= frames) {
				napi_schedule(&queue->napi);
				queue->coalesced_frames = 0;
				QETH_TXQ_STAT_INC(queue, coal_frames);
			} else if (usecs) {
				qeth_tx_arm_timer(queue, usecs);
			}
		}

		break;
	default:
		QETH_CARD_TEXT(queue->card, 2, "flushbuf");
		QETH_CARD_TEXT_(queue->card, 2, " q%d", queue->queue_no);
		QETH_CARD_TEXT_(queue->card, 2, " idx%d", index);
		QETH_CARD_TEXT_(queue->card, 2, " c%d", count);
		QETH_CARD_TEXT_(queue->card, 2, " err%d", rc);

		/* this must not happen under normal circumstances. if it
		 * happens something is really wrong -> recover */
		qeth_schedule_recovery(queue->card);
	}
}

static void qeth_flush_queue(struct qeth_qdio_out_q *queue)
{
	qeth_flush_buffers(queue, queue->bulk_start, queue->bulk_count);

	queue->bulk_start = QDIO_BUFNR(queue->bulk_start + queue->bulk_count);
	queue->prev_hdr = NULL;
	queue->bulk_count = 0;
}

static void qeth_check_outbound_queue(struct qeth_qdio_out_q *queue)
{
	/*
	 * check if weed have to switch to non-packing mode or if
	 * we have to get a pci flag out on the queue
	 */
	if ((atomic_read(&queue->used_buffers) <= QETH_LOW_WATERMARK_PACK) ||
	    !atomic_read(&queue->set_pci_flags_count)) {
		unsigned int index, flush_cnt;
		bool q_was_packing;

		spin_lock(&queue->lock);

		index = queue->next_buf_to_fill;
		q_was_packing = queue->do_pack;

		flush_cnt = qeth_switch_to_nonpacking_if_needed(queue);
		if (!flush_cnt && !atomic_read(&queue->set_pci_flags_count))
			flush_cnt = qeth_prep_flush_pack_buffer(queue);

		if (flush_cnt) {
			qeth_flush_buffers(queue, index, flush_cnt);
			if (q_was_packing)
				QETH_TXQ_STAT_ADD(queue, bufs_pack, flush_cnt);
		}

		spin_unlock(&queue->lock);
	}
}

static void qeth_qdio_poll(struct ccw_device *cdev, unsigned long card_ptr)
{
	struct qeth_card *card = (struct qeth_card *)card_ptr;

	napi_schedule_irqoff(&card->napi);
}

int qeth_configure_cq(struct qeth_card *card, enum qeth_cq cq)
{
	int rc;

	if (card->options.cq ==  QETH_CQ_NOTAVAILABLE) {
		rc = -1;
		goto out;
	} else {
		if (card->options.cq == cq) {
			rc = 0;
			goto out;
		}

		qeth_free_qdio_queues(card);
		card->options.cq = cq;
		rc = 0;
	}
out:
	return rc;

}
EXPORT_SYMBOL_GPL(qeth_configure_cq);

static void qeth_qdio_cq_handler(struct qeth_card *card, unsigned int qdio_err,
				 unsigned int queue, int first_element,
				 int count)
{
	struct qeth_qdio_q *cq = card->qdio.c_q;
	int i;
	int rc;

	QETH_CARD_TEXT_(card, 5, "qcqhe%d", first_element);
	QETH_CARD_TEXT_(card, 5, "qcqhc%d", count);
	QETH_CARD_TEXT_(card, 5, "qcqherr%d", qdio_err);

	if (qdio_err) {
		netif_tx_stop_all_queues(card->dev);
		qeth_schedule_recovery(card);
		return;
	}

	for (i = first_element; i < first_element + count; ++i) {
		struct qdio_buffer *buffer = cq->qdio_bufs[QDIO_BUFNR(i)];
		int e = 0;

		while ((e < QDIO_MAX_ELEMENTS_PER_BUFFER) &&
		       buffer->element[e].addr) {
			unsigned long phys_aob_addr = buffer->element[e].addr;

			qeth_qdio_handle_aob(card, phys_aob_addr);
			++e;
		}
		qeth_scrub_qdio_buffer(buffer, QDIO_MAX_ELEMENTS_PER_BUFFER);
	}
	rc = do_QDIO(CARD_DDEV(card), QDIO_FLAG_SYNC_INPUT, queue,
		    card->qdio.c_q->next_buf_to_init,
		    count);
	if (rc) {
		dev_warn(&card->gdev->dev,
			"QDIO reported an error, rc=%i\n", rc);
		QETH_CARD_TEXT(card, 2, "qcqherr");
	}

	cq->next_buf_to_init = QDIO_BUFNR(cq->next_buf_to_init + count);
}

static void qeth_qdio_input_handler(struct ccw_device *ccwdev,
				    unsigned int qdio_err, int queue,
				    int first_elem, int count,
				    unsigned long card_ptr)
{
	struct qeth_card *card = (struct qeth_card *)card_ptr;

	QETH_CARD_TEXT_(card, 2, "qihq%d", queue);
	QETH_CARD_TEXT_(card, 2, "qiec%d", qdio_err);

	if (qdio_err)
		qeth_schedule_recovery(card);
}

static void qeth_qdio_output_handler(struct ccw_device *ccwdev,
				     unsigned int qdio_error, int __queue,
				     int first_element, int count,
				     unsigned long card_ptr)
{
	struct qeth_card *card        = (struct qeth_card *) card_ptr;
	struct qeth_qdio_out_q *queue = card->qdio.out_qs[__queue];
	struct net_device *dev = card->dev;
	struct netdev_queue *txq;
	int i;

	QETH_CARD_TEXT(card, 6, "qdouhdl");
	if (qdio_error & QDIO_ERROR_FATAL) {
		QETH_CARD_TEXT(card, 2, "achkcond");
		netif_tx_stop_all_queues(dev);
		qeth_schedule_recovery(card);
		return;
	}

	for (i = first_element; i < (first_element + count); ++i) {
		struct qeth_qdio_out_buffer *buf = queue->bufs[QDIO_BUFNR(i)];

		qeth_handle_send_error(card, buf, qdio_error);
		qeth_clear_output_buffer(queue, buf, qdio_error, 0);
	}

	atomic_sub(count, &queue->used_buffers);
	qeth_check_outbound_queue(queue);

	txq = netdev_get_tx_queue(dev, __queue);
	/* xmit may have observed the full-condition, but not yet stopped the
	 * txq. In which case the code below won't trigger. So before returning,
	 * xmit will re-check the txq's fill level and wake it up if needed.
	 */
	if (netif_tx_queue_stopped(txq) && !qeth_out_queue_is_full(queue))
		netif_tx_wake_queue(txq);
}

/**
 * Note: Function assumes that we have 4 outbound queues.
 */
int qeth_get_priority_queue(struct qeth_card *card, struct sk_buff *skb)
{
	struct vlan_ethhdr *veth = vlan_eth_hdr(skb);
	u8 tos;

	switch (card->qdio.do_prio_queueing) {
	case QETH_PRIO_Q_ING_TOS:
	case QETH_PRIO_Q_ING_PREC:
		switch (vlan_get_protocol(skb)) {
		case htons(ETH_P_IP):
			tos = ipv4_get_dsfield(ip_hdr(skb));
			break;
		case htons(ETH_P_IPV6):
			tos = ipv6_get_dsfield(ipv6_hdr(skb));
			break;
		default:
			return card->qdio.default_out_queue;
		}
		if (card->qdio.do_prio_queueing == QETH_PRIO_Q_ING_PREC)
			return ~tos >> 6 & 3;
		if (tos & IPTOS_MINCOST)
			return 3;
		if (tos & IPTOS_RELIABILITY)
			return 2;
		if (tos & IPTOS_THROUGHPUT)
			return 1;
		if (tos & IPTOS_LOWDELAY)
			return 0;
		break;
	case QETH_PRIO_Q_ING_SKB:
		if (skb->priority > 5)
			return 0;
		return ~skb->priority >> 1 & 3;
	case QETH_PRIO_Q_ING_VLAN:
		if (veth->h_vlan_proto == htons(ETH_P_8021Q))
			return ~ntohs(veth->h_vlan_TCI) >>
			       (VLAN_PRIO_SHIFT + 1) & 3;
		break;
	case QETH_PRIO_Q_ING_FIXED:
		return card->qdio.default_out_queue;
	default:
		break;
	}
	return card->qdio.default_out_queue;
}
EXPORT_SYMBOL_GPL(qeth_get_priority_queue);

/**
 * qeth_get_elements_for_frags() -	find number of SBALEs for skb frags.
 * @skb:				SKB address
 *
 * Returns the number of pages, and thus QDIO buffer elements, needed to cover
 * fragmented part of the SKB. Returns zero for linear SKB.
 */
static int qeth_get_elements_for_frags(struct sk_buff *skb)
{
	int cnt, elements = 0;

	for (cnt = 0; cnt < skb_shinfo(skb)->nr_frags; cnt++) {
		skb_frag_t *frag = &skb_shinfo(skb)->frags[cnt];

		elements += qeth_get_elements_for_range(
			(addr_t)skb_frag_address(frag),
			(addr_t)skb_frag_address(frag) + skb_frag_size(frag));
	}
	return elements;
}

/**
 * qeth_count_elements() -	Counts the number of QDIO buffer elements needed
 *				to transmit an skb.
 * @skb:			the skb to operate on.
 * @data_offset:		skip this part of the skb's linear data
 *
 * Returns the number of pages, and thus QDIO buffer elements, needed to map the
 * skb's data (both its linear part and paged fragments).
 */
unsigned int qeth_count_elements(struct sk_buff *skb, unsigned int data_offset)
{
	unsigned int elements = qeth_get_elements_for_frags(skb);
	addr_t end = (addr_t)skb->data + skb_headlen(skb);
	addr_t start = (addr_t)skb->data + data_offset;

	if (start != end)
		elements += qeth_get_elements_for_range(start, end);
	return elements;
}
EXPORT_SYMBOL_GPL(qeth_count_elements);

#define QETH_HDR_CACHE_OBJ_SIZE		(sizeof(struct qeth_hdr_tso) + \
					 MAX_TCP_HEADER)

/**
 * qeth_add_hw_header() - add a HW header to an skb.
 * @skb: skb that the HW header should be added to.
 * @hdr: double pointer to a qeth_hdr. When returning with >= 0,
 *	 it contains a valid pointer to a qeth_hdr.
 * @hdr_len: length of the HW header.
 * @proto_len: length of protocol headers that need to be in same page as the
 *	       HW header.
 *
 * Returns the pushed length. If the header can't be pushed on
 * (eg. because it would cross a page boundary), it is allocated from
 * the cache instead and 0 is returned.
 * The number of needed buffer elements is returned in @elements.
 * Error to create the hdr is indicated by returning with < 0.
 */
static int qeth_add_hw_header(struct qeth_qdio_out_q *queue,
			      struct sk_buff *skb, struct qeth_hdr **hdr,
			      unsigned int hdr_len, unsigned int proto_len,
			      unsigned int *elements)
{
	gfp_t gfp = GFP_ATOMIC | (skb_pfmemalloc(skb) ? __GFP_MEMALLOC : 0);
	const unsigned int contiguous = proto_len ? proto_len : 1;
	const unsigned int max_elements = queue->max_elements;
	unsigned int __elements;
	addr_t start, end;
	bool push_ok;
	int rc;

check_layout:
	start = (addr_t)skb->data - hdr_len;
	end = (addr_t)skb->data;

	if (qeth_get_elements_for_range(start, end + contiguous) == 1) {
		/* Push HW header into same page as first protocol header. */
		push_ok = true;
		/* ... but TSO always needs a separate element for headers: */
		if (skb_is_gso(skb))
			__elements = 1 + qeth_count_elements(skb, proto_len);
		else
			__elements = qeth_count_elements(skb, 0);
	} else if (!proto_len && PAGE_ALIGNED(skb->data)) {
		/* Push HW header into preceding page, flush with skb->data. */
		push_ok = true;
		__elements = 1 + qeth_count_elements(skb, 0);
	} else {
		/* Use header cache, copy protocol headers up. */
		push_ok = false;
		__elements = 1 + qeth_count_elements(skb, proto_len);
	}

	/* Compress skb to fit into one IO buffer: */
	if (__elements > max_elements) {
		if (!skb_is_nonlinear(skb)) {
			/* Drop it, no easy way of shrinking it further. */
			QETH_DBF_MESSAGE(2, "Dropped an oversized skb (Max Elements=%u / Actual=%u / Length=%u).\n",
					 max_elements, __elements, skb->len);
			return -E2BIG;
		}

		rc = skb_linearize(skb);
		if (rc) {
			QETH_TXQ_STAT_INC(queue, skbs_linearized_fail);
			return rc;
		}

		QETH_TXQ_STAT_INC(queue, skbs_linearized);
		/* Linearization changed the layout, re-evaluate: */
		goto check_layout;
	}

	*elements = __elements;
	/* Add the header: */
	if (push_ok) {
		*hdr = skb_push(skb, hdr_len);
		return hdr_len;
	}

	/* Fall back to cache element with known-good alignment: */
	if (hdr_len + proto_len > QETH_HDR_CACHE_OBJ_SIZE)
		return -E2BIG;
	*hdr = kmem_cache_alloc(qeth_core_header_cache, gfp);
	if (!*hdr)
		return -ENOMEM;
	/* Copy protocol headers behind HW header: */
	skb_copy_from_linear_data(skb, ((char *)*hdr) + hdr_len, proto_len);
	return 0;
}

static bool qeth_iqd_may_bulk(struct qeth_qdio_out_q *queue,
			      struct sk_buff *curr_skb,
			      struct qeth_hdr *curr_hdr)
{
	struct qeth_qdio_out_buffer *buffer = queue->bufs[queue->bulk_start];
	struct qeth_hdr *prev_hdr = queue->prev_hdr;

	if (!prev_hdr)
		return true;

	/* All packets must have the same target: */
	if (curr_hdr->hdr.l2.id == QETH_HEADER_TYPE_LAYER2) {
		struct sk_buff *prev_skb = skb_peek(&buffer->skb_list);

		return ether_addr_equal(eth_hdr(prev_skb)->h_dest,
					eth_hdr(curr_skb)->h_dest) &&
		       qeth_l2_same_vlan(&prev_hdr->hdr.l2, &curr_hdr->hdr.l2);
	}

	return qeth_l3_same_next_hop(&prev_hdr->hdr.l3, &curr_hdr->hdr.l3) &&
	       qeth_l3_iqd_same_vlan(&prev_hdr->hdr.l3, &curr_hdr->hdr.l3);
}

/**
 * qeth_fill_buffer() - map skb into an output buffer
 * @buf:	buffer to transport the skb
 * @skb:	skb to map into the buffer
 * @hdr:	qeth_hdr for this skb. Either at skb->data, or allocated
 *		from qeth_core_header_cache.
 * @offset:	when mapping the skb, start at skb->data + offset
 * @hd_len:	if > 0, build a dedicated header element of this size
 */
static unsigned int qeth_fill_buffer(struct qeth_qdio_out_buffer *buf,
				     struct sk_buff *skb, struct qeth_hdr *hdr,
				     unsigned int offset, unsigned int hd_len)
{
	struct qdio_buffer *buffer = buf->buffer;
	int element = buf->next_element_to_fill;
	int length = skb_headlen(skb) - offset;
	char *data = skb->data + offset;
	unsigned int elem_length, cnt;
	bool is_first_elem = true;

	__skb_queue_tail(&buf->skb_list, skb);

	/* build dedicated element for HW Header */
	if (hd_len) {
		is_first_elem = false;

		buffer->element[element].addr = virt_to_phys(hdr);
		buffer->element[element].length = hd_len;
		buffer->element[element].eflags = SBAL_EFLAGS_FIRST_FRAG;

		/* HW header is allocated from cache: */
		if ((void *)hdr != skb->data)
			buf->is_header[element] = 1;
		/* HW header was pushed and is contiguous with linear part: */
		else if (length > 0 && !PAGE_ALIGNED(data) &&
			 (data == (char *)hdr + hd_len))
			buffer->element[element].eflags |=
				SBAL_EFLAGS_CONTIGUOUS;

		element++;
	}

	/* map linear part into buffer element(s) */
	while (length > 0) {
		elem_length = min_t(unsigned int, length,
				    PAGE_SIZE - offset_in_page(data));

		buffer->element[element].addr = virt_to_phys(data);
		buffer->element[element].length = elem_length;
		length -= elem_length;
		if (is_first_elem) {
			is_first_elem = false;
			if (length || skb_is_nonlinear(skb))
				/* skb needs additional elements */
				buffer->element[element].eflags =
					SBAL_EFLAGS_FIRST_FRAG;
			else
				buffer->element[element].eflags = 0;
		} else {
			buffer->element[element].eflags =
				SBAL_EFLAGS_MIDDLE_FRAG;
		}

		data += elem_length;
		element++;
	}

	/* map page frags into buffer element(s) */
	for (cnt = 0; cnt < skb_shinfo(skb)->nr_frags; cnt++) {
		skb_frag_t *frag = &skb_shinfo(skb)->frags[cnt];

		data = skb_frag_address(frag);
		length = skb_frag_size(frag);
		while (length > 0) {
			elem_length = min_t(unsigned int, length,
					    PAGE_SIZE - offset_in_page(data));

			buffer->element[element].addr = virt_to_phys(data);
			buffer->element[element].length = elem_length;
			buffer->element[element].eflags =
				SBAL_EFLAGS_MIDDLE_FRAG;

			length -= elem_length;
			data += elem_length;
			element++;
		}
	}

	if (buffer->element[element - 1].eflags)
		buffer->element[element - 1].eflags = SBAL_EFLAGS_LAST_FRAG;
	buf->next_element_to_fill = element;
	return element;
}

static int __qeth_xmit(struct qeth_card *card, struct qeth_qdio_out_q *queue,
		       struct sk_buff *skb, unsigned int elements,
		       struct qeth_hdr *hdr, unsigned int offset,
		       unsigned int hd_len)
{
	unsigned int bytes = qdisc_pkt_len(skb);
	struct qeth_qdio_out_buffer *buffer;
	unsigned int next_element;
	struct netdev_queue *txq;
	bool stopped = false;
	bool flush;

	buffer = queue->bufs[QDIO_BUFNR(queue->bulk_start + queue->bulk_count)];
	txq = netdev_get_tx_queue(card->dev, skb_get_queue_mapping(skb));

	/* Just a sanity check, the wake/stop logic should ensure that we always
	 * get a free buffer.
	 */
	if (atomic_read(&buffer->state) != QETH_QDIO_BUF_EMPTY)
		return -EBUSY;

	flush = !qeth_iqd_may_bulk(queue, skb, hdr);

	if (flush ||
	    (buffer->next_element_to_fill + elements > queue->max_elements)) {
		if (buffer->next_element_to_fill > 0) {
			atomic_set(&buffer->state, QETH_QDIO_BUF_PRIMED);
			queue->bulk_count++;
		}

		if (queue->bulk_count >= queue->bulk_max)
			flush = true;

		if (flush)
			qeth_flush_queue(queue);

		buffer = queue->bufs[QDIO_BUFNR(queue->bulk_start +
						queue->bulk_count)];

		/* Sanity-check again: */
		if (atomic_read(&buffer->state) != QETH_QDIO_BUF_EMPTY)
			return -EBUSY;
	}

	if (buffer->next_element_to_fill == 0 &&
	    atomic_inc_return(&queue->used_buffers) >= QDIO_MAX_BUFFERS_PER_Q) {
		/* If a TX completion happens right _here_ and misses to wake
		 * the txq, then our re-check below will catch the race.
		 */
		QETH_TXQ_STAT_INC(queue, stopped);
		netif_tx_stop_queue(txq);
		stopped = true;
	}

	next_element = qeth_fill_buffer(buffer, skb, hdr, offset, hd_len);
	buffer->bytes += bytes;
	buffer->frames += skb_is_gso(skb) ? skb_shinfo(skb)->gso_segs : 1;
	queue->prev_hdr = hdr;

	flush = __netdev_tx_sent_queue(txq, bytes,
				       !stopped && netdev_xmit_more());

	if (flush || next_element >= queue->max_elements) {
		atomic_set(&buffer->state, QETH_QDIO_BUF_PRIMED);
		queue->bulk_count++;

		if (queue->bulk_count >= queue->bulk_max)
			flush = true;

		if (flush)
			qeth_flush_queue(queue);
	}

	if (stopped && !qeth_out_queue_is_full(queue))
		netif_tx_start_queue(txq);
	return 0;
}

int qeth_do_send_packet(struct qeth_card *card, struct qeth_qdio_out_q *queue,
			struct sk_buff *skb, struct qeth_hdr *hdr,
			unsigned int offset, unsigned int hd_len,
			int elements_needed)
{
	unsigned int start_index = queue->next_buf_to_fill;
	struct qeth_qdio_out_buffer *buffer;
	unsigned int next_element;
	struct netdev_queue *txq;
	bool stopped = false;
	int flush_count = 0;
	int do_pack = 0;
	int rc = 0;

	buffer = queue->bufs[queue->next_buf_to_fill];

	/* Just a sanity check, the wake/stop logic should ensure that we always
	 * get a free buffer.
	 */
	if (atomic_read(&buffer->state) != QETH_QDIO_BUF_EMPTY)
		return -EBUSY;

	txq = netdev_get_tx_queue(card->dev, skb_get_queue_mapping(skb));

	/* check if we need to switch packing state of this queue */
	qeth_switch_to_packing_if_needed(queue);
	if (queue->do_pack) {
		do_pack = 1;
		/* does packet fit in current buffer? */
		if (buffer->next_element_to_fill + elements_needed >
		    queue->max_elements) {
			/* ... no -> set state PRIMED */
			atomic_set(&buffer->state, QETH_QDIO_BUF_PRIMED);
			flush_count++;
			queue->next_buf_to_fill =
				QDIO_BUFNR(queue->next_buf_to_fill + 1);
			buffer = queue->bufs[queue->next_buf_to_fill];

			/* We stepped forward, so sanity-check again: */
			if (atomic_read(&buffer->state) !=
			    QETH_QDIO_BUF_EMPTY) {
				qeth_flush_buffers(queue, start_index,
							   flush_count);
				rc = -EBUSY;
				goto out;
			}
		}
	}

	if (buffer->next_element_to_fill == 0 &&
	    atomic_inc_return(&queue->used_buffers) >= QDIO_MAX_BUFFERS_PER_Q) {
		/* If a TX completion happens right _here_ and misses to wake
		 * the txq, then our re-check below will catch the race.
		 */
		QETH_TXQ_STAT_INC(queue, stopped);
		netif_tx_stop_queue(txq);
		stopped = true;
	}

	next_element = qeth_fill_buffer(buffer, skb, hdr, offset, hd_len);
	buffer->bytes += qdisc_pkt_len(skb);
	buffer->frames += skb_is_gso(skb) ? skb_shinfo(skb)->gso_segs : 1;

	if (queue->do_pack)
		QETH_TXQ_STAT_INC(queue, skbs_pack);
	if (!queue->do_pack || stopped || next_element >= queue->max_elements) {
		flush_count++;
		atomic_set(&buffer->state, QETH_QDIO_BUF_PRIMED);
		queue->next_buf_to_fill =
				QDIO_BUFNR(queue->next_buf_to_fill + 1);
	}

	if (flush_count)
		qeth_flush_buffers(queue, start_index, flush_count);

out:
	if (do_pack)
		QETH_TXQ_STAT_ADD(queue, bufs_pack, flush_count);

	if (stopped && !qeth_out_queue_is_full(queue))
		netif_tx_start_queue(txq);
	return rc;
}
EXPORT_SYMBOL_GPL(qeth_do_send_packet);

static void qeth_fill_tso_ext(struct qeth_hdr_tso *hdr,
			      unsigned int payload_len, struct sk_buff *skb,
			      unsigned int proto_len)
{
	struct qeth_hdr_ext_tso *ext = &hdr->ext;

	ext->hdr_tot_len = sizeof(*ext);
	ext->imb_hdr_no = 1;
	ext->hdr_type = 1;
	ext->hdr_version = 1;
	ext->hdr_len = 28;
	ext->payload_len = payload_len;
	ext->mss = skb_shinfo(skb)->gso_size;
	ext->dg_hdr_len = proto_len;
}

int qeth_xmit(struct qeth_card *card, struct sk_buff *skb,
	      struct qeth_qdio_out_q *queue, __be16 proto,
	      void (*fill_header)(struct qeth_qdio_out_q *queue,
				  struct qeth_hdr *hdr, struct sk_buff *skb,
				  __be16 proto, unsigned int data_len))
{
	unsigned int proto_len, hw_hdr_len;
	unsigned int frame_len = skb->len;
	bool is_tso = skb_is_gso(skb);
	unsigned int data_offset = 0;
	struct qeth_hdr *hdr = NULL;
	unsigned int hd_len = 0;
	unsigned int elements;
	int push_len, rc;

	if (is_tso) {
		hw_hdr_len = sizeof(struct qeth_hdr_tso);
		proto_len = skb_transport_offset(skb) + tcp_hdrlen(skb);
	} else {
		hw_hdr_len = sizeof(struct qeth_hdr);
		proto_len = (IS_IQD(card) && IS_LAYER2(card)) ? ETH_HLEN : 0;
	}

	rc = skb_cow_head(skb, hw_hdr_len);
	if (rc)
		return rc;

	push_len = qeth_add_hw_header(queue, skb, &hdr, hw_hdr_len, proto_len,
				      &elements);
	if (push_len < 0)
		return push_len;
	if (is_tso || !push_len) {
		/* HW header needs its own buffer element. */
		hd_len = hw_hdr_len + proto_len;
		data_offset = push_len + proto_len;
	}
	memset(hdr, 0, hw_hdr_len);
	fill_header(queue, hdr, skb, proto, frame_len);
	if (is_tso)
		qeth_fill_tso_ext((struct qeth_hdr_tso *) hdr,
				  frame_len - proto_len, skb, proto_len);

	if (IS_IQD(card)) {
		rc = __qeth_xmit(card, queue, skb, elements, hdr, data_offset,
				 hd_len);
	} else {
		/* TODO: drop skb_orphan() once TX completion is fast enough */
		skb_orphan(skb);
		spin_lock(&queue->lock);
		rc = qeth_do_send_packet(card, queue, skb, hdr, data_offset,
					 hd_len, elements);
		spin_unlock(&queue->lock);
	}

	if (rc && !push_len)
		kmem_cache_free(qeth_core_header_cache, hdr);

	return rc;
}
EXPORT_SYMBOL_GPL(qeth_xmit);

static int qeth_setadp_promisc_mode_cb(struct qeth_card *card,
		struct qeth_reply *reply, unsigned long data)
{
	struct qeth_ipa_cmd *cmd = (struct qeth_ipa_cmd *) data;
	struct qeth_ipacmd_setadpparms *setparms;

	QETH_CARD_TEXT(card, 4, "prmadpcb");

	setparms = &(cmd->data.setadapterparms);
	if (qeth_setadpparms_inspect_rc(cmd)) {
		QETH_CARD_TEXT_(card, 4, "prmrc%x", cmd->hdr.return_code);
		setparms->data.mode = SET_PROMISC_MODE_OFF;
	}
	card->info.promisc_mode = setparms->data.mode;
	return (cmd->hdr.return_code) ? -EIO : 0;
}

void qeth_setadp_promisc_mode(struct qeth_card *card, bool enable)
{
	enum qeth_ipa_promisc_modes mode = enable ? SET_PROMISC_MODE_ON :
						    SET_PROMISC_MODE_OFF;
	struct qeth_cmd_buffer *iob;
	struct qeth_ipa_cmd *cmd;

	QETH_CARD_TEXT(card, 4, "setprom");
	QETH_CARD_TEXT_(card, 4, "mode:%x", mode);

	iob = qeth_get_adapter_cmd(card, IPA_SETADP_SET_PROMISC_MODE,
				   SETADP_DATA_SIZEOF(mode));
	if (!iob)
		return;
	cmd = __ipa_cmd(iob);
	cmd->data.setadapterparms.data.mode = mode;
	qeth_send_ipa_cmd(card, iob, qeth_setadp_promisc_mode_cb, NULL);
}
EXPORT_SYMBOL_GPL(qeth_setadp_promisc_mode);

static int qeth_setadpparms_change_macaddr_cb(struct qeth_card *card,
		struct qeth_reply *reply, unsigned long data)
{
	struct qeth_ipa_cmd *cmd = (struct qeth_ipa_cmd *) data;
	struct qeth_ipacmd_setadpparms *adp_cmd;

	QETH_CARD_TEXT(card, 4, "chgmaccb");
	if (qeth_setadpparms_inspect_rc(cmd))
		return -EIO;

	adp_cmd = &cmd->data.setadapterparms;
	if (!is_valid_ether_addr(adp_cmd->data.change_addr.addr))
		return -EADDRNOTAVAIL;

	if (IS_LAYER2(card) && IS_OSD(card) && !IS_VM_NIC(card) &&
	    !(adp_cmd->hdr.flags & QETH_SETADP_FLAGS_VIRTUAL_MAC))
		return -EADDRNOTAVAIL;

	ether_addr_copy(card->dev->dev_addr, adp_cmd->data.change_addr.addr);
	return 0;
}

int qeth_setadpparms_change_macaddr(struct qeth_card *card)
{
	int rc;
	struct qeth_cmd_buffer *iob;
	struct qeth_ipa_cmd *cmd;

	QETH_CARD_TEXT(card, 4, "chgmac");

	iob = qeth_get_adapter_cmd(card, IPA_SETADP_ALTER_MAC_ADDRESS,
				   SETADP_DATA_SIZEOF(change_addr));
	if (!iob)
		return -ENOMEM;
	cmd = __ipa_cmd(iob);
	cmd->data.setadapterparms.data.change_addr.cmd = CHANGE_ADDR_READ_MAC;
	cmd->data.setadapterparms.data.change_addr.addr_size = ETH_ALEN;
	ether_addr_copy(cmd->data.setadapterparms.data.change_addr.addr,
			card->dev->dev_addr);
	rc = qeth_send_ipa_cmd(card, iob, qeth_setadpparms_change_macaddr_cb,
			       NULL);
	return rc;
}
EXPORT_SYMBOL_GPL(qeth_setadpparms_change_macaddr);

static int qeth_setadpparms_set_access_ctrl_cb(struct qeth_card *card,
		struct qeth_reply *reply, unsigned long data)
{
	struct qeth_ipa_cmd *cmd = (struct qeth_ipa_cmd *) data;
	struct qeth_set_access_ctrl *access_ctrl_req;

	QETH_CARD_TEXT(card, 4, "setaccb");

	access_ctrl_req = &cmd->data.setadapterparms.data.set_access_ctrl;
	QETH_CARD_TEXT_(card, 2, "rc=%d",
			cmd->data.setadapterparms.hdr.return_code);
	if (cmd->data.setadapterparms.hdr.return_code !=
						SET_ACCESS_CTRL_RC_SUCCESS)
		QETH_DBF_MESSAGE(3, "ERR:SET_ACCESS_CTRL(%#x) on device %x: %#x\n",
				 access_ctrl_req->subcmd_code, CARD_DEVID(card),
				 cmd->data.setadapterparms.hdr.return_code);
	switch (qeth_setadpparms_inspect_rc(cmd)) {
	case SET_ACCESS_CTRL_RC_SUCCESS:
		if (access_ctrl_req->subcmd_code == ISOLATION_MODE_NONE)
			dev_info(&card->gdev->dev,
			    "QDIO data connection isolation is deactivated\n");
		else
			dev_info(&card->gdev->dev,
			    "QDIO data connection isolation is activated\n");
		return 0;
	case SET_ACCESS_CTRL_RC_ALREADY_NOT_ISOLATED:
		QETH_DBF_MESSAGE(2, "QDIO data connection isolation on device %x already deactivated\n",
				 CARD_DEVID(card));
		return 0;
	case SET_ACCESS_CTRL_RC_ALREADY_ISOLATED:
		QETH_DBF_MESSAGE(2, "QDIO data connection isolation on device %x already activated\n",
				 CARD_DEVID(card));
		return 0;
	case SET_ACCESS_CTRL_RC_NOT_SUPPORTED:
		dev_err(&card->gdev->dev, "Adapter does not "
			"support QDIO data connection isolation\n");
		return -EOPNOTSUPP;
	case SET_ACCESS_CTRL_RC_NONE_SHARED_ADAPTER:
		dev_err(&card->gdev->dev,
			"Adapter is dedicated. "
			"QDIO data connection isolation not supported\n");
		return -EOPNOTSUPP;
	case SET_ACCESS_CTRL_RC_ACTIVE_CHECKSUM_OFF:
		dev_err(&card->gdev->dev,
			"TSO does not permit QDIO data connection isolation\n");
		return -EPERM;
	case SET_ACCESS_CTRL_RC_REFLREL_UNSUPPORTED:
		dev_err(&card->gdev->dev, "The adjacent switch port does not "
			"support reflective relay mode\n");
		return -EOPNOTSUPP;
	case SET_ACCESS_CTRL_RC_REFLREL_FAILED:
		dev_err(&card->gdev->dev, "The reflective relay mode cannot be "
					"enabled at the adjacent switch port");
		return -EREMOTEIO;
	case SET_ACCESS_CTRL_RC_REFLREL_DEACT_FAILED:
		dev_warn(&card->gdev->dev, "Turning off reflective relay mode "
					"at the adjacent switch failed\n");
		/* benign error while disabling ISOLATION_MODE_FWD */
		return 0;
	default:
		return -EIO;
	}
}

int qeth_setadpparms_set_access_ctrl(struct qeth_card *card,
				     enum qeth_ipa_isolation_modes mode)
{
	int rc;
	struct qeth_cmd_buffer *iob;
	struct qeth_ipa_cmd *cmd;
	struct qeth_set_access_ctrl *access_ctrl_req;

	QETH_CARD_TEXT(card, 4, "setacctl");

	if (!qeth_adp_supported(card, IPA_SETADP_SET_ACCESS_CONTROL)) {
		dev_err(&card->gdev->dev,
			"Adapter does not support QDIO data connection isolation\n");
		return -EOPNOTSUPP;
	}

	iob = qeth_get_adapter_cmd(card, IPA_SETADP_SET_ACCESS_CONTROL,
				   SETADP_DATA_SIZEOF(set_access_ctrl));
	if (!iob)
		return -ENOMEM;
	cmd = __ipa_cmd(iob);
	access_ctrl_req = &cmd->data.setadapterparms.data.set_access_ctrl;
	access_ctrl_req->subcmd_code = mode;

	rc = qeth_send_ipa_cmd(card, iob, qeth_setadpparms_set_access_ctrl_cb,
			       NULL);
	if (rc) {
		QETH_CARD_TEXT_(card, 2, "rc=%d", rc);
		QETH_DBF_MESSAGE(3, "IPA(SET_ACCESS_CTRL(%d) on device %x: sent failed\n",
				 rc, CARD_DEVID(card));
	}

	return rc;
}

void qeth_tx_timeout(struct net_device *dev, unsigned int txqueue)
{
	struct qeth_card *card;

	card = dev->ml_priv;
	QETH_CARD_TEXT(card, 4, "txtimeo");
	qeth_schedule_recovery(card);
}
EXPORT_SYMBOL_GPL(qeth_tx_timeout);

static int qeth_mdio_read(struct net_device *dev, int phy_id, int regnum)
{
	struct qeth_card *card = dev->ml_priv;
	int rc = 0;

	switch (regnum) {
	case MII_BMCR: /* Basic mode control register */
		rc = BMCR_FULLDPLX;
		if ((card->info.link_type != QETH_LINK_TYPE_GBIT_ETH) &&
		    (card->info.link_type != QETH_LINK_TYPE_OSN) &&
		    (card->info.link_type != QETH_LINK_TYPE_10GBIT_ETH) &&
		    (card->info.link_type != QETH_LINK_TYPE_25GBIT_ETH))
			rc |= BMCR_SPEED100;
		break;
	case MII_BMSR: /* Basic mode status register */
		rc = BMSR_ERCAP | BMSR_ANEGCOMPLETE | BMSR_LSTATUS |
		     BMSR_10HALF | BMSR_10FULL | BMSR_100HALF | BMSR_100FULL |
		     BMSR_100BASE4;
		break;
	case MII_PHYSID1: /* PHYS ID 1 */
		rc = (dev->dev_addr[0] << 16) | (dev->dev_addr[1] << 8) |
		     dev->dev_addr[2];
		rc = (rc >> 5) & 0xFFFF;
		break;
	case MII_PHYSID2: /* PHYS ID 2 */
		rc = (dev->dev_addr[2] << 10) & 0xFFFF;
		break;
	case MII_ADVERTISE: /* Advertisement control reg */
		rc = ADVERTISE_ALL;
		break;
	case MII_LPA: /* Link partner ability reg */
		rc = LPA_10HALF | LPA_10FULL | LPA_100HALF | LPA_100FULL |
		     LPA_100BASE4 | LPA_LPACK;
		break;
	case MII_EXPANSION: /* Expansion register */
		break;
	case MII_DCOUNTER: /* disconnect counter */
		break;
	case MII_FCSCOUNTER: /* false carrier counter */
		break;
	case MII_NWAYTEST: /* N-way auto-neg test register */
		break;
	case MII_RERRCOUNTER: /* rx error counter */
		rc = card->stats.rx_length_errors +
		     card->stats.rx_frame_errors +
		     card->stats.rx_fifo_errors;
		break;
	case MII_SREVISION: /* silicon revision */
		break;
	case MII_RESV1: /* reserved 1 */
		break;
	case MII_LBRERROR: /* loopback, rx, bypass error */
		break;
	case MII_PHYADDR: /* physical address */
		break;
	case MII_RESV2: /* reserved 2 */
		break;
	case MII_TPISTATUS: /* TPI status for 10mbps */
		break;
	case MII_NCONFIG: /* network interface config */
		break;
	default:
		break;
	}
	return rc;
}

static int qeth_snmp_command_cb(struct qeth_card *card,
				struct qeth_reply *reply, unsigned long data)
{
	struct qeth_ipa_cmd *cmd = (struct qeth_ipa_cmd *) data;
	struct qeth_arp_query_info *qinfo = reply->param;
	struct qeth_ipacmd_setadpparms *adp_cmd;
	unsigned int data_len;
	void *snmp_data;

	QETH_CARD_TEXT(card, 3, "snpcmdcb");

	if (cmd->hdr.return_code) {
		QETH_CARD_TEXT_(card, 4, "scer1%x", cmd->hdr.return_code);
		return -EIO;
	}
	if (cmd->data.setadapterparms.hdr.return_code) {
		cmd->hdr.return_code =
			cmd->data.setadapterparms.hdr.return_code;
		QETH_CARD_TEXT_(card, 4, "scer2%x", cmd->hdr.return_code);
		return -EIO;
	}

	adp_cmd = &cmd->data.setadapterparms;
	data_len = adp_cmd->hdr.cmdlength - sizeof(adp_cmd->hdr);
	if (adp_cmd->hdr.seq_no == 1) {
		snmp_data = &adp_cmd->data.snmp;
	} else {
		snmp_data = &adp_cmd->data.snmp.request;
		data_len -= offsetof(struct qeth_snmp_cmd, request);
	}

	/* check if there is enough room in userspace */
	if ((qinfo->udata_len - qinfo->udata_offset) < data_len) {
		QETH_CARD_TEXT_(card, 4, "scer3%i", -ENOSPC);
		return -ENOSPC;
	}
	QETH_CARD_TEXT_(card, 4, "snore%i",
			cmd->data.setadapterparms.hdr.used_total);
	QETH_CARD_TEXT_(card, 4, "sseqn%i",
			cmd->data.setadapterparms.hdr.seq_no);
	/*copy entries to user buffer*/
	memcpy(qinfo->udata + qinfo->udata_offset, snmp_data, data_len);
	qinfo->udata_offset += data_len;

	if (cmd->data.setadapterparms.hdr.seq_no <
	    cmd->data.setadapterparms.hdr.used_total)
		return 1;
	return 0;
}

static int qeth_snmp_command(struct qeth_card *card, char __user *udata)
{
	struct qeth_snmp_ureq __user *ureq;
	struct qeth_cmd_buffer *iob;
	unsigned int req_len;
	struct qeth_arp_query_info qinfo = {0, };
	int rc = 0;

	QETH_CARD_TEXT(card, 3, "snmpcmd");

	if (IS_VM_NIC(card))
		return -EOPNOTSUPP;

	if ((!qeth_adp_supported(card, IPA_SETADP_SET_SNMP_CONTROL)) &&
	    IS_LAYER3(card))
		return -EOPNOTSUPP;

	ureq = (struct qeth_snmp_ureq __user *) udata;
	if (get_user(qinfo.udata_len, &ureq->hdr.data_len) ||
	    get_user(req_len, &ureq->hdr.req_len))
		return -EFAULT;

	/* Sanitize user input, to avoid overflows in iob size calculation: */
	if (req_len > QETH_BUFSIZE)
		return -EINVAL;

	iob = qeth_get_adapter_cmd(card, IPA_SETADP_SET_SNMP_CONTROL, req_len);
	if (!iob)
		return -ENOMEM;

	if (copy_from_user(&__ipa_cmd(iob)->data.setadapterparms.data.snmp,
			   &ureq->cmd, req_len)) {
		qeth_put_cmd(iob);
		return -EFAULT;
	}

	qinfo.udata = kzalloc(qinfo.udata_len, GFP_KERNEL);
	if (!qinfo.udata) {
		qeth_put_cmd(iob);
		return -ENOMEM;
	}
	qinfo.udata_offset = sizeof(struct qeth_snmp_ureq_hdr);

	rc = qeth_send_ipa_cmd(card, iob, qeth_snmp_command_cb, &qinfo);
	if (rc)
		QETH_DBF_MESSAGE(2, "SNMP command failed on device %x: (%#x)\n",
				 CARD_DEVID(card), rc);
	else {
		if (copy_to_user(udata, qinfo.udata, qinfo.udata_len))
			rc = -EFAULT;
	}

	kfree(qinfo.udata);
	return rc;
}

static int qeth_setadpparms_query_oat_cb(struct qeth_card *card,
					 struct qeth_reply *reply,
					 unsigned long data)
{
	struct qeth_ipa_cmd *cmd = (struct qeth_ipa_cmd *)data;
	struct qeth_qoat_priv *priv = reply->param;
	int resdatalen;

	QETH_CARD_TEXT(card, 3, "qoatcb");
	if (qeth_setadpparms_inspect_rc(cmd))
		return -EIO;

	resdatalen = cmd->data.setadapterparms.hdr.cmdlength;

	if (resdatalen > (priv->buffer_len - priv->response_len))
		return -ENOSPC;

	memcpy(priv->buffer + priv->response_len,
	       &cmd->data.setadapterparms.hdr, resdatalen);
	priv->response_len += resdatalen;

	if (cmd->data.setadapterparms.hdr.seq_no <
	    cmd->data.setadapterparms.hdr.used_total)
		return 1;
	return 0;
}

static int qeth_query_oat_command(struct qeth_card *card, char __user *udata)
{
	int rc = 0;
	struct qeth_cmd_buffer *iob;
	struct qeth_ipa_cmd *cmd;
	struct qeth_query_oat *oat_req;
	struct qeth_query_oat_data oat_data;
	struct qeth_qoat_priv priv;
	void __user *tmp;

	QETH_CARD_TEXT(card, 3, "qoatcmd");

	if (!qeth_adp_supported(card, IPA_SETADP_QUERY_OAT))
		return -EOPNOTSUPP;

	if (copy_from_user(&oat_data, udata, sizeof(oat_data)))
		return -EFAULT;

	priv.buffer_len = oat_data.buffer_len;
	priv.response_len = 0;
	priv.buffer = vzalloc(oat_data.buffer_len);
	if (!priv.buffer)
		return -ENOMEM;

	iob = qeth_get_adapter_cmd(card, IPA_SETADP_QUERY_OAT,
				   SETADP_DATA_SIZEOF(query_oat));
	if (!iob) {
		rc = -ENOMEM;
		goto out_free;
	}
	cmd = __ipa_cmd(iob);
	oat_req = &cmd->data.setadapterparms.data.query_oat;
	oat_req->subcmd_code = oat_data.command;

	rc = qeth_send_ipa_cmd(card, iob, qeth_setadpparms_query_oat_cb, &priv);
	if (!rc) {
		tmp = is_compat_task() ? compat_ptr(oat_data.ptr) :
					 u64_to_user_ptr(oat_data.ptr);
		oat_data.response_len = priv.response_len;

		if (copy_to_user(tmp, priv.buffer, priv.response_len) ||
		    copy_to_user(udata, &oat_data, sizeof(oat_data)))
			rc = -EFAULT;
	}

out_free:
	vfree(priv.buffer);
	return rc;
}

static int qeth_query_card_info_cb(struct qeth_card *card,
				   struct qeth_reply *reply, unsigned long data)
{
	struct qeth_ipa_cmd *cmd = (struct qeth_ipa_cmd *)data;
	struct qeth_link_info *link_info = reply->param;
	struct qeth_query_card_info *card_info;

	QETH_CARD_TEXT(card, 2, "qcrdincb");
	if (qeth_setadpparms_inspect_rc(cmd))
		return -EIO;

	card_info = &cmd->data.setadapterparms.data.card_info;
	netdev_dbg(card->dev,
		   "card info: card_type=0x%02x, port_mode=0x%04x, port_speed=0x%08x\n",
		   card_info->card_type, card_info->port_mode,
		   card_info->port_speed);

	switch (card_info->port_mode) {
	case CARD_INFO_PORTM_FULLDUPLEX:
		link_info->duplex = DUPLEX_FULL;
		break;
	case CARD_INFO_PORTM_HALFDUPLEX:
		link_info->duplex = DUPLEX_HALF;
		break;
	default:
		link_info->duplex = DUPLEX_UNKNOWN;
	}

	switch (card_info->card_type) {
	case CARD_INFO_TYPE_1G_COPPER_A:
	case CARD_INFO_TYPE_1G_COPPER_B:
		link_info->speed = SPEED_1000;
		link_info->port = PORT_TP;
		break;
	case CARD_INFO_TYPE_1G_FIBRE_A:
	case CARD_INFO_TYPE_1G_FIBRE_B:
		link_info->speed = SPEED_1000;
		link_info->port = PORT_FIBRE;
		break;
	case CARD_INFO_TYPE_10G_FIBRE_A:
	case CARD_INFO_TYPE_10G_FIBRE_B:
		link_info->speed = SPEED_10000;
		link_info->port = PORT_FIBRE;
		break;
	default:
		switch (card_info->port_speed) {
		case CARD_INFO_PORTS_10M:
			link_info->speed = SPEED_10;
			break;
		case CARD_INFO_PORTS_100M:
			link_info->speed = SPEED_100;
			break;
		case CARD_INFO_PORTS_1G:
			link_info->speed = SPEED_1000;
			break;
		case CARD_INFO_PORTS_10G:
			link_info->speed = SPEED_10000;
			break;
		case CARD_INFO_PORTS_25G:
			link_info->speed = SPEED_25000;
			break;
		default:
			link_info->speed = SPEED_UNKNOWN;
		}

		link_info->port = PORT_OTHER;
	}

	return 0;
}

int qeth_query_card_info(struct qeth_card *card,
			 struct qeth_link_info *link_info)
{
	struct qeth_cmd_buffer *iob;

	QETH_CARD_TEXT(card, 2, "qcrdinfo");
	if (!qeth_adp_supported(card, IPA_SETADP_QUERY_CARD_INFO))
		return -EOPNOTSUPP;
	iob = qeth_get_adapter_cmd(card, IPA_SETADP_QUERY_CARD_INFO, 0);
	if (!iob)
		return -ENOMEM;

	return qeth_send_ipa_cmd(card, iob, qeth_query_card_info_cb, link_info);
}

static int qeth_init_link_info_oat_cb(struct qeth_card *card,
				      struct qeth_reply *reply_priv,
				      unsigned long data)
{
	struct qeth_ipa_cmd *cmd = (struct qeth_ipa_cmd *)data;
	struct qeth_link_info *link_info = reply_priv->param;
	struct qeth_query_oat_physical_if *phys_if;
	struct qeth_query_oat_reply *reply;

	if (qeth_setadpparms_inspect_rc(cmd))
		return -EIO;

	/* Multi-part reply is unexpected, don't bother: */
	if (cmd->data.setadapterparms.hdr.used_total > 1)
		return -EINVAL;

	/* Expect the reply to start with phys_if data: */
	reply = &cmd->data.setadapterparms.data.query_oat.reply[0];
	if (reply->type != QETH_QOAT_REPLY_TYPE_PHYS_IF ||
	    reply->length < sizeof(*reply))
		return -EINVAL;

	phys_if = &reply->phys_if;

	switch (phys_if->speed_duplex) {
	case QETH_QOAT_PHYS_SPEED_10M_HALF:
		link_info->speed = SPEED_10;
		link_info->duplex = DUPLEX_HALF;
		break;
	case QETH_QOAT_PHYS_SPEED_10M_FULL:
		link_info->speed = SPEED_10;
		link_info->duplex = DUPLEX_FULL;
		break;
	case QETH_QOAT_PHYS_SPEED_100M_HALF:
		link_info->speed = SPEED_100;
		link_info->duplex = DUPLEX_HALF;
		break;
	case QETH_QOAT_PHYS_SPEED_100M_FULL:
		link_info->speed = SPEED_100;
		link_info->duplex = DUPLEX_FULL;
		break;
	case QETH_QOAT_PHYS_SPEED_1000M_HALF:
		link_info->speed = SPEED_1000;
		link_info->duplex = DUPLEX_HALF;
		break;
	case QETH_QOAT_PHYS_SPEED_1000M_FULL:
		link_info->speed = SPEED_1000;
		link_info->duplex = DUPLEX_FULL;
		break;
	case QETH_QOAT_PHYS_SPEED_10G_FULL:
		link_info->speed = SPEED_10000;
		link_info->duplex = DUPLEX_FULL;
		break;
	case QETH_QOAT_PHYS_SPEED_25G_FULL:
		link_info->speed = SPEED_25000;
		link_info->duplex = DUPLEX_FULL;
		break;
	case QETH_QOAT_PHYS_SPEED_UNKNOWN:
	default:
		link_info->speed = SPEED_UNKNOWN;
		link_info->duplex = DUPLEX_UNKNOWN;
		break;
	}

	switch (phys_if->media_type) {
	case QETH_QOAT_PHYS_MEDIA_COPPER:
		link_info->port = PORT_TP;
		link_info->link_mode = QETH_LINK_MODE_UNKNOWN;
		break;
	case QETH_QOAT_PHYS_MEDIA_FIBRE_SHORT:
		link_info->port = PORT_FIBRE;
		link_info->link_mode = QETH_LINK_MODE_FIBRE_SHORT;
		break;
	case QETH_QOAT_PHYS_MEDIA_FIBRE_LONG:
		link_info->port = PORT_FIBRE;
		link_info->link_mode = QETH_LINK_MODE_FIBRE_LONG;
		break;
	default:
		link_info->port = PORT_OTHER;
		link_info->link_mode = QETH_LINK_MODE_UNKNOWN;
		break;
	}

	return 0;
}

static void qeth_init_link_info(struct qeth_card *card)
{
	card->info.link_info.duplex = DUPLEX_FULL;

	if (IS_IQD(card) || IS_VM_NIC(card)) {
		card->info.link_info.speed = SPEED_10000;
		card->info.link_info.port = PORT_FIBRE;
		card->info.link_info.link_mode = QETH_LINK_MODE_FIBRE_SHORT;
	} else {
		switch (card->info.link_type) {
		case QETH_LINK_TYPE_FAST_ETH:
		case QETH_LINK_TYPE_LANE_ETH100:
			card->info.link_info.speed = SPEED_100;
			card->info.link_info.port = PORT_TP;
			break;
		case QETH_LINK_TYPE_GBIT_ETH:
		case QETH_LINK_TYPE_LANE_ETH1000:
			card->info.link_info.speed = SPEED_1000;
			card->info.link_info.port = PORT_FIBRE;
			break;
		case QETH_LINK_TYPE_10GBIT_ETH:
			card->info.link_info.speed = SPEED_10000;
			card->info.link_info.port = PORT_FIBRE;
			break;
		case QETH_LINK_TYPE_25GBIT_ETH:
			card->info.link_info.speed = SPEED_25000;
			card->info.link_info.port = PORT_FIBRE;
			break;
		default:
			dev_info(&card->gdev->dev, "Unknown link type %x\n",
				 card->info.link_type);
			card->info.link_info.speed = SPEED_UNKNOWN;
			card->info.link_info.port = PORT_OTHER;
		}

		card->info.link_info.link_mode = QETH_LINK_MODE_UNKNOWN;
	}

	/* Get more accurate data via QUERY OAT: */
	if (qeth_adp_supported(card, IPA_SETADP_QUERY_OAT)) {
		struct qeth_link_info link_info;
		struct qeth_cmd_buffer *iob;

		iob = qeth_get_adapter_cmd(card, IPA_SETADP_QUERY_OAT,
					   SETADP_DATA_SIZEOF(query_oat));
		if (iob) {
			struct qeth_ipa_cmd *cmd = __ipa_cmd(iob);
			struct qeth_query_oat *oat_req;

			oat_req = &cmd->data.setadapterparms.data.query_oat;
			oat_req->subcmd_code = QETH_QOAT_SCOPE_INTERFACE;

			if (!qeth_send_ipa_cmd(card, iob,
					       qeth_init_link_info_oat_cb,
					       &link_info)) {
				if (link_info.speed != SPEED_UNKNOWN)
					card->info.link_info.speed = link_info.speed;
				if (link_info.duplex != DUPLEX_UNKNOWN)
					card->info.link_info.duplex = link_info.duplex;
				if (link_info.port != PORT_OTHER)
					card->info.link_info.port = link_info.port;
				if (link_info.link_mode != QETH_LINK_MODE_UNKNOWN)
					card->info.link_info.link_mode = link_info.link_mode;
			}
		}
	}
}

/**
 * qeth_vm_request_mac() - Request a hypervisor-managed MAC address
 * @card: pointer to a qeth_card
 *
 * Returns
 *	0, if a MAC address has been set for the card's netdevice
 *	a return code, for various error conditions
 */
int qeth_vm_request_mac(struct qeth_card *card)
{
	struct diag26c_mac_resp *response;
	struct diag26c_mac_req *request;
	int rc;

	QETH_CARD_TEXT(card, 2, "vmreqmac");

	request = kzalloc(sizeof(*request), GFP_KERNEL | GFP_DMA);
	response = kzalloc(sizeof(*response), GFP_KERNEL | GFP_DMA);
	if (!request || !response) {
		rc = -ENOMEM;
		goto out;
	}

	request->resp_buf_len = sizeof(*response);
	request->resp_version = DIAG26C_VERSION2;
	request->op_code = DIAG26C_GET_MAC;
	request->devno = card->info.ddev_devno;

	QETH_DBF_HEX(CTRL, 2, request, sizeof(*request));
	rc = diag26c(request, response, DIAG26C_MAC_SERVICES);
	QETH_DBF_HEX(CTRL, 2, request, sizeof(*request));
	if (rc)
		goto out;
	QETH_DBF_HEX(CTRL, 2, response, sizeof(*response));

	if (request->resp_buf_len < sizeof(*response) ||
	    response->version != request->resp_version) {
		rc = -EIO;
		QETH_CARD_TEXT(card, 2, "badresp");
		QETH_CARD_HEX(card, 2, &request->resp_buf_len,
			      sizeof(request->resp_buf_len));
	} else if (!is_valid_ether_addr(response->mac)) {
		rc = -EINVAL;
		QETH_CARD_TEXT(card, 2, "badmac");
		QETH_CARD_HEX(card, 2, response->mac, ETH_ALEN);
	} else {
		ether_addr_copy(card->dev->dev_addr, response->mac);
	}

out:
	kfree(response);
	kfree(request);
	return rc;
}
EXPORT_SYMBOL_GPL(qeth_vm_request_mac);

static void qeth_determine_capabilities(struct qeth_card *card)
{
	struct qeth_channel *channel = &card->data;
	struct ccw_device *ddev = channel->ccwdev;
	int rc;
	int ddev_offline = 0;

	QETH_CARD_TEXT(card, 2, "detcapab");
	if (!ddev->online) {
		ddev_offline = 1;
		rc = qeth_start_channel(channel);
		if (rc) {
			QETH_CARD_TEXT_(card, 2, "3err%d", rc);
			goto out;
		}
	}

	rc = qeth_read_conf_data(card);
	if (rc) {
		QETH_DBF_MESSAGE(2, "qeth_read_conf_data on device %x returned %i\n",
				 CARD_DEVID(card), rc);
		QETH_CARD_TEXT_(card, 2, "5err%d", rc);
		goto out_offline;
	}

	rc = qdio_get_ssqd_desc(ddev, &card->ssqd);
	if (rc)
		QETH_CARD_TEXT_(card, 2, "6err%d", rc);

	QETH_CARD_TEXT_(card, 2, "qfmt%d", card->ssqd.qfmt);
	QETH_CARD_TEXT_(card, 2, "ac1:%02x", card->ssqd.qdioac1);
	QETH_CARD_TEXT_(card, 2, "ac2:%04x", card->ssqd.qdioac2);
	QETH_CARD_TEXT_(card, 2, "ac3:%04x", card->ssqd.qdioac3);
	QETH_CARD_TEXT_(card, 2, "icnt%d", card->ssqd.icnt);
	if (!((card->ssqd.qfmt != QDIO_IQDIO_QFMT) ||
	    ((card->ssqd.qdioac1 & CHSC_AC1_INITIATE_INPUTQ) == 0) ||
	    ((card->ssqd.qdioac3 & CHSC_AC3_FORMAT2_CQ_AVAILABLE) == 0))) {
		dev_info(&card->gdev->dev,
			"Completion Queueing supported\n");
	} else {
		card->options.cq = QETH_CQ_NOTAVAILABLE;
	}

out_offline:
	if (ddev_offline == 1)
		qeth_stop_channel(channel);
out:
	return;
}

static void qeth_read_ccw_conf_data(struct qeth_card *card)
{
	struct qeth_card_info *info = &card->info;
	struct ccw_device *cdev = CARD_DDEV(card);
	struct ccw_dev_id dev_id;

	QETH_CARD_TEXT(card, 2, "ccwconfd");
	ccw_device_get_id(cdev, &dev_id);

	info->ddev_devno = dev_id.devno;
	info->ids_valid = !ccw_device_get_cssid(cdev, &info->cssid) &&
			  !ccw_device_get_iid(cdev, &info->iid) &&
			  !ccw_device_get_chid(cdev, 0, &info->chid);
	info->ssid = dev_id.ssid;

	dev_info(&card->gdev->dev, "CHID: %x CHPID: %x\n",
		 info->chid, info->chpid);

	QETH_CARD_TEXT_(card, 3, "devn%x", info->ddev_devno);
	QETH_CARD_TEXT_(card, 3, "cssid:%x", info->cssid);
	QETH_CARD_TEXT_(card, 3, "iid:%x", info->iid);
	QETH_CARD_TEXT_(card, 3, "ssid:%x", info->ssid);
	QETH_CARD_TEXT_(card, 3, "chpid:%x", info->chpid);
	QETH_CARD_TEXT_(card, 3, "chid:%x", info->chid);
	QETH_CARD_TEXT_(card, 3, "idval%x", info->ids_valid);
}

static int qeth_qdio_establish(struct qeth_card *card)
{
	struct qdio_buffer **out_sbal_ptrs[QETH_MAX_OUT_QUEUES];
	struct qdio_buffer **in_sbal_ptrs[QETH_MAX_IN_QUEUES];
	struct qeth_qib_parms *qib_parms = NULL;
	struct qdio_initialize init_data;
	unsigned int i;
	int rc = 0;

	QETH_CARD_TEXT(card, 2, "qdioest");

	if (!IS_IQD(card) && !IS_VM_NIC(card)) {
		qib_parms = kzalloc(sizeof_field(struct qib, parm), GFP_KERNEL);
		if (!qib_parms)
			return -ENOMEM;

		qeth_fill_qib_parms(card, qib_parms);
	}

	in_sbal_ptrs[0] = card->qdio.in_q->qdio_bufs;
	if (card->options.cq == QETH_CQ_ENABLED)
		in_sbal_ptrs[1] = card->qdio.c_q->qdio_bufs;

	for (i = 0; i < card->qdio.no_out_queues; i++)
		out_sbal_ptrs[i] = card->qdio.out_qs[i]->qdio_bufs;

	memset(&init_data, 0, sizeof(struct qdio_initialize));
	init_data.q_format		 = IS_IQD(card) ? QDIO_IQDIO_QFMT :
							  QDIO_QETH_QFMT;
	init_data.qib_param_field_format = 0;
	init_data.qib_param_field	 = (void *)qib_parms;
	init_data.no_input_qs            = card->qdio.no_in_queues;
	init_data.no_output_qs           = card->qdio.no_out_queues;
	init_data.input_handler		 = qeth_qdio_input_handler;
	init_data.output_handler	 = qeth_qdio_output_handler;
	init_data.irq_poll		 = qeth_qdio_poll;
	init_data.int_parm               = (unsigned long) card;
	init_data.input_sbal_addr_array  = in_sbal_ptrs;
	init_data.output_sbal_addr_array = out_sbal_ptrs;
	init_data.output_sbal_state_array = card->qdio.out_bufstates;
	init_data.scan_threshold	 = IS_IQD(card) ? 0 : 32;

	if (atomic_cmpxchg(&card->qdio.state, QETH_QDIO_ALLOCATED,
		QETH_QDIO_ESTABLISHED) == QETH_QDIO_ALLOCATED) {
		rc = qdio_allocate(CARD_DDEV(card), init_data.no_input_qs,
				   init_data.no_output_qs);
		if (rc) {
			atomic_set(&card->qdio.state, QETH_QDIO_ALLOCATED);
			goto out;
		}
		rc = qdio_establish(CARD_DDEV(card), &init_data);
		if (rc) {
			atomic_set(&card->qdio.state, QETH_QDIO_ALLOCATED);
			qdio_free(CARD_DDEV(card));
		}
	}

	switch (card->options.cq) {
	case QETH_CQ_ENABLED:
		dev_info(&card->gdev->dev, "Completion Queue support enabled");
		break;
	case QETH_CQ_DISABLED:
		dev_info(&card->gdev->dev, "Completion Queue support disabled");
		break;
	default:
		break;
	}

out:
	kfree(qib_parms);
	return rc;
}

static void qeth_core_free_card(struct qeth_card *card)
{
	QETH_CARD_TEXT(card, 2, "freecrd");

	unregister_service_level(&card->qeth_service_level);
	debugfs_remove_recursive(card->debugfs);
	qeth_put_cmd(card->read_cmd);
	destroy_workqueue(card->event_wq);
	dev_set_drvdata(&card->gdev->dev, NULL);
	kfree(card);
}

static void qeth_trace_features(struct qeth_card *card)
{
	QETH_CARD_TEXT(card, 2, "features");
	QETH_CARD_HEX(card, 2, &card->options.ipa4, sizeof(card->options.ipa4));
	QETH_CARD_HEX(card, 2, &card->options.ipa6, sizeof(card->options.ipa6));
	QETH_CARD_HEX(card, 2, &card->options.adp, sizeof(card->options.adp));
	QETH_CARD_HEX(card, 2, &card->info.diagass_support,
		      sizeof(card->info.diagass_support));
}

static struct ccw_device_id qeth_ids[] = {
	{CCW_DEVICE_DEVTYPE(0x1731, 0x01, 0x1732, 0x01),
					.driver_info = QETH_CARD_TYPE_OSD},
	{CCW_DEVICE_DEVTYPE(0x1731, 0x05, 0x1732, 0x05),
					.driver_info = QETH_CARD_TYPE_IQD},
#ifdef CONFIG_QETH_OSN
	{CCW_DEVICE_DEVTYPE(0x1731, 0x06, 0x1732, 0x06),
					.driver_info = QETH_CARD_TYPE_OSN},
#endif
	{CCW_DEVICE_DEVTYPE(0x1731, 0x02, 0x1732, 0x03),
					.driver_info = QETH_CARD_TYPE_OSM},
#ifdef CONFIG_QETH_OSX
	{CCW_DEVICE_DEVTYPE(0x1731, 0x02, 0x1732, 0x02),
					.driver_info = QETH_CARD_TYPE_OSX},
#endif
	{},
};
MODULE_DEVICE_TABLE(ccw, qeth_ids);

static struct ccw_driver qeth_ccw_driver = {
	.driver = {
		.owner = THIS_MODULE,
		.name = "qeth",
	},
	.ids = qeth_ids,
	.probe = ccwgroup_probe_ccwdev,
	.remove = ccwgroup_remove_ccwdev,
};

static int qeth_hardsetup_card(struct qeth_card *card, bool *carrier_ok)
{
	int retries = 3;
	int rc;

	QETH_CARD_TEXT(card, 2, "hrdsetup");
	atomic_set(&card->force_alloc_skb, 0);
	rc = qeth_update_from_chp_desc(card);
	if (rc)
		return rc;
retry:
	if (retries < 3)
		QETH_DBF_MESSAGE(2, "Retrying to do IDX activates on device %x.\n",
				 CARD_DEVID(card));
	rc = qeth_qdio_clear_card(card, !IS_IQD(card));
	qeth_stop_channel(&card->data);
	qeth_stop_channel(&card->write);
	qeth_stop_channel(&card->read);
	qdio_free(CARD_DDEV(card));

	rc = qeth_start_channel(&card->read);
	if (rc)
		goto retriable;
	rc = qeth_start_channel(&card->write);
	if (rc)
		goto retriable;
	rc = qeth_start_channel(&card->data);
	if (rc)
		goto retriable;
retriable:
	if (rc == -ERESTARTSYS) {
		QETH_CARD_TEXT(card, 2, "break1");
		return rc;
	} else if (rc) {
		QETH_CARD_TEXT_(card, 2, "1err%d", rc);
		if (--retries < 0)
			goto out;
		else
			goto retry;
	}

	qeth_determine_capabilities(card);
	qeth_read_ccw_conf_data(card);
	qeth_idx_init(card);

	rc = qeth_idx_activate_read_channel(card);
	if (rc == -EINTR) {
		QETH_CARD_TEXT(card, 2, "break2");
		return rc;
	} else if (rc) {
		QETH_CARD_TEXT_(card, 2, "3err%d", rc);
		if (--retries < 0)
			goto out;
		else
			goto retry;
	}

	rc = qeth_idx_activate_write_channel(card);
	if (rc == -EINTR) {
		QETH_CARD_TEXT(card, 2, "break3");
		return rc;
	} else if (rc) {
		QETH_CARD_TEXT_(card, 2, "4err%d", rc);
		if (--retries < 0)
			goto out;
		else
			goto retry;
	}
	card->read_or_write_problem = 0;
	rc = qeth_mpc_initialize(card);
	if (rc) {
		QETH_CARD_TEXT_(card, 2, "5err%d", rc);
		goto out;
	}

	rc = qeth_send_startlan(card);
	if (rc) {
		QETH_CARD_TEXT_(card, 2, "6err%d", rc);
		if (rc == -ENETDOWN) {
			dev_warn(&card->gdev->dev, "The LAN is offline\n");
			*carrier_ok = false;
		} else {
			goto out;
		}
	} else {
		*carrier_ok = true;
	}

	card->options.ipa4.supported = 0;
	card->options.ipa6.supported = 0;
	card->options.adp.supported = 0;
	card->options.sbp.supported_funcs = 0;
	card->info.diagass_support = 0;
	rc = qeth_query_ipassists(card, QETH_PROT_IPV4);
	if (rc == -ENOMEM)
		goto out;
	if (qeth_is_supported(card, IPA_IPV6)) {
		rc = qeth_query_ipassists(card, QETH_PROT_IPV6);
		if (rc == -ENOMEM)
			goto out;
	}
	if (qeth_is_supported(card, IPA_SETADAPTERPARMS)) {
		rc = qeth_query_setadapterparms(card);
		if (rc < 0) {
			QETH_CARD_TEXT_(card, 2, "7err%d", rc);
			goto out;
		}
	}
	if (qeth_adp_supported(card, IPA_SETADP_SET_DIAG_ASSIST)) {
		rc = qeth_query_setdiagass(card);
		if (rc)
			QETH_CARD_TEXT_(card, 2, "8err%d", rc);
	}

	qeth_trace_features(card);

	if (!qeth_is_diagass_supported(card, QETH_DIAGS_CMD_TRAP) ||
	    (card->info.hwtrap && qeth_hw_trap(card, QETH_DIAGS_TRAP_ARM)))
		card->info.hwtrap = 0;

	if (card->options.isolation != ISOLATION_MODE_NONE) {
		rc = qeth_setadpparms_set_access_ctrl(card,
						      card->options.isolation);
		if (rc)
			goto out;
	}

	qeth_init_link_info(card);

	rc = qeth_init_qdio_queues(card);
	if (rc) {
		QETH_CARD_TEXT_(card, 2, "9err%d", rc);
		goto out;
	}

	return 0;
out:
	dev_warn(&card->gdev->dev, "The qeth device driver failed to recover "
		"an error on the device\n");
	QETH_DBF_MESSAGE(2, "Initialization for device %x failed in hardsetup! rc=%d\n",
			 CARD_DEVID(card), rc);
	return rc;
}

static int qeth_set_online(struct qeth_card *card,
			   const struct qeth_discipline *disc)
{
	bool carrier_ok;
	int rc;

	mutex_lock(&card->conf_mutex);
	QETH_CARD_TEXT(card, 2, "setonlin");

	rc = qeth_hardsetup_card(card, &carrier_ok);
	if (rc) {
		QETH_CARD_TEXT_(card, 2, "2err%04x", rc);
		rc = -ENODEV;
		goto err_hardsetup;
	}

	qeth_print_status_message(card);

	if (card->dev->reg_state != NETREG_REGISTERED)
		/* no need for locking / error handling at this early stage: */
		qeth_set_real_num_tx_queues(card, qeth_tx_actual_queues(card));

	rc = disc->set_online(card, carrier_ok);
	if (rc)
		goto err_online;

	/* let user_space know that device is online */
	kobject_uevent(&card->gdev->dev.kobj, KOBJ_CHANGE);

	mutex_unlock(&card->conf_mutex);
	return 0;

err_online:
err_hardsetup:
	qeth_qdio_clear_card(card, 0);
	qeth_clear_working_pool_list(card);
	qeth_flush_local_addrs(card);

	qeth_stop_channel(&card->data);
	qeth_stop_channel(&card->write);
	qeth_stop_channel(&card->read);
	qdio_free(CARD_DDEV(card));

	mutex_unlock(&card->conf_mutex);
	return rc;
}

int qeth_set_offline(struct qeth_card *card, const struct qeth_discipline *disc,
		     bool resetting)
{
	int rc, rc2, rc3;

	mutex_lock(&card->conf_mutex);
	QETH_CARD_TEXT(card, 3, "setoffl");

	if ((!resetting && card->info.hwtrap) || card->info.hwtrap == 2) {
		qeth_hw_trap(card, QETH_DIAGS_TRAP_DISARM);
		card->info.hwtrap = 1;
	}

	/* cancel any stalled cmd that might block the rtnl: */
	qeth_clear_ipacmd_list(card);

	rtnl_lock();
	card->info.open_when_online = card->dev->flags & IFF_UP;
	dev_close(card->dev);
	netif_device_detach(card->dev);
	netif_carrier_off(card->dev);
	rtnl_unlock();

	cancel_work_sync(&card->rx_mode_work);

	disc->set_offline(card);

	qeth_qdio_clear_card(card, 0);
	qeth_drain_output_queues(card);
	qeth_clear_working_pool_list(card);
	qeth_flush_local_addrs(card);
	card->info.promisc_mode = 0;

	rc  = qeth_stop_channel(&card->data);
	rc2 = qeth_stop_channel(&card->write);
	rc3 = qeth_stop_channel(&card->read);
	if (!rc)
		rc = (rc2) ? rc2 : rc3;
	if (rc)
		QETH_CARD_TEXT_(card, 2, "1err%d", rc);
	qdio_free(CARD_DDEV(card));

	/* let user_space know that device is offline */
	kobject_uevent(&card->gdev->dev.kobj, KOBJ_CHANGE);

	mutex_unlock(&card->conf_mutex);
	return 0;
}
EXPORT_SYMBOL_GPL(qeth_set_offline);

static int qeth_do_reset(void *data)
{
	const struct qeth_discipline *disc;
	struct qeth_card *card = data;
	int rc;

	/* Lock-free, other users will block until we are done. */
	disc = card->discipline;

	QETH_CARD_TEXT(card, 2, "recover1");
	if (!qeth_do_run_thread(card, QETH_RECOVER_THREAD))
		return 0;
	QETH_CARD_TEXT(card, 2, "recover2");
	dev_warn(&card->gdev->dev,
		 "A recovery process has been started for the device\n");

	qeth_set_offline(card, disc, true);
	rc = qeth_set_online(card, disc);
	if (!rc) {
		dev_info(&card->gdev->dev,
			 "Device successfully recovered!\n");
	} else {
		ccwgroup_set_offline(card->gdev);
		dev_warn(&card->gdev->dev,
			 "The qeth device driver failed to recover an error on the device\n");
	}
	qeth_clear_thread_start_bit(card, QETH_RECOVER_THREAD);
	qeth_clear_thread_running_bit(card, QETH_RECOVER_THREAD);
	return 0;
}

#if IS_ENABLED(CONFIG_QETH_L3)
static void qeth_l3_rebuild_skb(struct qeth_card *card, struct sk_buff *skb,
				struct qeth_hdr *hdr)
{
	struct af_iucv_trans_hdr *iucv = (struct af_iucv_trans_hdr *) skb->data;
	struct qeth_hdr_layer3 *l3_hdr = &hdr->hdr.l3;
	struct net_device *dev = skb->dev;

	if (IS_IQD(card) && iucv->magic == ETH_P_AF_IUCV) {
		dev_hard_header(skb, dev, ETH_P_AF_IUCV, dev->dev_addr,
				"FAKELL", skb->len);
		return;
	}

	if (!(l3_hdr->flags & QETH_HDR_PASSTHRU)) {
		u16 prot = (l3_hdr->flags & QETH_HDR_IPV6) ? ETH_P_IPV6 :
							     ETH_P_IP;
		unsigned char tg_addr[ETH_ALEN];

		skb_reset_network_header(skb);
		switch (l3_hdr->flags & QETH_HDR_CAST_MASK) {
		case QETH_CAST_MULTICAST:
			if (prot == ETH_P_IP)
				ip_eth_mc_map(ip_hdr(skb)->daddr, tg_addr);
			else
				ipv6_eth_mc_map(&ipv6_hdr(skb)->daddr, tg_addr);
			QETH_CARD_STAT_INC(card, rx_multicast);
			break;
		case QETH_CAST_BROADCAST:
			ether_addr_copy(tg_addr, dev->broadcast);
			QETH_CARD_STAT_INC(card, rx_multicast);
			break;
		default:
			if (card->options.sniffer)
				skb->pkt_type = PACKET_OTHERHOST;
			ether_addr_copy(tg_addr, dev->dev_addr);
		}

		if (l3_hdr->ext_flags & QETH_HDR_EXT_SRC_MAC_ADDR)
			dev_hard_header(skb, dev, prot, tg_addr,
					&l3_hdr->next_hop.rx.src_mac, skb->len);
		else
			dev_hard_header(skb, dev, prot, tg_addr, "FAKELL",
					skb->len);
	}

	/* copy VLAN tag from hdr into skb */
	if (!card->options.sniffer &&
	    (l3_hdr->ext_flags & (QETH_HDR_EXT_VLAN_FRAME |
				  QETH_HDR_EXT_INCLUDE_VLAN_TAG))) {
		u16 tag = (l3_hdr->ext_flags & QETH_HDR_EXT_VLAN_FRAME) ?
				l3_hdr->vlan_id :
				l3_hdr->next_hop.rx.vlan_id;

		__vlan_hwaccel_put_tag(skb, htons(ETH_P_8021Q), tag);
	}
}
#endif

static void qeth_receive_skb(struct qeth_card *card, struct sk_buff *skb,
			     struct qeth_hdr *hdr, bool uses_frags)
{
	struct napi_struct *napi = &card->napi;
	bool is_cso;

	switch (hdr->hdr.l2.id) {
	case QETH_HEADER_TYPE_OSN:
		skb_push(skb, sizeof(*hdr));
		skb_copy_to_linear_data(skb, hdr, sizeof(*hdr));
		QETH_CARD_STAT_ADD(card, rx_bytes, skb->len);
		QETH_CARD_STAT_INC(card, rx_packets);

		card->osn_info.data_cb(skb);
		return;
#if IS_ENABLED(CONFIG_QETH_L3)
	case QETH_HEADER_TYPE_LAYER3:
		qeth_l3_rebuild_skb(card, skb, hdr);
		is_cso = hdr->hdr.l3.ext_flags & QETH_HDR_EXT_CSUM_TRANSP_REQ;
		break;
#endif
	case QETH_HEADER_TYPE_LAYER2:
		is_cso = hdr->hdr.l2.flags[1] & QETH_HDR_EXT_CSUM_TRANSP_REQ;
		break;
	default:
		/* never happens */
		if (uses_frags)
			napi_free_frags(napi);
		else
			dev_kfree_skb_any(skb);
		return;
	}

	if (is_cso && (card->dev->features & NETIF_F_RXCSUM)) {
		skb->ip_summed = CHECKSUM_UNNECESSARY;
		QETH_CARD_STAT_INC(card, rx_skb_csum);
	} else {
		skb->ip_summed = CHECKSUM_NONE;
	}

	QETH_CARD_STAT_ADD(card, rx_bytes, skb->len);
	QETH_CARD_STAT_INC(card, rx_packets);
	if (skb_is_nonlinear(skb)) {
		QETH_CARD_STAT_INC(card, rx_sg_skbs);
		QETH_CARD_STAT_ADD(card, rx_sg_frags,
				   skb_shinfo(skb)->nr_frags);
	}

	if (uses_frags) {
		napi_gro_frags(napi);
	} else {
		skb->protocol = eth_type_trans(skb, skb->dev);
		napi_gro_receive(napi, skb);
	}
}

static void qeth_create_skb_frag(struct sk_buff *skb, char *data, int data_len)
{
	struct page *page = virt_to_page(data);
	unsigned int next_frag;

	next_frag = skb_shinfo(skb)->nr_frags;
	get_page(page);
	skb_add_rx_frag(skb, next_frag, page, offset_in_page(data), data_len,
			data_len);
}

static inline int qeth_is_last_sbale(struct qdio_buffer_element *sbale)
{
	return (sbale->eflags & SBAL_EFLAGS_LAST_ENTRY);
}

static int qeth_extract_skb(struct qeth_card *card,
			    struct qeth_qdio_buffer *qethbuffer, u8 *element_no,
			    int *__offset)
{
	struct qeth_priv *priv = netdev_priv(card->dev);
	struct qdio_buffer *buffer = qethbuffer->buffer;
	struct napi_struct *napi = &card->napi;
	struct qdio_buffer_element *element;
	unsigned int linear_len = 0;
	bool uses_frags = false;
	int offset = *__offset;
	bool use_rx_sg = false;
	unsigned int headroom;
	struct qeth_hdr *hdr;
	struct sk_buff *skb;
	int skb_len = 0;

	element = &buffer->element[*element_no];

next_packet:
	/* qeth_hdr must not cross element boundaries */
	while (element->length < offset + sizeof(struct qeth_hdr)) {
		if (qeth_is_last_sbale(element))
			return -ENODATA;
		element++;
		offset = 0;
	}

	hdr = phys_to_virt(element->addr) + offset;
	offset += sizeof(*hdr);
	skb = NULL;

	switch (hdr->hdr.l2.id) {
	case QETH_HEADER_TYPE_LAYER2:
		skb_len = hdr->hdr.l2.pkt_length;
		linear_len = ETH_HLEN;
		headroom = 0;
		break;
	case QETH_HEADER_TYPE_LAYER3:
		skb_len = hdr->hdr.l3.length;
		if (!IS_LAYER3(card)) {
			QETH_CARD_STAT_INC(card, rx_dropped_notsupp);
			goto walk_packet;
		}

		if (hdr->hdr.l3.flags & QETH_HDR_PASSTHRU) {
			linear_len = ETH_HLEN;
			headroom = 0;
			break;
		}

		if (hdr->hdr.l3.flags & QETH_HDR_IPV6)
			linear_len = sizeof(struct ipv6hdr);
		else
			linear_len = sizeof(struct iphdr);
		headroom = ETH_HLEN;
		break;
	case QETH_HEADER_TYPE_OSN:
		skb_len = hdr->hdr.osn.pdu_length;
		if (!IS_OSN(card)) {
			QETH_CARD_STAT_INC(card, rx_dropped_notsupp);
			goto walk_packet;
		}

		linear_len = skb_len;
		headroom = sizeof(struct qeth_hdr);
		break;
	default:
		if (hdr->hdr.l2.id & QETH_HEADER_MASK_INVAL)
			QETH_CARD_STAT_INC(card, rx_frame_errors);
		else
			QETH_CARD_STAT_INC(card, rx_dropped_notsupp);

		/* Can't determine packet length, drop the whole buffer. */
		return -EPROTONOSUPPORT;
	}

	if (skb_len < linear_len) {
		QETH_CARD_STAT_INC(card, rx_dropped_runt);
		goto walk_packet;
	}

	use_rx_sg = (card->options.cq == QETH_CQ_ENABLED) ||
		    (skb_len > READ_ONCE(priv->rx_copybreak) &&
		     !atomic_read(&card->force_alloc_skb) &&
		     !IS_OSN(card));

	if (use_rx_sg) {
		/* QETH_CQ_ENABLED only: */
		if (qethbuffer->rx_skb &&
		    skb_tailroom(qethbuffer->rx_skb) >= linear_len + headroom) {
			skb = qethbuffer->rx_skb;
			qethbuffer->rx_skb = NULL;
			goto use_skb;
		}

		skb = napi_get_frags(napi);
		if (!skb) {
			/* -ENOMEM, no point in falling back further. */
			QETH_CARD_STAT_INC(card, rx_dropped_nomem);
			goto walk_packet;
		}

		if (skb_tailroom(skb) >= linear_len + headroom) {
			uses_frags = true;
			goto use_skb;
		}

		netdev_info_once(card->dev,
				 "Insufficient linear space in NAPI frags skb, need %u but have %u\n",
				 linear_len + headroom, skb_tailroom(skb));
		/* Shouldn't happen. Don't optimize, fall back to linear skb. */
	}

	linear_len = skb_len;
	skb = napi_alloc_skb(napi, linear_len + headroom);
	if (!skb) {
		QETH_CARD_STAT_INC(card, rx_dropped_nomem);
		goto walk_packet;
	}

use_skb:
	if (headroom)
		skb_reserve(skb, headroom);
walk_packet:
	while (skb_len) {
		int data_len = min(skb_len, (int)(element->length - offset));
		char *data = phys_to_virt(element->addr) + offset;

		skb_len -= data_len;
		offset += data_len;

		/* Extract data from current element: */
		if (skb && data_len) {
			if (linear_len) {
				unsigned int copy_len;

				copy_len = min_t(unsigned int, linear_len,
						 data_len);

				skb_put_data(skb, data, copy_len);
				linear_len -= copy_len;
				data_len -= copy_len;
				data += copy_len;
			}

			if (data_len)
				qeth_create_skb_frag(skb, data, data_len);
		}

		/* Step forward to next element: */
		if (skb_len) {
			if (qeth_is_last_sbale(element)) {
				QETH_CARD_TEXT(card, 4, "unexeob");
				QETH_CARD_HEX(card, 2, buffer, sizeof(void *));
				if (skb) {
					if (uses_frags)
						napi_free_frags(napi);
					else
						dev_kfree_skb_any(skb);
					QETH_CARD_STAT_INC(card,
							   rx_length_errors);
				}
				return -EMSGSIZE;
			}
			element++;
			offset = 0;
		}
	}

	/* This packet was skipped, go get another one: */
	if (!skb)
		goto next_packet;

	*element_no = element - &buffer->element[0];
	*__offset = offset;

	qeth_receive_skb(card, skb, hdr, uses_frags);
	return 0;
}

static unsigned int qeth_extract_skbs(struct qeth_card *card, int budget,
				      struct qeth_qdio_buffer *buf, bool *done)
{
	unsigned int work_done = 0;

	while (budget) {
		if (qeth_extract_skb(card, buf, &card->rx.buf_element,
				     &card->rx.e_offset)) {
			*done = true;
			break;
		}

		work_done++;
		budget--;
	}

	return work_done;
}

static unsigned int qeth_rx_poll(struct qeth_card *card, int budget)
{
	struct qeth_rx *ctx = &card->rx;
	unsigned int work_done = 0;

	while (budget > 0) {
		struct qeth_qdio_buffer *buffer;
		unsigned int skbs_done = 0;
		bool done = false;

		/* Fetch completed RX buffers: */
		if (!card->rx.b_count) {
			card->rx.qdio_err = 0;
			card->rx.b_count = qdio_get_next_buffers(
				card->data.ccwdev, 0, &card->rx.b_index,
				&card->rx.qdio_err);
			if (card->rx.b_count <= 0) {
				card->rx.b_count = 0;
				break;
			}
		}

		/* Process one completed RX buffer: */
		buffer = &card->qdio.in_q->bufs[card->rx.b_index];
		if (!(card->rx.qdio_err &&
		      qeth_check_qdio_errors(card, buffer->buffer,
					     card->rx.qdio_err, "qinerr")))
			skbs_done = qeth_extract_skbs(card, budget, buffer,
						      &done);
		else
			done = true;

		work_done += skbs_done;
		budget -= skbs_done;

		if (done) {
			QETH_CARD_STAT_INC(card, rx_bufs);
			qeth_put_buffer_pool_entry(card, buffer->pool_entry);
			buffer->pool_entry = NULL;
			card->rx.b_count--;
			ctx->bufs_refill++;
			ctx->bufs_refill -= qeth_rx_refill_queue(card,
								 ctx->bufs_refill);

			/* Step forward to next buffer: */
			card->rx.b_index = QDIO_BUFNR(card->rx.b_index + 1);
			card->rx.buf_element = 0;
			card->rx.e_offset = 0;
		}
	}

	return work_done;
}

static void qeth_cq_poll(struct qeth_card *card)
{
	unsigned int work_done = 0;

	while (work_done < QDIO_MAX_BUFFERS_PER_Q) {
		unsigned int start, error;
		int completed;

		completed = qdio_inspect_queue(CARD_DDEV(card), 1, true, &start,
					       &error);
		if (completed <= 0)
			return;

		qeth_qdio_cq_handler(card, error, 1, start, completed);
		work_done += completed;
	}
}

int qeth_poll(struct napi_struct *napi, int budget)
{
	struct qeth_card *card = container_of(napi, struct qeth_card, napi);
	unsigned int work_done;

	work_done = qeth_rx_poll(card, budget);

	if (card->options.cq == QETH_CQ_ENABLED)
		qeth_cq_poll(card);

	if (budget) {
		struct qeth_rx *ctx = &card->rx;

		/* Process any substantial refill backlog: */
		ctx->bufs_refill -= qeth_rx_refill_queue(card, ctx->bufs_refill);

		/* Exhausted the RX budget. Keep IRQ disabled, we get called again. */
		if (work_done >= budget)
			return work_done;
	}

	if (napi_complete_done(napi, work_done) &&
	    qdio_start_irq(CARD_DDEV(card)))
		napi_schedule(napi);

	return work_done;
}
EXPORT_SYMBOL_GPL(qeth_poll);

static void qeth_iqd_tx_complete(struct qeth_qdio_out_q *queue,
				 unsigned int bidx, unsigned int qdio_error,
				 int budget)
{
	struct qeth_qdio_out_buffer *buffer = queue->bufs[bidx];
	u8 sflags = buffer->buffer->element[15].sflags;
	struct qeth_card *card = queue->card;
	bool error = !!qdio_error;

	if (qdio_error == QDIO_ERROR_SLSB_PENDING) {
		WARN_ON_ONCE(card->options.cq != QETH_CQ_ENABLED);

		QETH_CARD_TEXT_(card, 5, "pel%u", bidx);

		switch (atomic_cmpxchg(&buffer->state,
				       QETH_QDIO_BUF_PRIMED,
				       QETH_QDIO_BUF_PENDING)) {
		case QETH_QDIO_BUF_PRIMED:
			/* We have initial ownership, no QAOB (yet): */
			qeth_notify_skbs(queue, buffer, TX_NOTIFY_PENDING);

			/* Handle race with qeth_qdio_handle_aob(): */
			switch (atomic_xchg(&buffer->state,
					    QETH_QDIO_BUF_NEED_QAOB)) {
			case QETH_QDIO_BUF_PENDING:
				/* No concurrent QAOB notification. */

				/* Prepare the queue slot for immediate re-use: */
				qeth_scrub_qdio_buffer(buffer->buffer, queue->max_elements);
				if (qeth_init_qdio_out_buf(queue, bidx)) {
					QETH_CARD_TEXT(card, 2, "outofbuf");
					qeth_schedule_recovery(card);
				}

				list_add(&buffer->list_entry,
					 &queue->pending_bufs);
				/* Skip clearing the buffer: */
				return;
			case QETH_QDIO_BUF_QAOB_OK:
				qeth_notify_skbs(queue, buffer,
						 TX_NOTIFY_DELAYED_OK);
				error = false;
				break;
			case QETH_QDIO_BUF_QAOB_ERROR:
				qeth_notify_skbs(queue, buffer,
						 TX_NOTIFY_DELAYED_GENERALERROR);
				error = true;
				break;
			default:
				WARN_ON_ONCE(1);
			}

			break;
		case QETH_QDIO_BUF_QAOB_OK:
			/* qeth_qdio_handle_aob() already received a QAOB: */
			qeth_notify_skbs(queue, buffer, TX_NOTIFY_OK);
			error = false;
			break;
		case QETH_QDIO_BUF_QAOB_ERROR:
			/* qeth_qdio_handle_aob() already received a QAOB: */
			qeth_notify_skbs(queue, buffer, TX_NOTIFY_GENERALERROR);
			error = true;
			break;
		default:
			WARN_ON_ONCE(1);
		}
	} else if (card->options.cq == QETH_CQ_ENABLED) {
		qeth_notify_skbs(queue, buffer,
				 qeth_compute_cq_notification(sflags, 0));
	}

	qeth_clear_output_buffer(queue, buffer, error, budget);
}

static int qeth_tx_poll(struct napi_struct *napi, int budget)
{
	struct qeth_qdio_out_q *queue = qeth_napi_to_out_queue(napi);
	unsigned int queue_no = queue->queue_no;
	struct qeth_card *card = queue->card;
	struct net_device *dev = card->dev;
	unsigned int work_done = 0;
	struct netdev_queue *txq;

	txq = netdev_get_tx_queue(dev, qeth_iqd_translate_txq(dev, queue_no));

	while (1) {
		unsigned int start, error, i;
		unsigned int packets = 0;
		unsigned int bytes = 0;
		int completed;

		qeth_tx_complete_pending_bufs(card, queue, false);

		if (qeth_out_queue_is_empty(queue)) {
			napi_complete(napi);
			return 0;
		}

		/* Give the CPU a breather: */
		if (work_done >= QDIO_MAX_BUFFERS_PER_Q) {
			QETH_TXQ_STAT_INC(queue, completion_yield);
			if (napi_complete_done(napi, 0))
				napi_schedule(napi);
			return 0;
		}

		completed = qdio_inspect_queue(CARD_DDEV(card), queue_no, false,
					       &start, &error);
		if (completed <= 0) {
			/* Ensure we see TX completion for pending work: */
			if (napi_complete_done(napi, 0))
				qeth_tx_arm_timer(queue, QETH_TX_TIMER_USECS);
			return 0;
		}

		for (i = start; i < start + completed; i++) {
			struct qeth_qdio_out_buffer *buffer;
			unsigned int bidx = QDIO_BUFNR(i);

			buffer = queue->bufs[bidx];
			packets += buffer->frames;
			bytes += buffer->bytes;

			qeth_handle_send_error(card, buffer, error);
			qeth_iqd_tx_complete(queue, bidx, error, budget);
		}

		netdev_tx_completed_queue(txq, packets, bytes);
		atomic_sub(completed, &queue->used_buffers);
		work_done += completed;

		/* xmit may have observed the full-condition, but not yet
		 * stopped the txq. In which case the code below won't trigger.
		 * So before returning, xmit will re-check the txq's fill level
		 * and wake it up if needed.
		 */
		if (netif_tx_queue_stopped(txq) &&
		    !qeth_out_queue_is_full(queue))
			netif_tx_wake_queue(txq);
	}
}

static int qeth_setassparms_inspect_rc(struct qeth_ipa_cmd *cmd)
{
	if (!cmd->hdr.return_code)
		cmd->hdr.return_code = cmd->data.setassparms.hdr.return_code;
	return cmd->hdr.return_code;
}

static int qeth_setassparms_get_caps_cb(struct qeth_card *card,
					struct qeth_reply *reply,
					unsigned long data)
{
	struct qeth_ipa_cmd *cmd = (struct qeth_ipa_cmd *) data;
	struct qeth_ipa_caps *caps = reply->param;

	if (qeth_setassparms_inspect_rc(cmd))
		return -EIO;

	caps->supported = cmd->data.setassparms.data.caps.supported;
	caps->enabled = cmd->data.setassparms.data.caps.enabled;
	return 0;
}

int qeth_setassparms_cb(struct qeth_card *card,
			struct qeth_reply *reply, unsigned long data)
{
	struct qeth_ipa_cmd *cmd = (struct qeth_ipa_cmd *) data;

	QETH_CARD_TEXT(card, 4, "defadpcb");

	if (cmd->hdr.return_code)
		return -EIO;

	cmd->hdr.return_code = cmd->data.setassparms.hdr.return_code;
	if (cmd->hdr.prot_version == QETH_PROT_IPV4)
		card->options.ipa4.enabled = cmd->hdr.assists.enabled;
	if (cmd->hdr.prot_version == QETH_PROT_IPV6)
		card->options.ipa6.enabled = cmd->hdr.assists.enabled;
	return 0;
}
EXPORT_SYMBOL_GPL(qeth_setassparms_cb);

struct qeth_cmd_buffer *qeth_get_setassparms_cmd(struct qeth_card *card,
						 enum qeth_ipa_funcs ipa_func,
						 u16 cmd_code,
						 unsigned int data_length,
						 enum qeth_prot_versions prot)
{
	struct qeth_ipacmd_setassparms *setassparms;
	struct qeth_ipacmd_setassparms_hdr *hdr;
	struct qeth_cmd_buffer *iob;

	QETH_CARD_TEXT(card, 4, "getasscm");
	iob = qeth_ipa_alloc_cmd(card, IPA_CMD_SETASSPARMS, prot,
				 data_length +
				 offsetof(struct qeth_ipacmd_setassparms,
					  data));
	if (!iob)
		return NULL;

	setassparms = &__ipa_cmd(iob)->data.setassparms;
	setassparms->assist_no = ipa_func;

	hdr = &setassparms->hdr;
	hdr->length = sizeof(*hdr) + data_length;
	hdr->command_code = cmd_code;
	return iob;
}
EXPORT_SYMBOL_GPL(qeth_get_setassparms_cmd);

int qeth_send_simple_setassparms_prot(struct qeth_card *card,
				      enum qeth_ipa_funcs ipa_func,
				      u16 cmd_code, u32 *data,
				      enum qeth_prot_versions prot)
{
	unsigned int length = data ? SETASS_DATA_SIZEOF(flags_32bit) : 0;
	struct qeth_cmd_buffer *iob;

	QETH_CARD_TEXT_(card, 4, "simassp%i", prot);
	iob = qeth_get_setassparms_cmd(card, ipa_func, cmd_code, length, prot);
	if (!iob)
		return -ENOMEM;

	if (data)
		__ipa_cmd(iob)->data.setassparms.data.flags_32bit = *data;
	return qeth_send_ipa_cmd(card, iob, qeth_setassparms_cb, NULL);
}
EXPORT_SYMBOL_GPL(qeth_send_simple_setassparms_prot);

static void qeth_unregister_dbf_views(void)
{
	int x;

	for (x = 0; x < QETH_DBF_INFOS; x++) {
		debug_unregister(qeth_dbf[x].id);
		qeth_dbf[x].id = NULL;
	}
}

void qeth_dbf_longtext(debug_info_t *id, int level, char *fmt, ...)
{
	char dbf_txt_buf[32];
	va_list args;

	if (!debug_level_enabled(id, level))
		return;
	va_start(args, fmt);
	vsnprintf(dbf_txt_buf, sizeof(dbf_txt_buf), fmt, args);
	va_end(args);
	debug_text_event(id, level, dbf_txt_buf);
}
EXPORT_SYMBOL_GPL(qeth_dbf_longtext);

static int qeth_register_dbf_views(void)
{
	int ret;
	int x;

	for (x = 0; x < QETH_DBF_INFOS; x++) {
		/* register the areas */
		qeth_dbf[x].id = debug_register(qeth_dbf[x].name,
						qeth_dbf[x].pages,
						qeth_dbf[x].areas,
						qeth_dbf[x].len);
		if (qeth_dbf[x].id == NULL) {
			qeth_unregister_dbf_views();
			return -ENOMEM;
		}

		/* register a view */
		ret = debug_register_view(qeth_dbf[x].id, qeth_dbf[x].view);
		if (ret) {
			qeth_unregister_dbf_views();
			return ret;
		}

		/* set a passing level */
		debug_set_level(qeth_dbf[x].id, qeth_dbf[x].level);
	}

	return 0;
}

static DEFINE_MUTEX(qeth_mod_mutex);	/* for synchronized module loading */

int qeth_setup_discipline(struct qeth_card *card,
			  enum qeth_discipline_id discipline)
{
	int rc;

	mutex_lock(&qeth_mod_mutex);
	switch (discipline) {
	case QETH_DISCIPLINE_LAYER3:
		card->discipline = try_then_request_module(
			symbol_get(qeth_l3_discipline), "qeth_l3");
		break;
	case QETH_DISCIPLINE_LAYER2:
		card->discipline = try_then_request_module(
			symbol_get(qeth_l2_discipline), "qeth_l2");
		break;
	default:
		break;
	}
	mutex_unlock(&qeth_mod_mutex);

	if (!card->discipline) {
		dev_err(&card->gdev->dev, "There is no kernel module to "
			"support discipline %d\n", discipline);
		return -EINVAL;
	}

	rc = card->discipline->setup(card->gdev);
	if (rc) {
		if (discipline == QETH_DISCIPLINE_LAYER2)
			symbol_put(qeth_l2_discipline);
		else
			symbol_put(qeth_l3_discipline);
		card->discipline = NULL;

		return rc;
	}

	card->options.layer = discipline;
	return 0;
}

void qeth_remove_discipline(struct qeth_card *card)
{
	card->discipline->remove(card->gdev);

	if (IS_LAYER2(card))
		symbol_put(qeth_l2_discipline);
	else
		symbol_put(qeth_l3_discipline);
	card->options.layer = QETH_DISCIPLINE_UNDETERMINED;
	card->discipline = NULL;
}

const struct device_type qeth_generic_devtype = {
	.name = "qeth_generic",
};
EXPORT_SYMBOL_GPL(qeth_generic_devtype);

static const struct device_type qeth_osn_devtype = {
	.name = "qeth_osn",
};

#define DBF_NAME_LEN	20

struct qeth_dbf_entry {
	char dbf_name[DBF_NAME_LEN];
	debug_info_t *dbf_info;
	struct list_head dbf_list;
};

static LIST_HEAD(qeth_dbf_list);
static DEFINE_MUTEX(qeth_dbf_list_mutex);

static debug_info_t *qeth_get_dbf_entry(char *name)
{
	struct qeth_dbf_entry *entry;
	debug_info_t *rc = NULL;

	mutex_lock(&qeth_dbf_list_mutex);
	list_for_each_entry(entry, &qeth_dbf_list, dbf_list) {
		if (strcmp(entry->dbf_name, name) == 0) {
			rc = entry->dbf_info;
			break;
		}
	}
	mutex_unlock(&qeth_dbf_list_mutex);
	return rc;
}

static int qeth_add_dbf_entry(struct qeth_card *card, char *name)
{
	struct qeth_dbf_entry *new_entry;

	card->debug = debug_register(name, 2, 1, 8);
	if (!card->debug) {
		QETH_DBF_TEXT_(SETUP, 2, "%s", "qcdbf");
		goto err;
	}
	if (debug_register_view(card->debug, &debug_hex_ascii_view))
		goto err_dbg;
	new_entry = kzalloc(sizeof(struct qeth_dbf_entry), GFP_KERNEL);
	if (!new_entry)
		goto err_dbg;
	strncpy(new_entry->dbf_name, name, DBF_NAME_LEN);
	new_entry->dbf_info = card->debug;
	mutex_lock(&qeth_dbf_list_mutex);
	list_add(&new_entry->dbf_list, &qeth_dbf_list);
	mutex_unlock(&qeth_dbf_list_mutex);

	return 0;

err_dbg:
	debug_unregister(card->debug);
err:
	return -ENOMEM;
}

static void qeth_clear_dbf_list(void)
{
	struct qeth_dbf_entry *entry, *tmp;

	mutex_lock(&qeth_dbf_list_mutex);
	list_for_each_entry_safe(entry, tmp, &qeth_dbf_list, dbf_list) {
		list_del(&entry->dbf_list);
		debug_unregister(entry->dbf_info);
		kfree(entry);
	}
	mutex_unlock(&qeth_dbf_list_mutex);
}

static struct net_device *qeth_alloc_netdev(struct qeth_card *card)
{
	struct net_device *dev;
	struct qeth_priv *priv;

	switch (card->info.type) {
	case QETH_CARD_TYPE_IQD:
		dev = alloc_netdev_mqs(sizeof(*priv), "hsi%d", NET_NAME_UNKNOWN,
				       ether_setup, QETH_MAX_OUT_QUEUES, 1);
		break;
	case QETH_CARD_TYPE_OSM:
		dev = alloc_etherdev(sizeof(*priv));
		break;
	case QETH_CARD_TYPE_OSN:
		dev = alloc_netdev(sizeof(*priv), "osn%d", NET_NAME_UNKNOWN,
				   ether_setup);
		break;
	default:
		dev = alloc_etherdev_mqs(sizeof(*priv), QETH_MAX_OUT_QUEUES, 1);
	}

	if (!dev)
		return NULL;

	priv = netdev_priv(dev);
	priv->rx_copybreak = QETH_RX_COPYBREAK;
	priv->tx_wanted_queues = IS_IQD(card) ? QETH_IQD_MIN_TXQ : 1;

	dev->ml_priv = card;
	dev->watchdog_timeo = QETH_TX_TIMEOUT;
	dev->min_mtu = IS_OSN(card) ? 64 : 576;
	 /* initialized when device first goes online: */
	dev->max_mtu = 0;
	dev->mtu = 0;
	SET_NETDEV_DEV(dev, &card->gdev->dev);
	netif_carrier_off(dev);

	if (IS_OSN(card)) {
		dev->ethtool_ops = &qeth_osn_ethtool_ops;
	} else {
		dev->ethtool_ops = &qeth_ethtool_ops;
		dev->priv_flags &= ~IFF_TX_SKB_SHARING;
		dev->hw_features |= NETIF_F_SG;
		dev->vlan_features |= NETIF_F_SG;
		if (IS_IQD(card))
			dev->features |= NETIF_F_SG;
	}

	return dev;
}

struct net_device *qeth_clone_netdev(struct net_device *orig)
{
	struct net_device *clone = qeth_alloc_netdev(orig->ml_priv);

	if (!clone)
		return NULL;

	clone->dev_port = orig->dev_port;
	return clone;
}

static int qeth_core_probe_device(struct ccwgroup_device *gdev)
{
	struct qeth_card *card;
	struct device *dev;
	int rc;
	enum qeth_discipline_id enforced_disc;
	char dbf_name[DBF_NAME_LEN];

	QETH_DBF_TEXT(SETUP, 2, "probedev");

	dev = &gdev->dev;
	if (!get_device(dev))
		return -ENODEV;

	QETH_DBF_TEXT_(SETUP, 2, "%s", dev_name(&gdev->dev));

	card = qeth_alloc_card(gdev);
	if (!card) {
		QETH_DBF_TEXT_(SETUP, 2, "1err%d", -ENOMEM);
		rc = -ENOMEM;
		goto err_dev;
	}

	snprintf(dbf_name, sizeof(dbf_name), "qeth_card_%s",
		dev_name(&gdev->dev));
	card->debug = qeth_get_dbf_entry(dbf_name);
	if (!card->debug) {
		rc = qeth_add_dbf_entry(card, dbf_name);
		if (rc)
			goto err_card;
	}

	qeth_setup_card(card);
	card->dev = qeth_alloc_netdev(card);
	if (!card->dev) {
		rc = -ENOMEM;
		goto err_card;
	}

	qeth_determine_capabilities(card);
	qeth_set_blkt_defaults(card);

	card->qdio.no_out_queues = card->dev->num_tx_queues;
	rc = qeth_update_from_chp_desc(card);
	if (rc)
		goto err_chp_desc;

	if (IS_OSN(card))
		gdev->dev.groups = qeth_osn_dev_groups;
	else
		gdev->dev.groups = qeth_dev_groups;

	enforced_disc = qeth_enforce_discipline(card);
	switch (enforced_disc) {
	case QETH_DISCIPLINE_UNDETERMINED:
		gdev->dev.type = &qeth_generic_devtype;
		break;
	default:
		card->info.layer_enforced = true;
		/* It's so early that we don't need the discipline_mutex yet. */
<<<<<<< HEAD
		rc = qeth_core_load_discipline(card, enforced_disc);
=======
		rc = qeth_setup_discipline(card, enforced_disc);
>>>>>>> 7cea2a3c
		if (rc)
			goto err_setup_disc;

		gdev->dev.type = IS_OSN(card) ? &qeth_osn_devtype :
						card->discipline->devtype;
		break;
	}

	return 0;

err_setup_disc:
err_chp_desc:
	free_netdev(card->dev);
err_card:
	qeth_core_free_card(card);
err_dev:
	put_device(dev);
	return rc;
}

static void qeth_core_remove_device(struct ccwgroup_device *gdev)
{
	struct qeth_card *card = dev_get_drvdata(&gdev->dev);

	QETH_CARD_TEXT(card, 2, "removedv");

	mutex_lock(&card->discipline_mutex);
<<<<<<< HEAD
	if (card->discipline) {
		card->discipline->remove(gdev);
		qeth_core_free_discipline(card);
	}
=======
	if (card->discipline)
		qeth_remove_discipline(card);
>>>>>>> 7cea2a3c
	mutex_unlock(&card->discipline_mutex);

	qeth_free_qdio_queues(card);

	free_netdev(card->dev);
	qeth_core_free_card(card);
	put_device(&gdev->dev);
}

static int qeth_core_set_online(struct ccwgroup_device *gdev)
{
	struct qeth_card *card = dev_get_drvdata(&gdev->dev);
	int rc = 0;
	enum qeth_discipline_id def_discipline;

	mutex_lock(&card->discipline_mutex);
	if (!card->discipline) {
		def_discipline = IS_IQD(card) ? QETH_DISCIPLINE_LAYER3 :
						QETH_DISCIPLINE_LAYER2;
		rc = qeth_setup_discipline(card, def_discipline);
		if (rc)
			goto err;
	}

	rc = qeth_set_online(card, card->discipline);

err:
	mutex_unlock(&card->discipline_mutex);
	return rc;
}

static int qeth_core_set_offline(struct ccwgroup_device *gdev)
{
	struct qeth_card *card = dev_get_drvdata(&gdev->dev);
	int rc;

	mutex_lock(&card->discipline_mutex);
	rc = qeth_set_offline(card, card->discipline, false);
	mutex_unlock(&card->discipline_mutex);

	return rc;
}

static void qeth_core_shutdown(struct ccwgroup_device *gdev)
{
	struct qeth_card *card = dev_get_drvdata(&gdev->dev);

	qeth_set_allowed_threads(card, 0, 1);
	if ((gdev->state == CCWGROUP_ONLINE) && card->info.hwtrap)
		qeth_hw_trap(card, QETH_DIAGS_TRAP_DISARM);
	qeth_qdio_clear_card(card, 0);
	qeth_drain_output_queues(card);
	qdio_free(CARD_DDEV(card));
}

static ssize_t group_store(struct device_driver *ddrv, const char *buf,
			   size_t count)
{
	int err;

	err = ccwgroup_create_dev(qeth_core_root_dev, to_ccwgroupdrv(ddrv), 3,
				  buf);

	return err ? err : count;
}
static DRIVER_ATTR_WO(group);

static struct attribute *qeth_drv_attrs[] = {
	&driver_attr_group.attr,
	NULL,
};
static struct attribute_group qeth_drv_attr_group = {
	.attrs = qeth_drv_attrs,
};
static const struct attribute_group *qeth_drv_attr_groups[] = {
	&qeth_drv_attr_group,
	NULL,
};

static struct ccwgroup_driver qeth_core_ccwgroup_driver = {
	.driver = {
		.groups = qeth_drv_attr_groups,
		.owner = THIS_MODULE,
		.name = "qeth",
	},
	.ccw_driver = &qeth_ccw_driver,
	.setup = qeth_core_probe_device,
	.remove = qeth_core_remove_device,
	.set_online = qeth_core_set_online,
	.set_offline = qeth_core_set_offline,
	.shutdown = qeth_core_shutdown,
};

struct qeth_card *qeth_get_card_by_busid(char *bus_id)
{
	struct ccwgroup_device *gdev;
	struct qeth_card *card;

	gdev = get_ccwgroupdev_by_busid(&qeth_core_ccwgroup_driver, bus_id);
	if (!gdev)
		return NULL;

	card = dev_get_drvdata(&gdev->dev);
	put_device(&gdev->dev);
	return card;
}
EXPORT_SYMBOL_GPL(qeth_get_card_by_busid);

int qeth_do_ioctl(struct net_device *dev, struct ifreq *rq, int cmd)
{
	struct qeth_card *card = dev->ml_priv;
	struct mii_ioctl_data *mii_data;
	int rc = 0;

	switch (cmd) {
	case SIOC_QETH_ADP_SET_SNMP_CONTROL:
		rc = qeth_snmp_command(card, rq->ifr_ifru.ifru_data);
		break;
	case SIOC_QETH_GET_CARD_TYPE:
		if ((IS_OSD(card) || IS_OSM(card) || IS_OSX(card)) &&
		    !IS_VM_NIC(card))
			return 1;
		return 0;
	case SIOCGMIIPHY:
		mii_data = if_mii(rq);
		mii_data->phy_id = 0;
		break;
	case SIOCGMIIREG:
		mii_data = if_mii(rq);
		if (mii_data->phy_id != 0)
			rc = -EINVAL;
		else
			mii_data->val_out = qeth_mdio_read(dev,
				mii_data->phy_id, mii_data->reg_num);
		break;
	case SIOC_QETH_QUERY_OAT:
		rc = qeth_query_oat_command(card, rq->ifr_ifru.ifru_data);
		break;
	default:
		if (card->discipline->do_ioctl)
			rc = card->discipline->do_ioctl(dev, rq, cmd);
		else
			rc = -EOPNOTSUPP;
	}
	if (rc)
		QETH_CARD_TEXT_(card, 2, "ioce%x", rc);
	return rc;
}
EXPORT_SYMBOL_GPL(qeth_do_ioctl);

static int qeth_start_csum_cb(struct qeth_card *card, struct qeth_reply *reply,
			      unsigned long data)
{
	struct qeth_ipa_cmd *cmd = (struct qeth_ipa_cmd *) data;
	u32 *features = reply->param;

	if (qeth_setassparms_inspect_rc(cmd))
		return -EIO;

	*features = cmd->data.setassparms.data.flags_32bit;
	return 0;
}

static int qeth_set_csum_off(struct qeth_card *card, enum qeth_ipa_funcs cstype,
			     enum qeth_prot_versions prot)
{
	return qeth_send_simple_setassparms_prot(card, cstype, IPA_CMD_ASS_STOP,
						 NULL, prot);
}

static int qeth_set_csum_on(struct qeth_card *card, enum qeth_ipa_funcs cstype,
			    enum qeth_prot_versions prot, u8 *lp2lp)
{
	u32 required_features = QETH_IPA_CHECKSUM_UDP | QETH_IPA_CHECKSUM_TCP;
	struct qeth_cmd_buffer *iob;
	struct qeth_ipa_caps caps;
	u32 features;
	int rc;

	/* some L3 HW requires combined L3+L4 csum offload: */
	if (IS_LAYER3(card) && prot == QETH_PROT_IPV4 &&
	    cstype == IPA_OUTBOUND_CHECKSUM)
		required_features |= QETH_IPA_CHECKSUM_IP_HDR;

	iob = qeth_get_setassparms_cmd(card, cstype, IPA_CMD_ASS_START, 0,
				       prot);
	if (!iob)
		return -ENOMEM;

	rc = qeth_send_ipa_cmd(card, iob, qeth_start_csum_cb, &features);
	if (rc)
		return rc;

	if ((required_features & features) != required_features) {
		qeth_set_csum_off(card, cstype, prot);
		return -EOPNOTSUPP;
	}

	iob = qeth_get_setassparms_cmd(card, cstype, IPA_CMD_ASS_ENABLE,
				       SETASS_DATA_SIZEOF(flags_32bit),
				       prot);
	if (!iob) {
		qeth_set_csum_off(card, cstype, prot);
		return -ENOMEM;
	}

	if (features & QETH_IPA_CHECKSUM_LP2LP)
		required_features |= QETH_IPA_CHECKSUM_LP2LP;
	__ipa_cmd(iob)->data.setassparms.data.flags_32bit = required_features;
	rc = qeth_send_ipa_cmd(card, iob, qeth_setassparms_get_caps_cb, &caps);
	if (rc) {
		qeth_set_csum_off(card, cstype, prot);
		return rc;
	}

	if (!qeth_ipa_caps_supported(&caps, required_features) ||
	    !qeth_ipa_caps_enabled(&caps, required_features)) {
		qeth_set_csum_off(card, cstype, prot);
		return -EOPNOTSUPP;
	}

	dev_info(&card->gdev->dev, "HW Checksumming (%sbound IPv%d) enabled\n",
		 cstype == IPA_INBOUND_CHECKSUM ? "in" : "out", prot);

	if (lp2lp)
		*lp2lp = qeth_ipa_caps_enabled(&caps, QETH_IPA_CHECKSUM_LP2LP);

	return 0;
}

static int qeth_set_ipa_csum(struct qeth_card *card, bool on, int cstype,
			     enum qeth_prot_versions prot, u8 *lp2lp)
{
	return on ? qeth_set_csum_on(card, cstype, prot, lp2lp) :
		    qeth_set_csum_off(card, cstype, prot);
}

static int qeth_start_tso_cb(struct qeth_card *card, struct qeth_reply *reply,
			     unsigned long data)
{
	struct qeth_ipa_cmd *cmd = (struct qeth_ipa_cmd *) data;
	struct qeth_tso_start_data *tso_data = reply->param;

	if (qeth_setassparms_inspect_rc(cmd))
		return -EIO;

	tso_data->mss = cmd->data.setassparms.data.tso.mss;
	tso_data->supported = cmd->data.setassparms.data.tso.supported;
	return 0;
}

static int qeth_set_tso_off(struct qeth_card *card,
			    enum qeth_prot_versions prot)
{
	return qeth_send_simple_setassparms_prot(card, IPA_OUTBOUND_TSO,
						 IPA_CMD_ASS_STOP, NULL, prot);
}

static int qeth_set_tso_on(struct qeth_card *card,
			   enum qeth_prot_versions prot)
{
	struct qeth_tso_start_data tso_data;
	struct qeth_cmd_buffer *iob;
	struct qeth_ipa_caps caps;
	int rc;

	iob = qeth_get_setassparms_cmd(card, IPA_OUTBOUND_TSO,
				       IPA_CMD_ASS_START, 0, prot);
	if (!iob)
		return -ENOMEM;

	rc = qeth_send_ipa_cmd(card, iob, qeth_start_tso_cb, &tso_data);
	if (rc)
		return rc;

	if (!tso_data.mss || !(tso_data.supported & QETH_IPA_LARGE_SEND_TCP)) {
		qeth_set_tso_off(card, prot);
		return -EOPNOTSUPP;
	}

	iob = qeth_get_setassparms_cmd(card, IPA_OUTBOUND_TSO,
				       IPA_CMD_ASS_ENABLE,
				       SETASS_DATA_SIZEOF(caps), prot);
	if (!iob) {
		qeth_set_tso_off(card, prot);
		return -ENOMEM;
	}

	/* enable TSO capability */
	__ipa_cmd(iob)->data.setassparms.data.caps.enabled =
		QETH_IPA_LARGE_SEND_TCP;
	rc = qeth_send_ipa_cmd(card, iob, qeth_setassparms_get_caps_cb, &caps);
	if (rc) {
		qeth_set_tso_off(card, prot);
		return rc;
	}

	if (!qeth_ipa_caps_supported(&caps, QETH_IPA_LARGE_SEND_TCP) ||
	    !qeth_ipa_caps_enabled(&caps, QETH_IPA_LARGE_SEND_TCP)) {
		qeth_set_tso_off(card, prot);
		return -EOPNOTSUPP;
	}

	dev_info(&card->gdev->dev, "TSOv%u enabled (MSS: %u)\n", prot,
		 tso_data.mss);
	return 0;
}

static int qeth_set_ipa_tso(struct qeth_card *card, bool on,
			    enum qeth_prot_versions prot)
{
	return on ? qeth_set_tso_on(card, prot) : qeth_set_tso_off(card, prot);
}

static int qeth_set_ipa_rx_csum(struct qeth_card *card, bool on)
{
	int rc_ipv4 = (on) ? -EOPNOTSUPP : 0;
	int rc_ipv6;

	if (qeth_is_supported(card, IPA_INBOUND_CHECKSUM))
		rc_ipv4 = qeth_set_ipa_csum(card, on, IPA_INBOUND_CHECKSUM,
					    QETH_PROT_IPV4, NULL);
	if (!qeth_is_supported6(card, IPA_INBOUND_CHECKSUM_V6))
		/* no/one Offload Assist available, so the rc is trivial */
		return rc_ipv4;

	rc_ipv6 = qeth_set_ipa_csum(card, on, IPA_INBOUND_CHECKSUM,
				    QETH_PROT_IPV6, NULL);

	if (on)
		/* enable: success if any Assist is active */
		return (rc_ipv6) ? rc_ipv4 : 0;

	/* disable: failure if any Assist is still active */
	return (rc_ipv6) ? rc_ipv6 : rc_ipv4;
}

/**
 * qeth_enable_hw_features() - (Re-)Enable HW functions for device features
 * @dev:	a net_device
 */
void qeth_enable_hw_features(struct net_device *dev)
{
	struct qeth_card *card = dev->ml_priv;
	netdev_features_t features;

	features = dev->features;
	/* force-off any feature that might need an IPA sequence.
	 * netdev_update_features() will restart them.
	 */
	dev->features &= ~dev->hw_features;
	/* toggle VLAN filter, so that VIDs are re-programmed: */
	if (IS_LAYER2(card) && IS_VM_NIC(card)) {
		dev->features &= ~NETIF_F_HW_VLAN_CTAG_FILTER;
		dev->wanted_features |= NETIF_F_HW_VLAN_CTAG_FILTER;
	}
	netdev_update_features(dev);
	if (features != dev->features)
		dev_warn(&card->gdev->dev,
			 "Device recovery failed to restore all offload features\n");
}
EXPORT_SYMBOL_GPL(qeth_enable_hw_features);

static void qeth_check_restricted_features(struct qeth_card *card,
					   netdev_features_t changed,
					   netdev_features_t actual)
{
	netdev_features_t ipv6_features = NETIF_F_TSO6;
	netdev_features_t ipv4_features = NETIF_F_TSO;

	if (!card->info.has_lp2lp_cso_v6)
		ipv6_features |= NETIF_F_IPV6_CSUM;
	if (!card->info.has_lp2lp_cso_v4)
		ipv4_features |= NETIF_F_IP_CSUM;

	if ((changed & ipv6_features) && !(actual & ipv6_features))
		qeth_flush_local_addrs6(card);
	if ((changed & ipv4_features) && !(actual & ipv4_features))
		qeth_flush_local_addrs4(card);
}

int qeth_set_features(struct net_device *dev, netdev_features_t features)
{
	struct qeth_card *card = dev->ml_priv;
	netdev_features_t changed = dev->features ^ features;
	int rc = 0;

	QETH_CARD_TEXT(card, 2, "setfeat");
	QETH_CARD_HEX(card, 2, &features, sizeof(features));

	if ((changed & NETIF_F_IP_CSUM)) {
		rc = qeth_set_ipa_csum(card, features & NETIF_F_IP_CSUM,
				       IPA_OUTBOUND_CHECKSUM, QETH_PROT_IPV4,
				       &card->info.has_lp2lp_cso_v4);
		if (rc)
			changed ^= NETIF_F_IP_CSUM;
	}
	if (changed & NETIF_F_IPV6_CSUM) {
		rc = qeth_set_ipa_csum(card, features & NETIF_F_IPV6_CSUM,
				       IPA_OUTBOUND_CHECKSUM, QETH_PROT_IPV6,
				       &card->info.has_lp2lp_cso_v6);
		if (rc)
			changed ^= NETIF_F_IPV6_CSUM;
	}
	if (changed & NETIF_F_RXCSUM) {
		rc = qeth_set_ipa_rx_csum(card, features & NETIF_F_RXCSUM);
		if (rc)
			changed ^= NETIF_F_RXCSUM;
	}
	if (changed & NETIF_F_TSO) {
		rc = qeth_set_ipa_tso(card, features & NETIF_F_TSO,
				      QETH_PROT_IPV4);
		if (rc)
			changed ^= NETIF_F_TSO;
	}
	if (changed & NETIF_F_TSO6) {
		rc = qeth_set_ipa_tso(card, features & NETIF_F_TSO6,
				      QETH_PROT_IPV6);
		if (rc)
			changed ^= NETIF_F_TSO6;
	}

	qeth_check_restricted_features(card, dev->features ^ features,
				       dev->features ^ changed);

	/* everything changed successfully? */
	if ((dev->features ^ features) == changed)
		return 0;
	/* something went wrong. save changed features and return error */
	dev->features ^= changed;
	return -EIO;
}
EXPORT_SYMBOL_GPL(qeth_set_features);

netdev_features_t qeth_fix_features(struct net_device *dev,
				    netdev_features_t features)
{
	struct qeth_card *card = dev->ml_priv;

	QETH_CARD_TEXT(card, 2, "fixfeat");
	if (!qeth_is_supported(card, IPA_OUTBOUND_CHECKSUM))
		features &= ~NETIF_F_IP_CSUM;
	if (!qeth_is_supported6(card, IPA_OUTBOUND_CHECKSUM_V6))
		features &= ~NETIF_F_IPV6_CSUM;
	if (!qeth_is_supported(card, IPA_INBOUND_CHECKSUM) &&
	    !qeth_is_supported6(card, IPA_INBOUND_CHECKSUM_V6))
		features &= ~NETIF_F_RXCSUM;
	if (!qeth_is_supported(card, IPA_OUTBOUND_TSO))
		features &= ~NETIF_F_TSO;
	if (!qeth_is_supported6(card, IPA_OUTBOUND_TSO))
		features &= ~NETIF_F_TSO6;

	QETH_CARD_HEX(card, 2, &features, sizeof(features));
	return features;
}
EXPORT_SYMBOL_GPL(qeth_fix_features);

netdev_features_t qeth_features_check(struct sk_buff *skb,
				      struct net_device *dev,
				      netdev_features_t features)
{
	struct qeth_card *card = dev->ml_priv;

	/* Traffic with local next-hop is not eligible for some offloads: */
	if (skb->ip_summed == CHECKSUM_PARTIAL &&
	    READ_ONCE(card->options.isolation) != ISOLATION_MODE_FWD) {
		netdev_features_t restricted = 0;

		if (skb_is_gso(skb) && !netif_needs_gso(skb, features))
			restricted |= NETIF_F_ALL_TSO;

		switch (vlan_get_protocol(skb)) {
		case htons(ETH_P_IP):
			if (!card->info.has_lp2lp_cso_v4)
				restricted |= NETIF_F_IP_CSUM;

			if (restricted && qeth_next_hop_is_local_v4(card, skb))
				features &= ~restricted;
			break;
		case htons(ETH_P_IPV6):
			if (!card->info.has_lp2lp_cso_v6)
				restricted |= NETIF_F_IPV6_CSUM;

			if (restricted && qeth_next_hop_is_local_v6(card, skb))
				features &= ~restricted;
			break;
		default:
			break;
		}
	}

	/* GSO segmentation builds skbs with
	 *	a (small) linear part for the headers, and
	 *	page frags for the data.
	 * Compared to a linear skb, the header-only part consumes an
	 * additional buffer element. This reduces buffer utilization, and
	 * hurts throughput. So compress small segments into one element.
	 */
	if (netif_needs_gso(skb, features)) {
		/* match skb_segment(): */
		unsigned int doffset = skb->data - skb_mac_header(skb);
		unsigned int hsize = skb_shinfo(skb)->gso_size;
		unsigned int hroom = skb_headroom(skb);

		/* linearize only if resulting skb allocations are order-0: */
		if (SKB_DATA_ALIGN(hroom + doffset + hsize) <= SKB_MAX_HEAD(0))
			features &= ~NETIF_F_SG;
	}

	return vlan_features_check(skb, features);
}
EXPORT_SYMBOL_GPL(qeth_features_check);

void qeth_get_stats64(struct net_device *dev, struct rtnl_link_stats64 *stats)
{
	struct qeth_card *card = dev->ml_priv;
	struct qeth_qdio_out_q *queue;
	unsigned int i;

	QETH_CARD_TEXT(card, 5, "getstat");

	stats->rx_packets = card->stats.rx_packets;
	stats->rx_bytes = card->stats.rx_bytes;
	stats->rx_errors = card->stats.rx_length_errors +
			   card->stats.rx_frame_errors +
			   card->stats.rx_fifo_errors;
	stats->rx_dropped = card->stats.rx_dropped_nomem +
			    card->stats.rx_dropped_notsupp +
			    card->stats.rx_dropped_runt;
	stats->multicast = card->stats.rx_multicast;
	stats->rx_length_errors = card->stats.rx_length_errors;
	stats->rx_frame_errors = card->stats.rx_frame_errors;
	stats->rx_fifo_errors = card->stats.rx_fifo_errors;

	for (i = 0; i < card->qdio.no_out_queues; i++) {
		queue = card->qdio.out_qs[i];

		stats->tx_packets += queue->stats.tx_packets;
		stats->tx_bytes += queue->stats.tx_bytes;
		stats->tx_errors += queue->stats.tx_errors;
		stats->tx_dropped += queue->stats.tx_dropped;
	}
}
EXPORT_SYMBOL_GPL(qeth_get_stats64);

#define TC_IQD_UCAST   0
static void qeth_iqd_set_prio_tc_map(struct net_device *dev,
				     unsigned int ucast_txqs)
{
	unsigned int prio;

	/* IQD requires mcast traffic to be placed on a dedicated queue, and
	 * qeth_iqd_select_queue() deals with this.
	 * For unicast traffic, we defer the queue selection to the stack.
	 * By installing a trivial prio map that spans over only the unicast
	 * queues, we can encourage the stack to spread the ucast traffic evenly
	 * without selecting the mcast queue.
	 */

	/* One traffic class, spanning over all active ucast queues: */
	netdev_set_num_tc(dev, 1);
	netdev_set_tc_queue(dev, TC_IQD_UCAST, ucast_txqs,
			    QETH_IQD_MIN_UCAST_TXQ);

	/* Map all priorities to this traffic class: */
	for (prio = 0; prio <= TC_BITMASK; prio++)
		netdev_set_prio_tc_map(dev, prio, TC_IQD_UCAST);
}

int qeth_set_real_num_tx_queues(struct qeth_card *card, unsigned int count)
{
	struct net_device *dev = card->dev;
	int rc;

	/* Per netif_setup_tc(), adjust the mapping first: */
	if (IS_IQD(card))
		qeth_iqd_set_prio_tc_map(dev, count - 1);

	rc = netif_set_real_num_tx_queues(dev, count);

	if (rc && IS_IQD(card))
		qeth_iqd_set_prio_tc_map(dev, dev->real_num_tx_queues - 1);

	return rc;
}
EXPORT_SYMBOL_GPL(qeth_set_real_num_tx_queues);

u16 qeth_iqd_select_queue(struct net_device *dev, struct sk_buff *skb,
			  u8 cast_type, struct net_device *sb_dev)
{
	u16 txq;

	if (cast_type != RTN_UNICAST)
		return QETH_IQD_MCAST_TXQ;
	if (dev->real_num_tx_queues == QETH_IQD_MIN_TXQ)
		return QETH_IQD_MIN_UCAST_TXQ;

	txq = netdev_pick_tx(dev, skb, sb_dev);
	return (txq == QETH_IQD_MCAST_TXQ) ? QETH_IQD_MIN_UCAST_TXQ : txq;
}
EXPORT_SYMBOL_GPL(qeth_iqd_select_queue);

int qeth_open(struct net_device *dev)
{
	struct qeth_card *card = dev->ml_priv;

	QETH_CARD_TEXT(card, 4, "qethopen");

	card->data.state = CH_STATE_UP;
	netif_tx_start_all_queues(dev);

	local_bh_disable();
	if (IS_IQD(card)) {
		struct qeth_qdio_out_q *queue;
		unsigned int i;

		qeth_for_each_output_queue(card, queue, i) {
			netif_tx_napi_add(dev, &queue->napi, qeth_tx_poll,
					  QETH_NAPI_WEIGHT);
			napi_enable(&queue->napi);
			napi_schedule(&queue->napi);
		}
	}

	napi_enable(&card->napi);
	napi_schedule(&card->napi);
	/* kick-start the NAPI softirq: */
	local_bh_enable();

	return 0;
}
EXPORT_SYMBOL_GPL(qeth_open);

int qeth_stop(struct net_device *dev)
{
	struct qeth_card *card = dev->ml_priv;

	QETH_CARD_TEXT(card, 4, "qethstop");

	napi_disable(&card->napi);
	cancel_delayed_work_sync(&card->buffer_reclaim_work);
	qdio_stop_irq(CARD_DDEV(card));

	if (IS_IQD(card)) {
		struct qeth_qdio_out_q *queue;
		unsigned int i;

		/* Quiesce the NAPI instances: */
		qeth_for_each_output_queue(card, queue, i)
			napi_disable(&queue->napi);

		/* Stop .ndo_start_xmit, might still access queue->napi. */
		netif_tx_disable(dev);

		qeth_for_each_output_queue(card, queue, i) {
			del_timer_sync(&queue->timer);
			/* Queues may get re-allocated, so remove the NAPIs. */
			netif_napi_del(&queue->napi);
		}
	} else {
		netif_tx_disable(dev);
	}

	return 0;
}
EXPORT_SYMBOL_GPL(qeth_stop);

static int __init qeth_core_init(void)
{
	int rc;

	pr_info("loading core functions\n");

	qeth_debugfs_root = debugfs_create_dir("qeth", NULL);

	rc = qeth_register_dbf_views();
	if (rc)
		goto dbf_err;
	qeth_core_root_dev = root_device_register("qeth");
	rc = PTR_ERR_OR_ZERO(qeth_core_root_dev);
	if (rc)
		goto register_err;
	qeth_core_header_cache =
		kmem_cache_create("qeth_hdr", QETH_HDR_CACHE_OBJ_SIZE,
				  roundup_pow_of_two(QETH_HDR_CACHE_OBJ_SIZE),
				  0, NULL);
	if (!qeth_core_header_cache) {
		rc = -ENOMEM;
		goto slab_err;
	}
	qeth_qdio_outbuf_cache = kmem_cache_create("qeth_buf",
			sizeof(struct qeth_qdio_out_buffer), 0, 0, NULL);
	if (!qeth_qdio_outbuf_cache) {
		rc = -ENOMEM;
		goto cqslab_err;
	}
	rc = ccw_driver_register(&qeth_ccw_driver);
	if (rc)
		goto ccw_err;
	rc = ccwgroup_driver_register(&qeth_core_ccwgroup_driver);
	if (rc)
		goto ccwgroup_err;

	return 0;

ccwgroup_err:
	ccw_driver_unregister(&qeth_ccw_driver);
ccw_err:
	kmem_cache_destroy(qeth_qdio_outbuf_cache);
cqslab_err:
	kmem_cache_destroy(qeth_core_header_cache);
slab_err:
	root_device_unregister(qeth_core_root_dev);
register_err:
	qeth_unregister_dbf_views();
dbf_err:
	debugfs_remove_recursive(qeth_debugfs_root);
	pr_err("Initializing the qeth device driver failed\n");
	return rc;
}

static void __exit qeth_core_exit(void)
{
	qeth_clear_dbf_list();
	ccwgroup_driver_unregister(&qeth_core_ccwgroup_driver);
	ccw_driver_unregister(&qeth_ccw_driver);
	kmem_cache_destroy(qeth_qdio_outbuf_cache);
	kmem_cache_destroy(qeth_core_header_cache);
	root_device_unregister(qeth_core_root_dev);
	qeth_unregister_dbf_views();
	debugfs_remove_recursive(qeth_debugfs_root);
	pr_info("core functions removed\n");
}

module_init(qeth_core_init);
module_exit(qeth_core_exit);
MODULE_AUTHOR("Frank Blaschka <frank.blaschka@de.ibm.com>");
MODULE_DESCRIPTION("qeth core functions");
MODULE_LICENSE("GPL");<|MERGE_RESOLUTION|>--- conflicted
+++ resolved
@@ -6597,11 +6597,7 @@
 	default:
 		card->info.layer_enforced = true;
 		/* It's so early that we don't need the discipline_mutex yet. */
-<<<<<<< HEAD
-		rc = qeth_core_load_discipline(card, enforced_disc);
-=======
 		rc = qeth_setup_discipline(card, enforced_disc);
->>>>>>> 7cea2a3c
 		if (rc)
 			goto err_setup_disc;
 
@@ -6629,15 +6625,8 @@
 	QETH_CARD_TEXT(card, 2, "removedv");
 
 	mutex_lock(&card->discipline_mutex);
-<<<<<<< HEAD
-	if (card->discipline) {
-		card->discipline->remove(gdev);
-		qeth_core_free_discipline(card);
-	}
-=======
 	if (card->discipline)
 		qeth_remove_discipline(card);
->>>>>>> 7cea2a3c
 	mutex_unlock(&card->discipline_mutex);
 
 	qeth_free_qdio_queues(card);
