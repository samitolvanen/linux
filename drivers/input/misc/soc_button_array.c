--- conflicted
+++ resolved
@@ -83,8 +83,6 @@
 			DMI_MATCH(DMI_PRODUCT_NAME, "One S1003"),
 		},
 	},
-<<<<<<< HEAD
-=======
 	{
 		/*
 		 * Lenovo Yoga Tab2 1051L, something messes with the home-button
@@ -96,7 +94,6 @@
 			DMI_MATCH(DMI_PRODUCT_VERSION, "1051L"),
 		},
 	},
->>>>>>> 356006a6
 	{} /* Terminating entry */
 };
 
