/*
 * Copyright (C) 2009 - QLogic Corporation.
 * All rights reserved.
 *
 * This program is free software; you can redistribute it and/or
 * modify it under the terms of the GNU General Public License
 * as published by the Free Software Foundation; either version 2
 * of the License, or (at your option) any later version.
 *
 * This program is distributed in the hope that it will be useful, but
 * WITHOUT ANY WARRANTY; without even the implied warranty of
 * MERCHANTABILITY or FITNESS FOR A PARTICULAR PURPOSE.  See the
 * GNU General Public License for more details.
 *
 * You should have received a copy of the GNU General Public License
 * along with this program; if not, write to the Free Software
 * Foundation, Inc., 59 Temple Place - Suite 330, Boston,
 * MA  02111-1307, USA.
 *
 * The full GNU General Public License is included in this distribution
 * in the file called "COPYING".
 *
 */

#include <linux/netdevice.h>
#include <linux/delay.h>
#include <linux/slab.h>
#include <linux/if_vlan.h>
#include "qlcnic.h"

struct crb_addr_pair {
	u32 addr;
	u32 data;
};

#define QLCNIC_MAX_CRB_XFORM 60
static unsigned int crb_addr_xform[QLCNIC_MAX_CRB_XFORM];

#define crb_addr_transform(name) \
	(crb_addr_xform[QLCNIC_HW_PX_MAP_CRB_##name] = \
	QLCNIC_HW_CRB_HUB_AGT_ADR_##name << 20)

#define QLCNIC_ADDR_ERROR (0xffffffff)

static void
qlcnic_post_rx_buffers_nodb(struct qlcnic_adapter *adapter,
		struct qlcnic_host_rds_ring *rds_ring);

static int
qlcnic_check_fw_hearbeat(struct qlcnic_adapter *adapter);

static void crb_addr_transform_setup(void)
{
	crb_addr_transform(XDMA);
	crb_addr_transform(TIMR);
	crb_addr_transform(SRE);
	crb_addr_transform(SQN3);
	crb_addr_transform(SQN2);
	crb_addr_transform(SQN1);
	crb_addr_transform(SQN0);
	crb_addr_transform(SQS3);
	crb_addr_transform(SQS2);
	crb_addr_transform(SQS1);
	crb_addr_transform(SQS0);
	crb_addr_transform(RPMX7);
	crb_addr_transform(RPMX6);
	crb_addr_transform(RPMX5);
	crb_addr_transform(RPMX4);
	crb_addr_transform(RPMX3);
	crb_addr_transform(RPMX2);
	crb_addr_transform(RPMX1);
	crb_addr_transform(RPMX0);
	crb_addr_transform(ROMUSB);
	crb_addr_transform(SN);
	crb_addr_transform(QMN);
	crb_addr_transform(QMS);
	crb_addr_transform(PGNI);
	crb_addr_transform(PGND);
	crb_addr_transform(PGN3);
	crb_addr_transform(PGN2);
	crb_addr_transform(PGN1);
	crb_addr_transform(PGN0);
	crb_addr_transform(PGSI);
	crb_addr_transform(PGSD);
	crb_addr_transform(PGS3);
	crb_addr_transform(PGS2);
	crb_addr_transform(PGS1);
	crb_addr_transform(PGS0);
	crb_addr_transform(PS);
	crb_addr_transform(PH);
	crb_addr_transform(NIU);
	crb_addr_transform(I2Q);
	crb_addr_transform(EG);
	crb_addr_transform(MN);
	crb_addr_transform(MS);
	crb_addr_transform(CAS2);
	crb_addr_transform(CAS1);
	crb_addr_transform(CAS0);
	crb_addr_transform(CAM);
	crb_addr_transform(C2C1);
	crb_addr_transform(C2C0);
	crb_addr_transform(SMB);
	crb_addr_transform(OCM0);
	crb_addr_transform(I2C0);
}

void qlcnic_release_rx_buffers(struct qlcnic_adapter *adapter)
{
	struct qlcnic_recv_context *recv_ctx;
	struct qlcnic_host_rds_ring *rds_ring;
	struct qlcnic_rx_buffer *rx_buf;
	int i, ring;

	recv_ctx = &adapter->recv_ctx;
	for (ring = 0; ring < adapter->max_rds_rings; ring++) {
		rds_ring = &recv_ctx->rds_rings[ring];
		for (i = 0; i < rds_ring->num_desc; ++i) {
			rx_buf = &(rds_ring->rx_buf_arr[i]);
			if (rx_buf->skb == NULL)
				continue;

			pci_unmap_single(adapter->pdev,
					rx_buf->dma,
					rds_ring->dma_size,
					PCI_DMA_FROMDEVICE);

			dev_kfree_skb_any(rx_buf->skb);
		}
	}
}

void qlcnic_reset_rx_buffers_list(struct qlcnic_adapter *adapter)
{
	struct qlcnic_recv_context *recv_ctx;
	struct qlcnic_host_rds_ring *rds_ring;
	struct qlcnic_rx_buffer *rx_buf;
	int i, ring;

	recv_ctx = &adapter->recv_ctx;
	for (ring = 0; ring < adapter->max_rds_rings; ring++) {
		rds_ring = &recv_ctx->rds_rings[ring];

		INIT_LIST_HEAD(&rds_ring->free_list);

		rx_buf = rds_ring->rx_buf_arr;
		for (i = 0; i < rds_ring->num_desc; i++) {
			list_add_tail(&rx_buf->list,
					&rds_ring->free_list);
			rx_buf++;
		}
	}
}

void qlcnic_release_tx_buffers(struct qlcnic_adapter *adapter)
{
	struct qlcnic_cmd_buffer *cmd_buf;
	struct qlcnic_skb_frag *buffrag;
	int i, j;
	struct qlcnic_host_tx_ring *tx_ring = adapter->tx_ring;

	cmd_buf = tx_ring->cmd_buf_arr;
	for (i = 0; i < tx_ring->num_desc; i++) {
		buffrag = cmd_buf->frag_array;
		if (buffrag->dma) {
			pci_unmap_single(adapter->pdev, buffrag->dma,
					 buffrag->length, PCI_DMA_TODEVICE);
			buffrag->dma = 0ULL;
		}
		for (j = 0; j < cmd_buf->frag_count; j++) {
			buffrag++;
			if (buffrag->dma) {
				pci_unmap_page(adapter->pdev, buffrag->dma,
					       buffrag->length,
					       PCI_DMA_TODEVICE);
				buffrag->dma = 0ULL;
			}
		}
		if (cmd_buf->skb) {
			dev_kfree_skb_any(cmd_buf->skb);
			cmd_buf->skb = NULL;
		}
		cmd_buf++;
	}
}

void qlcnic_free_sw_resources(struct qlcnic_adapter *adapter)
{
	struct qlcnic_recv_context *recv_ctx;
	struct qlcnic_host_rds_ring *rds_ring;
	struct qlcnic_host_tx_ring *tx_ring;
	int ring;

	recv_ctx = &adapter->recv_ctx;

	if (recv_ctx->rds_rings == NULL)
		goto skip_rds;

	for (ring = 0; ring < adapter->max_rds_rings; ring++) {
		rds_ring = &recv_ctx->rds_rings[ring];
		vfree(rds_ring->rx_buf_arr);
		rds_ring->rx_buf_arr = NULL;
	}
	kfree(recv_ctx->rds_rings);

skip_rds:
	if (adapter->tx_ring == NULL)
		return;

	tx_ring = adapter->tx_ring;
	vfree(tx_ring->cmd_buf_arr);
	tx_ring->cmd_buf_arr = NULL;
	kfree(adapter->tx_ring);
	adapter->tx_ring = NULL;
}

int qlcnic_alloc_sw_resources(struct qlcnic_adapter *adapter)
{
	struct qlcnic_recv_context *recv_ctx;
	struct qlcnic_host_rds_ring *rds_ring;
	struct qlcnic_host_sds_ring *sds_ring;
	struct qlcnic_host_tx_ring *tx_ring;
	struct qlcnic_rx_buffer *rx_buf;
	int ring, i, size;

	struct qlcnic_cmd_buffer *cmd_buf_arr;
	struct net_device *netdev = adapter->netdev;

	size = sizeof(struct qlcnic_host_tx_ring);
	tx_ring = kzalloc(size, GFP_KERNEL);
	if (tx_ring == NULL) {
		dev_err(&netdev->dev, "failed to allocate tx ring struct\n");
		return -ENOMEM;
	}
	adapter->tx_ring = tx_ring;

	tx_ring->num_desc = adapter->num_txd;
	tx_ring->txq = netdev_get_tx_queue(netdev, 0);

	cmd_buf_arr = vmalloc(TX_BUFF_RINGSIZE(tx_ring));
	if (cmd_buf_arr == NULL) {
		dev_err(&netdev->dev, "failed to allocate cmd buffer ring\n");
		goto err_out;
	}
	memset(cmd_buf_arr, 0, TX_BUFF_RINGSIZE(tx_ring));
	tx_ring->cmd_buf_arr = cmd_buf_arr;

	recv_ctx = &adapter->recv_ctx;

	size = adapter->max_rds_rings * sizeof(struct qlcnic_host_rds_ring);
	rds_ring = kzalloc(size, GFP_KERNEL);
	if (rds_ring == NULL) {
		dev_err(&netdev->dev, "failed to allocate rds ring struct\n");
		goto err_out;
	}
	recv_ctx->rds_rings = rds_ring;

	for (ring = 0; ring < adapter->max_rds_rings; ring++) {
		rds_ring = &recv_ctx->rds_rings[ring];
		switch (ring) {
		case RCV_RING_NORMAL:
			rds_ring->num_desc = adapter->num_rxd;
			rds_ring->dma_size = QLCNIC_P3_RX_BUF_MAX_LEN;
			rds_ring->skb_size = rds_ring->dma_size + NET_IP_ALIGN;
			break;

		case RCV_RING_JUMBO:
			rds_ring->num_desc = adapter->num_jumbo_rxd;
			rds_ring->dma_size =
				QLCNIC_P3_RX_JUMBO_BUF_MAX_LEN;

			if (adapter->capabilities & QLCNIC_FW_CAPABILITY_HW_LRO)
				rds_ring->dma_size += QLCNIC_LRO_BUFFER_EXTRA;

			rds_ring->skb_size =
				rds_ring->dma_size + NET_IP_ALIGN;
			break;
		}
		rds_ring->rx_buf_arr = (struct qlcnic_rx_buffer *)
			vmalloc(RCV_BUFF_RINGSIZE(rds_ring));
		if (rds_ring->rx_buf_arr == NULL) {
			dev_err(&netdev->dev, "Failed to allocate "
				"rx buffer ring %d\n", ring);
			goto err_out;
		}
		memset(rds_ring->rx_buf_arr, 0, RCV_BUFF_RINGSIZE(rds_ring));
		INIT_LIST_HEAD(&rds_ring->free_list);
		/*
		 * Now go through all of them, set reference handles
		 * and put them in the queues.
		 */
		rx_buf = rds_ring->rx_buf_arr;
		for (i = 0; i < rds_ring->num_desc; i++) {
			list_add_tail(&rx_buf->list,
					&rds_ring->free_list);
			rx_buf->ref_handle = i;
			rx_buf++;
		}
		spin_lock_init(&rds_ring->lock);
	}

	for (ring = 0; ring < adapter->max_sds_rings; ring++) {
		sds_ring = &recv_ctx->sds_rings[ring];
		sds_ring->irq = adapter->msix_entries[ring].vector;
		sds_ring->adapter = adapter;
		sds_ring->num_desc = adapter->num_rxd;

		for (i = 0; i < NUM_RCV_DESC_RINGS; i++)
			INIT_LIST_HEAD(&sds_ring->free_list[i]);
	}

	return 0;

err_out:
	qlcnic_free_sw_resources(adapter);
	return -ENOMEM;
}

/*
 * Utility to translate from internal Phantom CRB address
 * to external PCI CRB address.
 */
static u32 qlcnic_decode_crb_addr(u32 addr)
{
	int i;
	u32 base_addr, offset, pci_base;

	crb_addr_transform_setup();

	pci_base = QLCNIC_ADDR_ERROR;
	base_addr = addr & 0xfff00000;
	offset = addr & 0x000fffff;

	for (i = 0; i < QLCNIC_MAX_CRB_XFORM; i++) {
		if (crb_addr_xform[i] == base_addr) {
			pci_base = i << 20;
			break;
		}
	}
	if (pci_base == QLCNIC_ADDR_ERROR)
		return pci_base;
	else
		return pci_base + offset;
}

#define QLCNIC_MAX_ROM_WAIT_USEC	100

static int qlcnic_wait_rom_done(struct qlcnic_adapter *adapter)
{
	long timeout = 0;
	long done = 0;

	cond_resched();

	while (done == 0) {
		done = QLCRD32(adapter, QLCNIC_ROMUSB_GLB_STATUS);
		done &= 2;
		if (++timeout >= QLCNIC_MAX_ROM_WAIT_USEC) {
			dev_err(&adapter->pdev->dev,
				"Timeout reached  waiting for rom done");
			return -EIO;
		}
		udelay(1);
	}
	return 0;
}

static int do_rom_fast_read(struct qlcnic_adapter *adapter,
			    int addr, int *valp)
{
	QLCWR32(adapter, QLCNIC_ROMUSB_ROM_ADDRESS, addr);
	QLCWR32(adapter, QLCNIC_ROMUSB_ROM_DUMMY_BYTE_CNT, 0);
	QLCWR32(adapter, QLCNIC_ROMUSB_ROM_ABYTE_CNT, 3);
	QLCWR32(adapter, QLCNIC_ROMUSB_ROM_INSTR_OPCODE, 0xb);
	if (qlcnic_wait_rom_done(adapter)) {
		dev_err(&adapter->pdev->dev, "Error waiting for rom done\n");
		return -EIO;
	}
	/* reset abyte_cnt and dummy_byte_cnt */
	QLCWR32(adapter, QLCNIC_ROMUSB_ROM_ABYTE_CNT, 0);
	udelay(10);
	QLCWR32(adapter, QLCNIC_ROMUSB_ROM_DUMMY_BYTE_CNT, 0);

	*valp = QLCRD32(adapter, QLCNIC_ROMUSB_ROM_RDATA);
	return 0;
}

static int do_rom_fast_read_words(struct qlcnic_adapter *adapter, int addr,
				  u8 *bytes, size_t size)
{
	int addridx;
	int ret = 0;

	for (addridx = addr; addridx < (addr + size); addridx += 4) {
		int v;
		ret = do_rom_fast_read(adapter, addridx, &v);
		if (ret != 0)
			break;
		*(__le32 *)bytes = cpu_to_le32(v);
		bytes += 4;
	}

	return ret;
}

int
qlcnic_rom_fast_read_words(struct qlcnic_adapter *adapter, int addr,
				u8 *bytes, size_t size)
{
	int ret;

	ret = qlcnic_rom_lock(adapter);
	if (ret < 0)
		return ret;

	ret = do_rom_fast_read_words(adapter, addr, bytes, size);

	qlcnic_rom_unlock(adapter);
	return ret;
}

int qlcnic_rom_fast_read(struct qlcnic_adapter *adapter, int addr, int *valp)
{
	int ret;

	if (qlcnic_rom_lock(adapter) != 0)
		return -EIO;

	ret = do_rom_fast_read(adapter, addr, valp);
	qlcnic_rom_unlock(adapter);
	return ret;
}

int qlcnic_pinit_from_rom(struct qlcnic_adapter *adapter)
{
	int addr, val;
	int i, n, init_delay;
	struct crb_addr_pair *buf;
	unsigned offset;
	u32 off;
	struct pci_dev *pdev = adapter->pdev;

	QLCWR32(adapter, CRB_CMDPEG_STATE, 0);
	QLCWR32(adapter, CRB_RCVPEG_STATE, 0);

	qlcnic_rom_lock(adapter);
	QLCWR32(adapter, QLCNIC_ROMUSB_GLB_SW_RESET, 0xfeffffff);
	qlcnic_rom_unlock(adapter);

	/* Init HW CRB block */
	if (qlcnic_rom_fast_read(adapter, 0, &n) != 0 || (n != 0xcafecafe) ||
			qlcnic_rom_fast_read(adapter, 4, &n) != 0) {
		dev_err(&pdev->dev, "ERROR Reading crb_init area: val:%x\n", n);
		return -EIO;
	}
	offset = n & 0xffffU;
	n = (n >> 16) & 0xffffU;

	if (n >= 1024) {
		dev_err(&pdev->dev, "QLOGIC card flash not initialized.\n");
		return -EIO;
	}

	buf = kcalloc(n, sizeof(struct crb_addr_pair), GFP_KERNEL);
	if (buf == NULL) {
		dev_err(&pdev->dev, "Unable to calloc memory for rom read.\n");
		return -ENOMEM;
	}

	for (i = 0; i < n; i++) {
		if (qlcnic_rom_fast_read(adapter, 8*i + 4*offset, &val) != 0 ||
		qlcnic_rom_fast_read(adapter, 8*i + 4*offset + 4, &addr) != 0) {
			kfree(buf);
			return -EIO;
		}

		buf[i].addr = addr;
		buf[i].data = val;
	}

	for (i = 0; i < n; i++) {

		off = qlcnic_decode_crb_addr(buf[i].addr);
		if (off == QLCNIC_ADDR_ERROR) {
			dev_err(&pdev->dev, "CRB init value out of range %x\n",
					buf[i].addr);
			continue;
		}
		off += QLCNIC_PCI_CRBSPACE;

		if (off & 1)
			continue;

		/* skipping cold reboot MAGIC */
		if (off == QLCNIC_CAM_RAM(0x1fc))
			continue;
		if (off == (QLCNIC_CRB_I2C0 + 0x1c))
			continue;
		if (off == (ROMUSB_GLB + 0xbc)) /* do not reset PCI */
			continue;
		if (off == (ROMUSB_GLB + 0xa8))
			continue;
		if (off == (ROMUSB_GLB + 0xc8)) /* core clock */
			continue;
		if (off == (ROMUSB_GLB + 0x24)) /* MN clock */
			continue;
		if (off == (ROMUSB_GLB + 0x1c)) /* MS clock */
			continue;
		if ((off & 0x0ff00000) == QLCNIC_CRB_DDR_NET)
			continue;
		/* skip the function enable register */
		if (off == QLCNIC_PCIE_REG(PCIE_SETUP_FUNCTION))
			continue;
		if (off == QLCNIC_PCIE_REG(PCIE_SETUP_FUNCTION2))
			continue;
		if ((off & 0x0ff00000) == QLCNIC_CRB_SMB)
			continue;

		init_delay = 1;
		/* After writing this register, HW needs time for CRB */
		/* to quiet down (else crb_window returns 0xffffffff) */
		if (off == QLCNIC_ROMUSB_GLB_SW_RESET)
			init_delay = 1000;

		QLCWR32(adapter, off, buf[i].data);

		msleep(init_delay);
	}
	kfree(buf);

	/* Initialize protocol process engine */
	QLCWR32(adapter, QLCNIC_CRB_PEG_NET_D + 0xec, 0x1e);
	QLCWR32(adapter, QLCNIC_CRB_PEG_NET_D + 0x4c, 8);
	QLCWR32(adapter, QLCNIC_CRB_PEG_NET_I + 0x4c, 8);
	QLCWR32(adapter, QLCNIC_CRB_PEG_NET_0 + 0x8, 0);
	QLCWR32(adapter, QLCNIC_CRB_PEG_NET_0 + 0xc, 0);
	QLCWR32(adapter, QLCNIC_CRB_PEG_NET_1 + 0x8, 0);
	QLCWR32(adapter, QLCNIC_CRB_PEG_NET_1 + 0xc, 0);
	QLCWR32(adapter, QLCNIC_CRB_PEG_NET_2 + 0x8, 0);
	QLCWR32(adapter, QLCNIC_CRB_PEG_NET_2 + 0xc, 0);
	QLCWR32(adapter, QLCNIC_CRB_PEG_NET_3 + 0x8, 0);
	QLCWR32(adapter, QLCNIC_CRB_PEG_NET_3 + 0xc, 0);
	QLCWR32(adapter, QLCNIC_CRB_PEG_NET_4 + 0x8, 0);
	QLCWR32(adapter, QLCNIC_CRB_PEG_NET_4 + 0xc, 0);
	msleep(1);
	QLCWR32(adapter, QLCNIC_PEG_HALT_STATUS1, 0);
	QLCWR32(adapter, QLCNIC_PEG_HALT_STATUS2, 0);
	return 0;
}

static int qlcnic_cmd_peg_ready(struct qlcnic_adapter *adapter)
{
	u32 val;
	int retries = QLCNIC_CMDPEG_CHECK_RETRY_COUNT;

	do {
		val = QLCRD32(adapter, CRB_CMDPEG_STATE);

		switch (val) {
		case PHAN_INITIALIZE_COMPLETE:
		case PHAN_INITIALIZE_ACK:
			return 0;
		case PHAN_INITIALIZE_FAILED:
			goto out_err;
		default:
			break;
		}

		msleep(QLCNIC_CMDPEG_CHECK_DELAY);

	} while (--retries);

	QLCWR32(adapter, CRB_CMDPEG_STATE, PHAN_INITIALIZE_FAILED);

out_err:
	dev_err(&adapter->pdev->dev, "Command Peg initialization not "
		      "complete, state: 0x%x.\n", val);
	return -EIO;
}

static int
qlcnic_receive_peg_ready(struct qlcnic_adapter *adapter)
{
	u32 val;
	int retries = QLCNIC_RCVPEG_CHECK_RETRY_COUNT;

	do {
		val = QLCRD32(adapter, CRB_RCVPEG_STATE);

		if (val == PHAN_PEG_RCV_INITIALIZED)
			return 0;

		msleep(QLCNIC_RCVPEG_CHECK_DELAY);

	} while (--retries);

	if (!retries) {
		dev_err(&adapter->pdev->dev, "Receive Peg initialization not "
			      "complete, state: 0x%x.\n", val);
		return -EIO;
	}

	return 0;
}

int
qlcnic_check_fw_status(struct qlcnic_adapter *adapter)
{
	int err;

	err = qlcnic_cmd_peg_ready(adapter);
	if (err)
		return err;

	err = qlcnic_receive_peg_ready(adapter);
	if (err)
		return err;

	QLCWR32(adapter, CRB_CMDPEG_STATE, PHAN_INITIALIZE_ACK);

	return err;
}

int
qlcnic_setup_idc_param(struct qlcnic_adapter *adapter) {

	int timeo;
	u32 val;

	val = QLCRD32(adapter, QLCNIC_CRB_DEV_PARTITION_INFO);
	val = QLC_DEV_GET_DRV(val, adapter->portnum);
	if ((val & 0x3) != QLCNIC_TYPE_NIC) {
		dev_err(&adapter->pdev->dev,
			"Not an Ethernet NIC func=%u\n", val);
		return -EIO;
	}
	adapter->physical_port = (val >> 2);
	if (qlcnic_rom_fast_read(adapter, QLCNIC_ROM_DEV_INIT_TIMEOUT, &timeo))
		timeo = QLCNIC_INIT_TIMEOUT_SECS;

	adapter->dev_init_timeo = timeo;

	if (qlcnic_rom_fast_read(adapter, QLCNIC_ROM_DRV_RESET_TIMEOUT, &timeo))
		timeo = QLCNIC_RESET_TIMEOUT_SECS;

	adapter->reset_ack_timeo = timeo;

	return 0;
}

int
qlcnic_check_flash_fw_ver(struct qlcnic_adapter *adapter)
{
	u32 ver = -1, min_ver;

	qlcnic_rom_fast_read(adapter, QLCNIC_FW_VERSION_OFFSET, (int *)&ver);

	ver = QLCNIC_DECODE_VERSION(ver);
	min_ver = QLCNIC_MIN_FW_VERSION;

	if (ver < min_ver) {
		dev_err(&adapter->pdev->dev,
			"firmware version %d.%d.%d unsupported."
			"Min supported version %d.%d.%d\n",
			_major(ver), _minor(ver), _build(ver),
			_major(min_ver), _minor(min_ver), _build(min_ver));
		return -EINVAL;
	}

	return 0;
}

static int
qlcnic_has_mn(struct qlcnic_adapter *adapter)
{
	u32 capability;
	capability = 0;

	capability = QLCRD32(adapter, QLCNIC_PEG_TUNE_CAPABILITY);
	if (capability & QLCNIC_PEG_TUNE_MN_PRESENT)
		return 1;

	return 0;
}

static
struct uni_table_desc *qlcnic_get_table_desc(const u8 *unirom, int section)
{
	u32 i;
	struct uni_table_desc *directory = (struct uni_table_desc *) &unirom[0];
	__le32 entries = cpu_to_le32(directory->num_entries);

	for (i = 0; i < entries; i++) {

		__le32 offs = cpu_to_le32(directory->findex) +
				(i * cpu_to_le32(directory->entry_size));
		__le32 tab_type = cpu_to_le32(*((u32 *)&unirom[offs] + 8));

		if (tab_type == section)
			return (struct uni_table_desc *) &unirom[offs];
	}

	return NULL;
}

#define FILEHEADER_SIZE (14 * 4)

static int
qlcnic_validate_header(struct qlcnic_adapter *adapter)
{
	const u8 *unirom = adapter->fw->data;
	struct uni_table_desc *directory = (struct uni_table_desc *) &unirom[0];
	__le32 fw_file_size = adapter->fw->size;
	__le32 entries;
	__le32 entry_size;
	__le32 tab_size;

	if (fw_file_size < FILEHEADER_SIZE)
		return -EINVAL;

	entries = cpu_to_le32(directory->num_entries);
	entry_size = cpu_to_le32(directory->entry_size);
	tab_size = cpu_to_le32(directory->findex) + (entries * entry_size);

	if (fw_file_size < tab_size)
		return -EINVAL;

	return 0;
}

static int
qlcnic_validate_bootld(struct qlcnic_adapter *adapter)
{
	struct uni_table_desc *tab_desc;
	struct uni_data_desc *descr;
	const u8 *unirom = adapter->fw->data;
	int idx = cpu_to_le32(*((int *)&unirom[adapter->file_prd_off] +
				QLCNIC_UNI_BOOTLD_IDX_OFF));
	__le32 offs;
	__le32 tab_size;
	__le32 data_size;

	tab_desc = qlcnic_get_table_desc(unirom, QLCNIC_UNI_DIR_SECT_BOOTLD);

	if (!tab_desc)
		return -EINVAL;

	tab_size = cpu_to_le32(tab_desc->findex) +
			(cpu_to_le32(tab_desc->entry_size) * (idx + 1));

	if (adapter->fw->size < tab_size)
		return -EINVAL;

	offs = cpu_to_le32(tab_desc->findex) +
		(cpu_to_le32(tab_desc->entry_size) * (idx));
	descr = (struct uni_data_desc *)&unirom[offs];

	data_size = cpu_to_le32(descr->findex) + cpu_to_le32(descr->size);

	if (adapter->fw->size < data_size)
		return -EINVAL;

	return 0;
}

static int
qlcnic_validate_fw(struct qlcnic_adapter *adapter)
{
	struct uni_table_desc *tab_desc;
	struct uni_data_desc *descr;
	const u8 *unirom = adapter->fw->data;
	int idx = cpu_to_le32(*((int *)&unirom[adapter->file_prd_off] +
				QLCNIC_UNI_FIRMWARE_IDX_OFF));
	__le32 offs;
	__le32 tab_size;
	__le32 data_size;

	tab_desc = qlcnic_get_table_desc(unirom, QLCNIC_UNI_DIR_SECT_FW);

	if (!tab_desc)
		return -EINVAL;

	tab_size = cpu_to_le32(tab_desc->findex) +
			(cpu_to_le32(tab_desc->entry_size) * (idx + 1));

	if (adapter->fw->size < tab_size)
		return -EINVAL;

	offs = cpu_to_le32(tab_desc->findex) +
		(cpu_to_le32(tab_desc->entry_size) * (idx));
	descr = (struct uni_data_desc *)&unirom[offs];
	data_size = cpu_to_le32(descr->findex) + cpu_to_le32(descr->size);

	if (adapter->fw->size < data_size)
		return -EINVAL;

	return 0;
}

static int
qlcnic_validate_product_offs(struct qlcnic_adapter *adapter)
{
	struct uni_table_desc *ptab_descr;
	const u8 *unirom = adapter->fw->data;
	int mn_present = qlcnic_has_mn(adapter);
	__le32 entries;
	__le32 entry_size;
	__le32 tab_size;
	u32 i;

	ptab_descr = qlcnic_get_table_desc(unirom,
				QLCNIC_UNI_DIR_SECT_PRODUCT_TBL);
	if (!ptab_descr)
		return -EINVAL;

	entries = cpu_to_le32(ptab_descr->num_entries);
	entry_size = cpu_to_le32(ptab_descr->entry_size);
	tab_size = cpu_to_le32(ptab_descr->findex) + (entries * entry_size);

	if (adapter->fw->size < tab_size)
		return -EINVAL;

nomn:
	for (i = 0; i < entries; i++) {

		__le32 flags, file_chiprev, offs;
		u8 chiprev = adapter->ahw.revision_id;
		u32 flagbit;

		offs = cpu_to_le32(ptab_descr->findex) +
				(i * cpu_to_le32(ptab_descr->entry_size));
		flags = cpu_to_le32(*((int *)&unirom[offs] +
						QLCNIC_UNI_FLAGS_OFF));
		file_chiprev = cpu_to_le32(*((int *)&unirom[offs] +
						QLCNIC_UNI_CHIP_REV_OFF));

		flagbit = mn_present ? 1 : 2;

		if ((chiprev == file_chiprev) &&
					((1ULL << flagbit) & flags)) {
			adapter->file_prd_off = offs;
			return 0;
		}
	}
	if (mn_present) {
		mn_present = 0;
		goto nomn;
	}
	return -EINVAL;
}

static int
qlcnic_validate_unified_romimage(struct qlcnic_adapter *adapter)
{
	if (qlcnic_validate_header(adapter)) {
		dev_err(&adapter->pdev->dev,
				"unified image: header validation failed\n");
		return -EINVAL;
	}

	if (qlcnic_validate_product_offs(adapter)) {
		dev_err(&adapter->pdev->dev,
				"unified image: product validation failed\n");
		return -EINVAL;
	}

	if (qlcnic_validate_bootld(adapter)) {
		dev_err(&adapter->pdev->dev,
				"unified image: bootld validation failed\n");
		return -EINVAL;
	}

	if (qlcnic_validate_fw(adapter)) {
		dev_err(&adapter->pdev->dev,
				"unified image: firmware validation failed\n");
		return -EINVAL;
	}

	return 0;
}

static
struct uni_data_desc *qlcnic_get_data_desc(struct qlcnic_adapter *adapter,
			u32 section, u32 idx_offset)
{
	const u8 *unirom = adapter->fw->data;
	int idx = cpu_to_le32(*((int *)&unirom[adapter->file_prd_off] +
								idx_offset));
	struct uni_table_desc *tab_desc;
	__le32 offs;

	tab_desc = qlcnic_get_table_desc(unirom, section);

	if (tab_desc == NULL)
		return NULL;

	offs = cpu_to_le32(tab_desc->findex) +
			(cpu_to_le32(tab_desc->entry_size) * idx);

	return (struct uni_data_desc *)&unirom[offs];
}

static u8 *
qlcnic_get_bootld_offs(struct qlcnic_adapter *adapter)
{
	u32 offs = QLCNIC_BOOTLD_START;

	if (adapter->fw_type == QLCNIC_UNIFIED_ROMIMAGE)
		offs = cpu_to_le32((qlcnic_get_data_desc(adapter,
					QLCNIC_UNI_DIR_SECT_BOOTLD,
					QLCNIC_UNI_BOOTLD_IDX_OFF))->findex);

	return (u8 *)&adapter->fw->data[offs];
}

static u8 *
qlcnic_get_fw_offs(struct qlcnic_adapter *adapter)
{
	u32 offs = QLCNIC_IMAGE_START;

	if (adapter->fw_type == QLCNIC_UNIFIED_ROMIMAGE)
		offs = cpu_to_le32((qlcnic_get_data_desc(adapter,
					QLCNIC_UNI_DIR_SECT_FW,
					QLCNIC_UNI_FIRMWARE_IDX_OFF))->findex);

	return (u8 *)&adapter->fw->data[offs];
}

static __le32
qlcnic_get_fw_size(struct qlcnic_adapter *adapter)
{
	if (adapter->fw_type == QLCNIC_UNIFIED_ROMIMAGE)
		return cpu_to_le32((qlcnic_get_data_desc(adapter,
					QLCNIC_UNI_DIR_SECT_FW,
					QLCNIC_UNI_FIRMWARE_IDX_OFF))->size);
	else
		return cpu_to_le32(
			*(u32 *)&adapter->fw->data[QLCNIC_FW_SIZE_OFFSET]);
}

static __le32
qlcnic_get_fw_version(struct qlcnic_adapter *adapter)
{
	struct uni_data_desc *fw_data_desc;
	const struct firmware *fw = adapter->fw;
	__le32 major, minor, sub;
	const u8 *ver_str;
	int i, ret;

	if (adapter->fw_type != QLCNIC_UNIFIED_ROMIMAGE)
		return cpu_to_le32(*(u32 *)&fw->data[QLCNIC_FW_VERSION_OFFSET]);

	fw_data_desc = qlcnic_get_data_desc(adapter, QLCNIC_UNI_DIR_SECT_FW,
			QLCNIC_UNI_FIRMWARE_IDX_OFF);
	ver_str = fw->data + cpu_to_le32(fw_data_desc->findex) +
		cpu_to_le32(fw_data_desc->size) - 17;

	for (i = 0; i < 12; i++) {
		if (!strncmp(&ver_str[i], "REV=", 4)) {
			ret = sscanf(&ver_str[i+4], "%u.%u.%u ",
					&major, &minor, &sub);
			if (ret != 3)
				return 0;
			else
				return major + (minor << 8) + (sub << 16);
		}
	}

	return 0;
}

static __le32
qlcnic_get_bios_version(struct qlcnic_adapter *adapter)
{
	const struct firmware *fw = adapter->fw;
	__le32 bios_ver, prd_off = adapter->file_prd_off;

	if (adapter->fw_type != QLCNIC_UNIFIED_ROMIMAGE)
		return cpu_to_le32(
			*(u32 *)&fw->data[QLCNIC_BIOS_VERSION_OFFSET]);

	bios_ver = cpu_to_le32(*((u32 *) (&fw->data[prd_off])
				+ QLCNIC_UNI_BIOS_VERSION_OFF));

	return (bios_ver << 16) + ((bios_ver >> 8) & 0xff00) + (bios_ver >> 24);
}

static void qlcnic_rom_lock_recovery(struct qlcnic_adapter *adapter)
{
	if (qlcnic_pcie_sem_lock(adapter, 2, QLCNIC_ROM_LOCK_ID))
		dev_info(&adapter->pdev->dev, "Resetting rom_lock\n");

	qlcnic_pcie_sem_unlock(adapter, 2);
}

static int
qlcnic_check_fw_hearbeat(struct qlcnic_adapter *adapter)
{
	u32 heartbeat, ret = -EIO;
	int retries = QLCNIC_HEARTBEAT_CHECK_RETRY_COUNT;

	adapter->heartbeat = QLCRD32(adapter, QLCNIC_PEG_ALIVE_COUNTER);

	do {
		msleep(QLCNIC_HEARTBEAT_PERIOD_MSECS);
		heartbeat = QLCRD32(adapter, QLCNIC_PEG_ALIVE_COUNTER);
		if (heartbeat != adapter->heartbeat) {
			ret = QLCNIC_RCODE_SUCCESS;
			break;
		}
	} while (--retries);

	return ret;
}

int
qlcnic_need_fw_reset(struct qlcnic_adapter *adapter)
{
	if (qlcnic_check_fw_hearbeat(adapter)) {
		qlcnic_rom_lock_recovery(adapter);
		return 1;
	}

	if (adapter->need_fw_reset)
		return 1;

	if (adapter->fw)
		return 1;

	return 0;
}

static const char *fw_name[] = {
	QLCNIC_UNIFIED_ROMIMAGE_NAME,
	QLCNIC_FLASH_ROMIMAGE_NAME,
};

int
qlcnic_load_firmware(struct qlcnic_adapter *adapter)
{
	u64 *ptr64;
	u32 i, flashaddr, size;
	const struct firmware *fw = adapter->fw;
	struct pci_dev *pdev = adapter->pdev;

	dev_info(&pdev->dev, "loading firmware from %s\n",
			fw_name[adapter->fw_type]);

	if (fw) {
		__le64 data;

		size = (QLCNIC_IMAGE_START - QLCNIC_BOOTLD_START) / 8;

		ptr64 = (u64 *)qlcnic_get_bootld_offs(adapter);
		flashaddr = QLCNIC_BOOTLD_START;

		for (i = 0; i < size; i++) {
			data = cpu_to_le64(ptr64[i]);

			if (qlcnic_pci_mem_write_2M(adapter, flashaddr, data))
				return -EIO;

			flashaddr += 8;
		}

		size = (__force u32)qlcnic_get_fw_size(adapter) / 8;

		ptr64 = (u64 *)qlcnic_get_fw_offs(adapter);
		flashaddr = QLCNIC_IMAGE_START;

		for (i = 0; i < size; i++) {
			data = cpu_to_le64(ptr64[i]);

			if (qlcnic_pci_mem_write_2M(adapter,
						flashaddr, data))
				return -EIO;

			flashaddr += 8;
		}

		size = (__force u32)qlcnic_get_fw_size(adapter) % 8;
		if (size) {
			data = cpu_to_le64(ptr64[i]);

			if (qlcnic_pci_mem_write_2M(adapter,
						flashaddr, data))
				return -EIO;
		}

	} else {
		u64 data;
		u32 hi, lo;

		size = (QLCNIC_IMAGE_START - QLCNIC_BOOTLD_START) / 8;
		flashaddr = QLCNIC_BOOTLD_START;

		for (i = 0; i < size; i++) {
			if (qlcnic_rom_fast_read(adapter,
					flashaddr, (int *)&lo) != 0)
				return -EIO;
			if (qlcnic_rom_fast_read(adapter,
					flashaddr + 4, (int *)&hi) != 0)
				return -EIO;

			data = (((u64)hi << 32) | lo);

			if (qlcnic_pci_mem_write_2M(adapter,
						flashaddr, data))
				return -EIO;

			flashaddr += 8;
		}
	}
	msleep(1);

	QLCWR32(adapter, QLCNIC_CRB_PEG_NET_0 + 0x18, 0x1020);
	QLCWR32(adapter, QLCNIC_ROMUSB_GLB_SW_RESET, 0x80001e);
	return 0;
}

static int
qlcnic_validate_firmware(struct qlcnic_adapter *adapter)
{
	__le32 val;
	u32 ver, bios, min_size;
	struct pci_dev *pdev = adapter->pdev;
	const struct firmware *fw = adapter->fw;
	u8 fw_type = adapter->fw_type;

	if (fw_type == QLCNIC_UNIFIED_ROMIMAGE) {
		if (qlcnic_validate_unified_romimage(adapter))
			return -EINVAL;

		min_size = QLCNIC_UNI_FW_MIN_SIZE;
	} else {
		val = cpu_to_le32(*(u32 *)&fw->data[QLCNIC_FW_MAGIC_OFFSET]);
		if ((__force u32)val != QLCNIC_BDINFO_MAGIC)
			return -EINVAL;

		min_size = QLCNIC_FW_MIN_SIZE;
	}

	if (fw->size < min_size)
		return -EINVAL;

	val = qlcnic_get_fw_version(adapter);
	ver = QLCNIC_DECODE_VERSION(val);

	if (ver < QLCNIC_MIN_FW_VERSION) {
		dev_err(&pdev->dev,
				"%s: firmware version %d.%d.%d unsupported\n",
		fw_name[fw_type], _major(ver), _minor(ver), _build(ver));
		return -EINVAL;
	}

	val = qlcnic_get_bios_version(adapter);
	qlcnic_rom_fast_read(adapter, QLCNIC_BIOS_VERSION_OFFSET, (int *)&bios);
	if ((__force u32)val != bios) {
		dev_err(&pdev->dev, "%s: firmware bios is incompatible\n",
				fw_name[fw_type]);
		return -EINVAL;
	}

	QLCWR32(adapter, QLCNIC_CAM_RAM(0x1fc), QLCNIC_BDINFO_MAGIC);
	return 0;
}

static void
qlcnic_get_next_fwtype(struct qlcnic_adapter *adapter)
{
	u8 fw_type;

	switch (adapter->fw_type) {
	case QLCNIC_UNKNOWN_ROMIMAGE:
		fw_type = QLCNIC_UNIFIED_ROMIMAGE;
		break;

	case QLCNIC_UNIFIED_ROMIMAGE:
	default:
		fw_type = QLCNIC_FLASH_ROMIMAGE;
		break;
	}

	adapter->fw_type = fw_type;
}



void qlcnic_request_firmware(struct qlcnic_adapter *adapter)
{
	struct pci_dev *pdev = adapter->pdev;
	int rc;

	adapter->fw_type = QLCNIC_UNKNOWN_ROMIMAGE;

next:
	qlcnic_get_next_fwtype(adapter);

	if (adapter->fw_type == QLCNIC_FLASH_ROMIMAGE) {
		adapter->fw = NULL;
	} else {
		rc = request_firmware(&adapter->fw,
				fw_name[adapter->fw_type], &pdev->dev);
		if (rc != 0)
			goto next;

		rc = qlcnic_validate_firmware(adapter);
		if (rc != 0) {
			release_firmware(adapter->fw);
			msleep(1);
			goto next;
		}
	}
}


void
qlcnic_release_firmware(struct qlcnic_adapter *adapter)
{
	if (adapter->fw)
		release_firmware(adapter->fw);
	adapter->fw = NULL;
}

static void
qlcnic_handle_linkevent(struct qlcnic_adapter *adapter,
				struct qlcnic_fw_msg *msg)
{
	u32 cable_OUI;
	u16 cable_len;
	u16 link_speed;
	u8  link_status, module, duplex, autoneg;
	struct net_device *netdev = adapter->netdev;

	adapter->has_link_events = 1;

	cable_OUI = msg->body[1] & 0xffffffff;
	cable_len = (msg->body[1] >> 32) & 0xffff;
	link_speed = (msg->body[1] >> 48) & 0xffff;

	link_status = msg->body[2] & 0xff;
	duplex = (msg->body[2] >> 16) & 0xff;
	autoneg = (msg->body[2] >> 24) & 0xff;

	module = (msg->body[2] >> 8) & 0xff;
	if (module == LINKEVENT_MODULE_TWINAX_UNSUPPORTED_CABLE)
		dev_info(&netdev->dev, "unsupported cable: OUI 0x%x, "
				"length %d\n", cable_OUI, cable_len);
	else if (module == LINKEVENT_MODULE_TWINAX_UNSUPPORTED_CABLELEN)
		dev_info(&netdev->dev, "unsupported cable length %d\n",
				cable_len);

	qlcnic_advert_link_change(adapter, link_status);

	if (duplex == LINKEVENT_FULL_DUPLEX)
		adapter->link_duplex = DUPLEX_FULL;
	else
		adapter->link_duplex = DUPLEX_HALF;

	adapter->module_type = module;
	adapter->link_autoneg = autoneg;
	adapter->link_speed = link_speed;
}

static void
qlcnic_handle_fw_message(int desc_cnt, int index,
		struct qlcnic_host_sds_ring *sds_ring)
{
	struct qlcnic_fw_msg msg;
	struct status_desc *desc;
	int i = 0, opcode;

	while (desc_cnt > 0 && i < 8) {
		desc = &sds_ring->desc_head[index];
		msg.words[i++] = le64_to_cpu(desc->status_desc_data[0]);
		msg.words[i++] = le64_to_cpu(desc->status_desc_data[1]);

		index = get_next_index(index, sds_ring->num_desc);
		desc_cnt--;
	}

	opcode = qlcnic_get_nic_msg_opcode(msg.body[0]);
	switch (opcode) {
	case QLCNIC_C2H_OPCODE_GET_LINKEVENT_RESPONSE:
		qlcnic_handle_linkevent(sds_ring->adapter, &msg);
		break;
	default:
		break;
	}
}

static int
qlcnic_alloc_rx_skb(struct qlcnic_adapter *adapter,
		struct qlcnic_host_rds_ring *rds_ring,
		struct qlcnic_rx_buffer *buffer)
{
	struct sk_buff *skb;
	dma_addr_t dma;
	struct pci_dev *pdev = adapter->pdev;

	skb = dev_alloc_skb(rds_ring->skb_size);
	if (!skb) {
		adapter->stats.skb_alloc_failure++;
		return -ENOMEM;
	}

	skb_reserve(skb, NET_IP_ALIGN);

	dma = pci_map_single(pdev, skb->data,
			rds_ring->dma_size, PCI_DMA_FROMDEVICE);

	if (pci_dma_mapping_error(pdev, dma)) {
		adapter->stats.rx_dma_map_error++;
		dev_kfree_skb_any(skb);
		return -ENOMEM;
	}

	buffer->skb = skb;
	buffer->dma = dma;

	return 0;
}

static struct sk_buff *qlcnic_process_rxbuf(struct qlcnic_adapter *adapter,
		struct qlcnic_host_rds_ring *rds_ring, u16 index, u16 cksum)
{
	struct qlcnic_rx_buffer *buffer;
	struct sk_buff *skb;

	buffer = &rds_ring->rx_buf_arr[index];

	if (unlikely(buffer->skb == NULL)) {
		WARN_ON(1);
		return NULL;
	}

	pci_unmap_single(adapter->pdev, buffer->dma, rds_ring->dma_size,
			PCI_DMA_FROMDEVICE);

	skb = buffer->skb;

	if (likely(adapter->rx_csum && (cksum == STATUS_CKSUM_OK ||
						cksum == STATUS_CKSUM_LOOP))) {
		adapter->stats.csummed++;
		skb->ip_summed = CHECKSUM_UNNECESSARY;
	} else {
		skb_checksum_none_assert(skb);
	}

	skb->dev = adapter->netdev;

	buffer->skb = NULL;

	return skb;
}

static int
qlcnic_check_rx_tagging(struct qlcnic_adapter *adapter, struct sk_buff *skb,
			u16 *vlan_tag)
{
	struct ethhdr *eth_hdr;

	if (!__vlan_get_tag(skb, vlan_tag)) {
		eth_hdr = (struct ethhdr *) skb->data;
		memmove(skb->data + VLAN_HLEN, eth_hdr, ETH_ALEN * 2);
		skb_pull(skb, VLAN_HLEN);
	}
	if (!adapter->pvid)
		return 0;

	if (*vlan_tag == adapter->pvid) {
		/* Outer vlan tag. Packet should follow non-vlan path */
		*vlan_tag = 0xffff;
		return 0;
	}
	if (adapter->flags & QLCNIC_TAGGING_ENABLED)
		return 0;

	return -EINVAL;
}

static struct qlcnic_rx_buffer *
qlcnic_process_rcv(struct qlcnic_adapter *adapter,
		struct qlcnic_host_sds_ring *sds_ring,
		int ring, u64 sts_data0)
{
	struct net_device *netdev = adapter->netdev;
	struct qlcnic_recv_context *recv_ctx = &adapter->recv_ctx;
	struct qlcnic_rx_buffer *buffer;
	struct sk_buff *skb;
	struct qlcnic_host_rds_ring *rds_ring;
	int index, length, cksum, pkt_offset;
	u16 vid = 0xffff;

	if (unlikely(ring >= adapter->max_rds_rings))
		return NULL;

	rds_ring = &recv_ctx->rds_rings[ring];

	index = qlcnic_get_sts_refhandle(sts_data0);
	if (unlikely(index >= rds_ring->num_desc))
		return NULL;

	buffer = &rds_ring->rx_buf_arr[index];

	length = qlcnic_get_sts_totallength(sts_data0);
	cksum  = qlcnic_get_sts_status(sts_data0);
	pkt_offset = qlcnic_get_sts_pkt_offset(sts_data0);

	skb = qlcnic_process_rxbuf(adapter, rds_ring, index, cksum);
	if (!skb)
		return buffer;

	if (length > rds_ring->skb_size)
		skb_put(skb, rds_ring->skb_size);
	else
		skb_put(skb, length);

	if (pkt_offset)
		skb_pull(skb, pkt_offset);

<<<<<<< HEAD
	if (unlikely(qlcnic_check_rx_tagging(adapter, skb, &vid))) {
		adapter->stats.rxdropped++;
		dev_kfree_skb(skb);
		return buffer;
	}

=======
>>>>>>> 2cc6d2bf
	skb->protocol = eth_type_trans(skb, netdev);

	if ((vid != 0xffff) && adapter->vlgrp)
		vlan_gro_receive(&sds_ring->napi, adapter->vlgrp, vid, skb);
	else
		napi_gro_receive(&sds_ring->napi, skb);

	adapter->stats.rx_pkts++;
	adapter->stats.rxbytes += length;

	return buffer;
}

#define QLC_TCP_HDR_SIZE            20
#define QLC_TCP_TS_OPTION_SIZE      12
#define QLC_TCP_TS_HDR_SIZE         (QLC_TCP_HDR_SIZE + QLC_TCP_TS_OPTION_SIZE)

static struct qlcnic_rx_buffer *
qlcnic_process_lro(struct qlcnic_adapter *adapter,
		struct qlcnic_host_sds_ring *sds_ring,
		int ring, u64 sts_data0, u64 sts_data1)
{
	struct net_device *netdev = adapter->netdev;
	struct qlcnic_recv_context *recv_ctx = &adapter->recv_ctx;
	struct qlcnic_rx_buffer *buffer;
	struct sk_buff *skb;
	struct qlcnic_host_rds_ring *rds_ring;
	struct iphdr *iph;
	struct tcphdr *th;
	bool push, timestamp;
	int l2_hdr_offset, l4_hdr_offset;
	int index;
	u16 lro_length, length, data_offset;
	u32 seq_number;
	u16 vid = 0xffff;

	if (unlikely(ring > adapter->max_rds_rings))
		return NULL;

	rds_ring = &recv_ctx->rds_rings[ring];

	index = qlcnic_get_lro_sts_refhandle(sts_data0);
	if (unlikely(index > rds_ring->num_desc))
		return NULL;

	buffer = &rds_ring->rx_buf_arr[index];

	timestamp = qlcnic_get_lro_sts_timestamp(sts_data0);
	lro_length = qlcnic_get_lro_sts_length(sts_data0);
	l2_hdr_offset = qlcnic_get_lro_sts_l2_hdr_offset(sts_data0);
	l4_hdr_offset = qlcnic_get_lro_sts_l4_hdr_offset(sts_data0);
	push = qlcnic_get_lro_sts_push_flag(sts_data0);
	seq_number = qlcnic_get_lro_sts_seq_number(sts_data1);

	skb = qlcnic_process_rxbuf(adapter, rds_ring, index, STATUS_CKSUM_OK);
	if (!skb)
		return buffer;

	if (timestamp)
		data_offset = l4_hdr_offset + QLC_TCP_TS_HDR_SIZE;
	else
		data_offset = l4_hdr_offset + QLC_TCP_HDR_SIZE;

	skb_put(skb, lro_length + data_offset);

	skb_pull(skb, l2_hdr_offset);

	if (unlikely(qlcnic_check_rx_tagging(adapter, skb, &vid))) {
		adapter->stats.rxdropped++;
		dev_kfree_skb(skb);
		return buffer;
	}

	skb->protocol = eth_type_trans(skb, netdev);

	iph = (struct iphdr *)skb->data;
	th = (struct tcphdr *)(skb->data + (iph->ihl << 2));

	length = (iph->ihl << 2) + (th->doff << 2) + lro_length;
	iph->tot_len = htons(length);
	iph->check = 0;
	iph->check = ip_fast_csum((unsigned char *)iph, iph->ihl);
	th->psh = push;
	th->seq = htonl(seq_number);

	length = skb->len;

	if ((vid != 0xffff) && adapter->vlgrp)
		vlan_hwaccel_receive_skb(skb, adapter->vlgrp, vid);
	else
		netif_receive_skb(skb);

	adapter->stats.lro_pkts++;
	adapter->stats.lrobytes += length;

	return buffer;
}

int
qlcnic_process_rcv_ring(struct qlcnic_host_sds_ring *sds_ring, int max)
{
	struct qlcnic_adapter *adapter = sds_ring->adapter;
	struct list_head *cur;
	struct status_desc *desc;
	struct qlcnic_rx_buffer *rxbuf;
	u64 sts_data0, sts_data1;

	int count = 0;
	int opcode, ring, desc_cnt;
	u32 consumer = sds_ring->consumer;

	while (count < max) {
		desc = &sds_ring->desc_head[consumer];
		sts_data0 = le64_to_cpu(desc->status_desc_data[0]);

		if (!(sts_data0 & STATUS_OWNER_HOST))
			break;

		desc_cnt = qlcnic_get_sts_desc_cnt(sts_data0);
		opcode = qlcnic_get_sts_opcode(sts_data0);

		switch (opcode) {
		case QLCNIC_RXPKT_DESC:
		case QLCNIC_OLD_RXPKT_DESC:
		case QLCNIC_SYN_OFFLOAD:
			ring = qlcnic_get_sts_type(sts_data0);
			rxbuf = qlcnic_process_rcv(adapter, sds_ring,
					ring, sts_data0);
			break;
		case QLCNIC_LRO_DESC:
			ring = qlcnic_get_lro_sts_type(sts_data0);
			sts_data1 = le64_to_cpu(desc->status_desc_data[1]);
			rxbuf = qlcnic_process_lro(adapter, sds_ring,
					ring, sts_data0, sts_data1);
			break;
		case QLCNIC_RESPONSE_DESC:
			qlcnic_handle_fw_message(desc_cnt, consumer, sds_ring);
		default:
			goto skip;
		}

		WARN_ON(desc_cnt > 1);

		if (likely(rxbuf))
			list_add_tail(&rxbuf->list, &sds_ring->free_list[ring]);
		else
			adapter->stats.null_rxbuf++;

skip:
		for (; desc_cnt > 0; desc_cnt--) {
			desc = &sds_ring->desc_head[consumer];
			desc->status_desc_data[0] =
				cpu_to_le64(STATUS_OWNER_PHANTOM);
			consumer = get_next_index(consumer, sds_ring->num_desc);
		}
		count++;
	}

	for (ring = 0; ring < adapter->max_rds_rings; ring++) {
		struct qlcnic_host_rds_ring *rds_ring =
			&adapter->recv_ctx.rds_rings[ring];

		if (!list_empty(&sds_ring->free_list[ring])) {
			list_for_each(cur, &sds_ring->free_list[ring]) {
				rxbuf = list_entry(cur,
						struct qlcnic_rx_buffer, list);
				qlcnic_alloc_rx_skb(adapter, rds_ring, rxbuf);
			}
			spin_lock(&rds_ring->lock);
			list_splice_tail_init(&sds_ring->free_list[ring],
						&rds_ring->free_list);
			spin_unlock(&rds_ring->lock);
		}

		qlcnic_post_rx_buffers_nodb(adapter, rds_ring);
	}

	if (count) {
		sds_ring->consumer = consumer;
		writel(consumer, sds_ring->crb_sts_consumer);
	}

	return count;
}

void
qlcnic_post_rx_buffers(struct qlcnic_adapter *adapter, u32 ringid,
	struct qlcnic_host_rds_ring *rds_ring)
{
	struct rcv_desc *pdesc;
	struct qlcnic_rx_buffer *buffer;
	int producer, count = 0;
	struct list_head *head;

	producer = rds_ring->producer;

	head = &rds_ring->free_list;
	while (!list_empty(head)) {

		buffer = list_entry(head->next, struct qlcnic_rx_buffer, list);

		if (!buffer->skb) {
			if (qlcnic_alloc_rx_skb(adapter, rds_ring, buffer))
				break;
		}

		count++;
		list_del(&buffer->list);

		/* make a rcv descriptor  */
		pdesc = &rds_ring->desc_head[producer];
		pdesc->addr_buffer = cpu_to_le64(buffer->dma);
		pdesc->reference_handle = cpu_to_le16(buffer->ref_handle);
		pdesc->buffer_length = cpu_to_le32(rds_ring->dma_size);

		producer = get_next_index(producer, rds_ring->num_desc);
	}

	if (count) {
		rds_ring->producer = producer;
		writel((producer-1) & (rds_ring->num_desc-1),
				rds_ring->crb_rcv_producer);
	}
}

static void
qlcnic_post_rx_buffers_nodb(struct qlcnic_adapter *adapter,
		struct qlcnic_host_rds_ring *rds_ring)
{
	struct rcv_desc *pdesc;
	struct qlcnic_rx_buffer *buffer;
	int producer, count = 0;
	struct list_head *head;

	if (!spin_trylock(&rds_ring->lock))
		return;

	producer = rds_ring->producer;

	head = &rds_ring->free_list;
	while (!list_empty(head)) {

		buffer = list_entry(head->next, struct qlcnic_rx_buffer, list);

		if (!buffer->skb) {
			if (qlcnic_alloc_rx_skb(adapter, rds_ring, buffer))
				break;
		}

		count++;
		list_del(&buffer->list);

		/* make a rcv descriptor  */
		pdesc = &rds_ring->desc_head[producer];
		pdesc->reference_handle = cpu_to_le16(buffer->ref_handle);
		pdesc->buffer_length = cpu_to_le32(rds_ring->dma_size);
		pdesc->addr_buffer = cpu_to_le64(buffer->dma);

		producer = get_next_index(producer, rds_ring->num_desc);
	}

	if (count) {
		rds_ring->producer = producer;
		writel((producer - 1) & (rds_ring->num_desc - 1),
				rds_ring->crb_rcv_producer);
	}
	spin_unlock(&rds_ring->lock);
}

static struct qlcnic_rx_buffer *
qlcnic_process_rcv_diag(struct qlcnic_adapter *adapter,
		struct qlcnic_host_sds_ring *sds_ring,
		int ring, u64 sts_data0)
{
	struct qlcnic_recv_context *recv_ctx = &adapter->recv_ctx;
	struct qlcnic_rx_buffer *buffer;
	struct sk_buff *skb;
	struct qlcnic_host_rds_ring *rds_ring;
	int index, length, cksum, pkt_offset;

	if (unlikely(ring >= adapter->max_rds_rings))
		return NULL;

	rds_ring = &recv_ctx->rds_rings[ring];

	index = qlcnic_get_sts_refhandle(sts_data0);
	if (unlikely(index >= rds_ring->num_desc))
		return NULL;

	buffer = &rds_ring->rx_buf_arr[index];

	length = qlcnic_get_sts_totallength(sts_data0);
	cksum  = qlcnic_get_sts_status(sts_data0);
	pkt_offset = qlcnic_get_sts_pkt_offset(sts_data0);

	skb = qlcnic_process_rxbuf(adapter, rds_ring, index, cksum);
	if (!skb)
		return buffer;

	skb_put(skb, rds_ring->skb_size);

	if (pkt_offset)
		skb_pull(skb, pkt_offset);

	if (!qlcnic_check_loopback_buff(skb->data))
		adapter->diag_cnt++;

	dev_kfree_skb_any(skb);
	adapter->stats.rx_pkts++;
	adapter->stats.rxbytes += length;

	return buffer;
}

void
qlcnic_process_rcv_ring_diag(struct qlcnic_host_sds_ring *sds_ring)
{
	struct qlcnic_adapter *adapter = sds_ring->adapter;
	struct status_desc *desc;
	struct qlcnic_rx_buffer *rxbuf;
	u64 sts_data0;

	int opcode, ring, desc_cnt;
	u32 consumer = sds_ring->consumer;

	desc = &sds_ring->desc_head[consumer];
	sts_data0 = le64_to_cpu(desc->status_desc_data[0]);

	if (!(sts_data0 & STATUS_OWNER_HOST))
		return;

	desc_cnt = qlcnic_get_sts_desc_cnt(sts_data0);
	opcode = qlcnic_get_sts_opcode(sts_data0);

	ring = qlcnic_get_sts_type(sts_data0);
	rxbuf = qlcnic_process_rcv_diag(adapter, sds_ring,
					ring, sts_data0);

	desc->status_desc_data[0] = cpu_to_le64(STATUS_OWNER_PHANTOM);
	consumer = get_next_index(consumer, sds_ring->num_desc);

	sds_ring->consumer = consumer;
	writel(consumer, sds_ring->crb_sts_consumer);
}

void
qlcnic_fetch_mac(struct qlcnic_adapter *adapter, u32 off1, u32 off2,
			u8 alt_mac, u8 *mac)
{
	u32 mac_low, mac_high;
	int i;

	mac_low = QLCRD32(adapter, off1);
	mac_high = QLCRD32(adapter, off2);

	if (alt_mac) {
		mac_low |= (mac_low >> 16) | (mac_high << 16);
		mac_high >>= 16;
	}

	for (i = 0; i < 2; i++)
		mac[i] = (u8)(mac_high >> ((1 - i) * 8));
	for (i = 2; i < 6; i++)
		mac[i] = (u8)(mac_low >> ((5 - i) * 8));
}<|MERGE_RESOLUTION|>--- conflicted
+++ resolved
@@ -1418,15 +1418,12 @@
 	if (pkt_offset)
 		skb_pull(skb, pkt_offset);
 
-<<<<<<< HEAD
 	if (unlikely(qlcnic_check_rx_tagging(adapter, skb, &vid))) {
 		adapter->stats.rxdropped++;
 		dev_kfree_skb(skb);
 		return buffer;
 	}
 
-=======
->>>>>>> 2cc6d2bf
 	skb->protocol = eth_type_trans(skb, netdev);
 
 	if ((vid != 0xffff) && adapter->vlgrp)
