--- conflicted
+++ resolved
@@ -329,10 +329,6 @@
 				   "failed to read board id\n");
 		} else if (board_id & OTP_VALID_DUALMAC_BOARD_ID_MASK) {
 			dualmac = true;
-<<<<<<< HEAD
-			ab->slo_capable = false;
-=======
->>>>>>> 0c383648
 			ath12k_dbg(ab, ATH12K_DBG_BOOT,
 				   "dualmac fw selected for board id: %x\n", board_id);
 		}
