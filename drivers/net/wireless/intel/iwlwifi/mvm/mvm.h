--- conflicted
+++ resolved
@@ -541,14 +541,8 @@
 
 #ifdef CONFIG_THERMAL
 /**
-<<<<<<< HEAD
  * struct iwl_mvm_thermal_device - thermal zone related data
  * @trips: temperature thresholds for report
- * @fw_trips_index: keep indexes to original array - temp_trips
-=======
- *struct iwl_mvm_thermal_device - thermal zone related data
- * @temp_trips: temperature thresholds for report
->>>>>>> dcb497ec
  * @tzone: thermal zone device data
 */
 struct iwl_mvm_thermal_device {
