// SPDX-License-Identifier: ISC
/*
 * Copyright (C) 2016 Felix Fietkau <nbd@nbd.name>
 * Copyright (C) 2018 Lorenzo Bianconi <lorenzo.bianconi83@gmail.com>
 */

#include <linux/kernel.h>
#include <linux/irq.h>

#include "mt76x02.h"
#include "mt76x02_mcu.h"
#include "trace.h"

static void mt76x02_pre_tbtt_tasklet(struct tasklet_struct *t)
{
<<<<<<< HEAD
	struct mt76x02_dev *dev = (struct mt76x02_dev *)arg;
	struct mt76_queue *q = dev->mt76.q_tx[MT_TXQ_PSD];
=======
	struct mt76x02_dev *dev = from_tasklet(dev, t, mt76.pre_tbtt_tasklet);
	struct mt76_dev *mdev = &dev->mt76;
	struct mt76_queue *q = dev->mphy.q_tx[MT_TXQ_PSD];
>>>>>>> 356006a6
	struct beacon_bc_data data = {};
	struct sk_buff *skb;
	int i;

	if (mt76_hw(dev)->conf.flags & IEEE80211_CONF_OFFCHANNEL)
		return;

	mt76x02_resync_beacon_timer(dev);

	/* Prevent corrupt transmissions during update */
	mt76_set(dev, MT_BCN_BYPASS_MASK, 0xffff);
	dev->beacon_data_count = 0;

	ieee80211_iterate_active_interfaces_atomic(mt76_hw(dev),
		IEEE80211_IFACE_ITER_RESUME_ALL,
		mt76x02_update_beacon_iter, dev);

	mt76_wr(dev, MT_BCN_BYPASS_MASK,
		0xff00 | ~(0xff00 >> dev->beacon_data_count));

	mt76_csa_check(mdev);

	if (mdev->csa_complete)
		return;

	mt76x02_enqueue_buffered_bc(dev, &data, 8);

	if (!skb_queue_len(&data.q))
		return;

	for (i = 0; i < ARRAY_SIZE(data.tail); i++) {
		if (!data.tail[i])
			continue;

		mt76_skb_set_moredata(data.tail[i], false);
	}

	spin_lock_bh(&q->lock);
	while ((skb = __skb_dequeue(&data.q)) != NULL) {
		struct ieee80211_tx_info *info = IEEE80211_SKB_CB(skb);
		struct ieee80211_vif *vif = info->control.vif;
		struct mt76x02_vif *mvif = (struct mt76x02_vif *)vif->drv_priv;

		mt76_tx_queue_skb(dev, q, skb, &mvif->group_wcid, NULL);
	}
	spin_unlock_bh(&q->lock);
}

static void mt76x02e_pre_tbtt_enable(struct mt76x02_dev *dev, bool en)
{
	if (en)
		tasklet_enable(&dev->mt76.pre_tbtt_tasklet);
	else
		tasklet_disable(&dev->mt76.pre_tbtt_tasklet);
}

static void mt76x02e_beacon_enable(struct mt76x02_dev *dev, bool en)
{
	mt76_rmw_field(dev, MT_INT_TIMER_EN, MT_INT_TIMER_EN_PRE_TBTT_EN, en);
	if (en)
		mt76x02_irq_enable(dev, MT_INT_PRE_TBTT | MT_INT_TBTT);
	else
		mt76x02_irq_disable(dev, MT_INT_PRE_TBTT | MT_INT_TBTT);
}

void mt76x02e_init_beacon_config(struct mt76x02_dev *dev)
{
	static const struct mt76x02_beacon_ops beacon_ops = {
		.nslots = 8,
		.slot_size = 1024,
		.pre_tbtt_enable = mt76x02e_pre_tbtt_enable,
		.beacon_enable = mt76x02e_beacon_enable,
	};

	dev->beacon_ops = &beacon_ops;

	/* Fire a pre-TBTT interrupt 8 ms before TBTT */
	mt76_rmw_field(dev, MT_INT_TIMER_CFG, MT_INT_TIMER_CFG_PRE_TBTT,
		       8 << 4);
	mt76_rmw_field(dev, MT_INT_TIMER_CFG, MT_INT_TIMER_CFG_GP_TIMER,
		       MT_DFS_GP_INTERVAL);
	mt76_wr(dev, MT_INT_TIMER_EN, 0);

	mt76x02_init_beacon_config(dev);
}
EXPORT_SYMBOL_GPL(mt76x02e_init_beacon_config);

static int
<<<<<<< HEAD
mt76x02_init_tx_queue(struct mt76x02_dev *dev, int qid, int idx, int n_desc)
{
	struct mt76_queue *hwq;
	int err;

	hwq = devm_kzalloc(dev->mt76.dev, sizeof(*hwq), GFP_KERNEL);
	if (!hwq)
		return -ENOMEM;

	err = mt76_queue_alloc(dev, hwq, idx, n_desc, 0, MT_TX_RING_BASE);
	if (err < 0)
		return err;

	dev->mt76.q_tx[qid] = hwq;

	mt76x02_irq_enable(dev, MT_INT_TX_DONE(idx));

	return 0;
}

static int
=======
>>>>>>> 356006a6
mt76x02_init_rx_queue(struct mt76x02_dev *dev, struct mt76_queue *q,
		      int idx, int n_desc, int bufsize)
{
	int err;

	err = mt76_queue_alloc(dev, q, idx, n_desc, bufsize,
			       MT_RX_RING_BASE);
	if (err < 0)
		return err;

	mt76x02_irq_enable(dev, MT_INT_RX_DONE(idx));

	return 0;
}

static void mt76x02_process_tx_status_fifo(struct mt76x02_dev *dev)
{
	struct mt76x02_tx_status stat;
	u8 update = 1;

	while (kfifo_get(&dev->txstatus_fifo, &stat))
		mt76x02_send_tx_status(dev, &stat, &update);
}

static void mt76x02_tx_worker(struct mt76_worker *w)
{
	struct mt76x02_dev *dev;

	dev = container_of(w, struct mt76x02_dev, mt76.tx_worker);

	mt76x02_mac_poll_tx_status(dev, false);
	mt76x02_process_tx_status_fifo(dev);

	mt76_txq_schedule_all(&dev->mphy);
}

static int mt76x02_poll_tx(struct napi_struct *napi, int budget)
{
	struct mt76x02_dev *dev = container_of(napi, struct mt76x02_dev,
					       mt76.tx_napi);
	int i;

	mt76x02_mac_poll_tx_status(dev, false);

	mt76_queue_tx_cleanup(dev, dev->mt76.q_mcu[MT_MCUQ_WM], false);
	for (i = MT_TXQ_PSD; i >= 0; i--)
		mt76_queue_tx_cleanup(dev, dev->mphy.q_tx[i], false);

	if (napi_complete_done(napi, 0))
		mt76x02_irq_enable(dev, MT_INT_TX_DONE_ALL);

	mt76_queue_tx_cleanup(dev, dev->mt76.q_mcu[MT_MCUQ_WM], false);
	for (i = MT_TXQ_PSD; i >= 0; i--)
		mt76_queue_tx_cleanup(dev, dev->mphy.q_tx[i], false);

	mt76_worker_schedule(&dev->mt76.tx_worker);

	return 0;
}

int mt76x02_dma_init(struct mt76x02_dev *dev)
{
	struct mt76_txwi_cache __maybe_unused *t;
	int i, ret, fifo_size;
	struct mt76_queue *q;
	void *status_fifo;

	BUILD_BUG_ON(sizeof(struct mt76x02_rxwi) > MT_RX_HEADROOM);

	fifo_size = roundup_pow_of_two(32 * sizeof(struct mt76x02_tx_status));
	status_fifo = devm_kzalloc(dev->mt76.dev, fifo_size, GFP_KERNEL);
	if (!status_fifo)
		return -ENOMEM;

	dev->mt76.tx_worker.fn = mt76x02_tx_worker;
<<<<<<< HEAD
	tasklet_init(&dev->mt76.pre_tbtt_tasklet, mt76x02_pre_tbtt_tasklet,
		     (unsigned long)dev);
=======
	tasklet_setup(&dev->mt76.pre_tbtt_tasklet, mt76x02_pre_tbtt_tasklet);
>>>>>>> 356006a6

	spin_lock_init(&dev->txstatus_fifo_lock);
	kfifo_init(&dev->txstatus_fifo, status_fifo, fifo_size);

	mt76_dma_attach(&dev->mt76);

	mt76_wr(dev, MT_WPDMA_RST_IDX, ~0);

	for (i = 0; i < IEEE80211_NUM_ACS; i++) {
<<<<<<< HEAD
		ret = mt76x02_init_tx_queue(dev, i, mt76_ac_to_hwq(i),
					    MT76x02_TX_RING_SIZE);
=======
		ret = mt76_init_tx_queue(&dev->mphy, i, mt76_ac_to_hwq(i),
					 MT76x02_TX_RING_SIZE,
					 MT_TX_RING_BASE);
>>>>>>> 356006a6
		if (ret)
			return ret;
	}

<<<<<<< HEAD
	ret = mt76x02_init_tx_queue(dev, MT_TXQ_PSD,
				    MT_TX_HW_QUEUE_MGMT, MT76x02_PSD_RING_SIZE);
	if (ret)
		return ret;

	ret = mt76x02_init_tx_queue(dev, MT_TXQ_MCU,
				    MT_TX_HW_QUEUE_MCU, MT_MCU_RING_SIZE);
=======
	ret = mt76_init_tx_queue(&dev->mphy, MT_TXQ_PSD, MT_TX_HW_QUEUE_MGMT,
				 MT76x02_PSD_RING_SIZE, MT_TX_RING_BASE);
	if (ret)
		return ret;

	ret = mt76_init_mcu_queue(&dev->mt76, MT_MCUQ_WM, MT_TX_HW_QUEUE_MCU,
				  MT_MCU_RING_SIZE, MT_TX_RING_BASE);
>>>>>>> 356006a6
	if (ret)
		return ret;

	mt76x02_irq_enable(dev,
			   MT_INT_TX_DONE(IEEE80211_AC_VO) |
			   MT_INT_TX_DONE(IEEE80211_AC_VI) |
			   MT_INT_TX_DONE(IEEE80211_AC_BE) |
			   MT_INT_TX_DONE(IEEE80211_AC_BK) |
			   MT_INT_TX_DONE(MT_TX_HW_QUEUE_MGMT) |
			   MT_INT_TX_DONE(MT_TX_HW_QUEUE_MCU));

	ret = mt76x02_init_rx_queue(dev, &dev->mt76.q_rx[MT_RXQ_MCU], 1,
				    MT_MCU_RING_SIZE, MT_RX_BUF_SIZE);
	if (ret)
		return ret;

	q = &dev->mt76.q_rx[MT_RXQ_MAIN];
	q->buf_offset = MT_RX_HEADROOM - sizeof(struct mt76x02_rxwi);
	ret = mt76x02_init_rx_queue(dev, q, 0, MT76X02_RX_RING_SIZE,
				    MT_RX_BUF_SIZE);
	if (ret)
		return ret;

	ret = mt76_init_queues(dev);
	if (ret)
		return ret;

	netif_tx_napi_add(&dev->mt76.napi_dev, &dev->mt76.tx_napi,
			  mt76x02_poll_tx, NAPI_POLL_WEIGHT);
	napi_enable(&dev->mt76.tx_napi);

	return 0;
}
EXPORT_SYMBOL_GPL(mt76x02_dma_init);

void mt76x02_rx_poll_complete(struct mt76_dev *mdev, enum mt76_rxq_id q)
{
	struct mt76x02_dev *dev;

	dev = container_of(mdev, struct mt76x02_dev, mt76);
	mt76x02_irq_enable(dev, MT_INT_RX_DONE(q));
}
EXPORT_SYMBOL_GPL(mt76x02_rx_poll_complete);

irqreturn_t mt76x02_irq_handler(int irq, void *dev_instance)
{
	struct mt76x02_dev *dev = dev_instance;
	u32 intr, mask;

	intr = mt76_rr(dev, MT_INT_SOURCE_CSR);
	intr &= dev->mt76.mmio.irqmask;
	mt76_wr(dev, MT_INT_SOURCE_CSR, intr);

	if (!test_bit(MT76_STATE_INITIALIZED, &dev->mphy.state))
		return IRQ_NONE;

	trace_dev_irq(&dev->mt76, intr, dev->mt76.mmio.irqmask);

	mask = intr & (MT_INT_RX_DONE_ALL | MT_INT_GPTIMER);
	if (intr & (MT_INT_TX_DONE_ALL | MT_INT_TX_STAT))
		mask |= MT_INT_TX_DONE_ALL;

	mt76x02_irq_disable(dev, mask);

	if (intr & MT_INT_RX_DONE(0))
		napi_schedule(&dev->mt76.napi[0]);

	if (intr & MT_INT_RX_DONE(1))
		napi_schedule(&dev->mt76.napi[1]);

	if (intr & MT_INT_PRE_TBTT)
		tasklet_schedule(&dev->mt76.pre_tbtt_tasklet);

	/* send buffered multicast frames now */
	if (intr & MT_INT_TBTT) {
		if (dev->mt76.csa_complete)
			mt76_csa_finish(&dev->mt76);
		else
<<<<<<< HEAD
			mt76_queue_kick(dev, dev->mt76.q_tx[MT_TXQ_PSD]);
=======
			mt76_queue_kick(dev, dev->mphy.q_tx[MT_TXQ_PSD]);
>>>>>>> 356006a6
	}

	if (intr & MT_INT_TX_STAT)
		mt76x02_mac_poll_tx_status(dev, true);

	if (intr & (MT_INT_TX_STAT | MT_INT_TX_DONE_ALL))
		napi_schedule(&dev->mt76.tx_napi);

	if (intr & MT_INT_GPTIMER)
		tasklet_schedule(&dev->dfs_pd.dfs_tasklet);

	return IRQ_HANDLED;
}
EXPORT_SYMBOL_GPL(mt76x02_irq_handler);

static void mt76x02_dma_enable(struct mt76x02_dev *dev)
{
	u32 val;

	mt76_wr(dev, MT_MAC_SYS_CTRL, MT_MAC_SYS_CTRL_ENABLE_TX);
	mt76x02_wait_for_wpdma(&dev->mt76, 1000);
	usleep_range(50, 100);

	val = FIELD_PREP(MT_WPDMA_GLO_CFG_DMA_BURST_SIZE, 3) |
	      MT_WPDMA_GLO_CFG_TX_DMA_EN |
	      MT_WPDMA_GLO_CFG_RX_DMA_EN;
	mt76_set(dev, MT_WPDMA_GLO_CFG, val);
	mt76_clear(dev, MT_WPDMA_GLO_CFG,
		   MT_WPDMA_GLO_CFG_TX_WRITEBACK_DONE);
}

void mt76x02_dma_disable(struct mt76x02_dev *dev)
{
	u32 val = mt76_rr(dev, MT_WPDMA_GLO_CFG);

	val &= MT_WPDMA_GLO_CFG_DMA_BURST_SIZE |
	       MT_WPDMA_GLO_CFG_BIG_ENDIAN |
	       MT_WPDMA_GLO_CFG_HDR_SEG_LEN;
	val |= MT_WPDMA_GLO_CFG_TX_WRITEBACK_DONE;
	mt76_wr(dev, MT_WPDMA_GLO_CFG, val);
}
EXPORT_SYMBOL_GPL(mt76x02_dma_disable);

void mt76x02_mac_start(struct mt76x02_dev *dev)
{
	mt76x02_mac_reset_counters(dev);
	mt76x02_dma_enable(dev);
	mt76_wr(dev, MT_RX_FILTR_CFG, dev->mt76.rxfilter);
	mt76_wr(dev, MT_MAC_SYS_CTRL,
		MT_MAC_SYS_CTRL_ENABLE_TX |
		MT_MAC_SYS_CTRL_ENABLE_RX);
	mt76x02_irq_enable(dev,
			   MT_INT_RX_DONE_ALL | MT_INT_TX_DONE_ALL |
			   MT_INT_TX_STAT);
}
EXPORT_SYMBOL_GPL(mt76x02_mac_start);

static bool mt76x02_tx_hang(struct mt76x02_dev *dev)
{
	u32 dma_idx, prev_dma_idx;
	struct mt76_queue *q;
	int i;

	for (i = 0; i < 4; i++) {
<<<<<<< HEAD
		q = dev->mt76.q_tx[i];
=======
		q = dev->mphy.q_tx[i];
>>>>>>> 356006a6

		if (!q->queued)
			continue;

		prev_dma_idx = dev->mt76.tx_dma_idx[i];
		dma_idx = readl(&q->regs->dma_idx);
		dev->mt76.tx_dma_idx[i] = dma_idx;

		if (prev_dma_idx == dma_idx)
			break;
	}

	return i < 4;
}

static void mt76x02_key_sync(struct ieee80211_hw *hw, struct ieee80211_vif *vif,
			     struct ieee80211_sta *sta,
			     struct ieee80211_key_conf *key, void *data)
{
	struct mt76x02_dev *dev = hw->priv;
	struct mt76_wcid *wcid;

	if (!sta)
		return;

	wcid = (struct mt76_wcid *)sta->drv_priv;

	if (wcid->hw_key_idx != key->keyidx || wcid->sw_iv)
		return;

	mt76x02_mac_wcid_sync_pn(dev, wcid->idx, key);
}

static void mt76x02_reset_state(struct mt76x02_dev *dev)
{
	int i;

	lockdep_assert_held(&dev->mt76.mutex);

	clear_bit(MT76_STATE_RUNNING, &dev->mphy.state);

	rcu_read_lock();
	ieee80211_iter_keys_rcu(dev->mt76.hw, NULL, mt76x02_key_sync, NULL);
	rcu_read_unlock();

	for (i = 0; i < MT76x02_N_WCIDS; i++) {
		struct ieee80211_sta *sta;
		struct ieee80211_vif *vif;
		struct mt76x02_sta *msta;
		struct mt76_wcid *wcid;
		void *priv;

		wcid = rcu_dereference_protected(dev->mt76.wcid[i],
					lockdep_is_held(&dev->mt76.mutex));
		if (!wcid)
			continue;

		rcu_assign_pointer(dev->mt76.wcid[i], NULL);

		priv = msta = container_of(wcid, struct mt76x02_sta, wcid);
		sta = container_of(priv, struct ieee80211_sta, drv_priv);

		priv = msta->vif;
		vif = container_of(priv, struct ieee80211_vif, drv_priv);

		__mt76_sta_remove(&dev->mt76, vif, sta);
		memset(msta, 0, sizeof(*msta));
	}

	dev->mphy.vif_mask = 0;
	dev->mt76.beacon_mask = 0;
}

static void mt76x02_watchdog_reset(struct mt76x02_dev *dev)
{
	u32 mask = dev->mt76.mmio.irqmask;
	bool restart = dev->mt76.mcu_ops->mcu_restart;
	int i;

	ieee80211_stop_queues(dev->mt76.hw);
	set_bit(MT76_RESET, &dev->mphy.state);

	tasklet_disable(&dev->mt76.pre_tbtt_tasklet);
	mt76_worker_disable(&dev->mt76.tx_worker);
	napi_disable(&dev->mt76.tx_napi);

	mt76_for_each_q_rx(&dev->mt76, i) {
		napi_disable(&dev->mt76.napi[i]);
	}

	mutex_lock(&dev->mt76.mutex);

	dev->mcu_timeout = 0;
	if (restart)
		mt76x02_reset_state(dev);

	if (dev->mt76.beacon_mask)
		mt76_clear(dev, MT_BEACON_TIME_CFG,
			   MT_BEACON_TIME_CFG_BEACON_TX |
			   MT_BEACON_TIME_CFG_TBTT_EN);

	mt76x02_irq_disable(dev, mask);

	/* perform device reset */
	mt76_clear(dev, MT_TXOP_CTRL_CFG, MT_TXOP_ED_CCA_EN);
	mt76_wr(dev, MT_MAC_SYS_CTRL, 0);
	mt76_clear(dev, MT_WPDMA_GLO_CFG,
		   MT_WPDMA_GLO_CFG_TX_DMA_EN | MT_WPDMA_GLO_CFG_RX_DMA_EN);
	usleep_range(5000, 10000);
	mt76_wr(dev, MT_INT_SOURCE_CSR, 0xffffffff);

	/* let fw reset DMA */
	mt76_set(dev, 0x734, 0x3);

	if (restart)
		mt76_mcu_restart(dev);

	mt76_queue_tx_cleanup(dev, dev->mt76.q_mcu[MT_MCUQ_WM], true);
	for (i = 0; i < __MT_TXQ_MAX; i++)
		mt76_queue_tx_cleanup(dev, dev->mphy.q_tx[i], true);

	mt76_for_each_q_rx(&dev->mt76, i) {
		mt76_queue_rx_reset(dev, i);
	}

	mt76x02_mac_start(dev);

	if (dev->ed_monitor)
		mt76_set(dev, MT_TXOP_CTRL_CFG, MT_TXOP_ED_CCA_EN);

	if (dev->mt76.beacon_mask && !restart)
		mt76_set(dev, MT_BEACON_TIME_CFG,
			 MT_BEACON_TIME_CFG_BEACON_TX |
			 MT_BEACON_TIME_CFG_TBTT_EN);

	mt76x02_irq_enable(dev, mask);

	mutex_unlock(&dev->mt76.mutex);

	clear_bit(MT76_RESET, &dev->mphy.state);

	mt76_worker_enable(&dev->mt76.tx_worker);
	napi_enable(&dev->mt76.tx_napi);
	napi_schedule(&dev->mt76.tx_napi);

	tasklet_enable(&dev->mt76.pre_tbtt_tasklet);

	mt76_for_each_q_rx(&dev->mt76, i) {
		napi_enable(&dev->mt76.napi[i]);
		napi_schedule(&dev->mt76.napi[i]);
	}

	if (restart) {
		set_bit(MT76_RESTART, &dev->mphy.state);
		mt76x02_mcu_function_select(dev, Q_SELECT, 1);
		ieee80211_restart_hw(dev->mt76.hw);
	} else {
		ieee80211_wake_queues(dev->mt76.hw);
		mt76_txq_schedule_all(&dev->mphy);
	}
}

void mt76x02_reconfig_complete(struct ieee80211_hw *hw,
			       enum ieee80211_reconfig_type reconfig_type)
{
	struct mt76x02_dev *dev = hw->priv;

	if (reconfig_type != IEEE80211_RECONFIG_TYPE_RESTART)
		return;

	clear_bit(MT76_RESTART, &dev->mphy.state);
}
EXPORT_SYMBOL_GPL(mt76x02_reconfig_complete);

static void mt76x02_check_tx_hang(struct mt76x02_dev *dev)
{
	if (test_bit(MT76_RESTART, &dev->mphy.state))
		return;

	if (mt76x02_tx_hang(dev)) {
		if (++dev->tx_hang_check >= MT_TX_HANG_TH)
			goto restart;
	} else {
		dev->tx_hang_check = 0;
	}

	if (dev->mcu_timeout)
		goto restart;

	return;

restart:
	mt76x02_watchdog_reset(dev);

	dev->tx_hang_reset++;
	dev->tx_hang_check = 0;
	memset(dev->mt76.tx_dma_idx, 0xff,
	       sizeof(dev->mt76.tx_dma_idx));
}

void mt76x02_wdt_work(struct work_struct *work)
{
	struct mt76x02_dev *dev = container_of(work, struct mt76x02_dev,
					       wdt_work.work);

	mt76x02_check_tx_hang(dev);

	ieee80211_queue_delayed_work(mt76_hw(dev), &dev->wdt_work,
				     MT_WATCHDOG_TIME);
}<|MERGE_RESOLUTION|>--- conflicted
+++ resolved
@@ -13,14 +13,9 @@
 
 static void mt76x02_pre_tbtt_tasklet(struct tasklet_struct *t)
 {
-<<<<<<< HEAD
-	struct mt76x02_dev *dev = (struct mt76x02_dev *)arg;
-	struct mt76_queue *q = dev->mt76.q_tx[MT_TXQ_PSD];
-=======
 	struct mt76x02_dev *dev = from_tasklet(dev, t, mt76.pre_tbtt_tasklet);
 	struct mt76_dev *mdev = &dev->mt76;
 	struct mt76_queue *q = dev->mphy.q_tx[MT_TXQ_PSD];
->>>>>>> 356006a6
 	struct beacon_bc_data data = {};
 	struct sk_buff *skb;
 	int i;
@@ -109,30 +104,6 @@
 EXPORT_SYMBOL_GPL(mt76x02e_init_beacon_config);
 
 static int
-<<<<<<< HEAD
-mt76x02_init_tx_queue(struct mt76x02_dev *dev, int qid, int idx, int n_desc)
-{
-	struct mt76_queue *hwq;
-	int err;
-
-	hwq = devm_kzalloc(dev->mt76.dev, sizeof(*hwq), GFP_KERNEL);
-	if (!hwq)
-		return -ENOMEM;
-
-	err = mt76_queue_alloc(dev, hwq, idx, n_desc, 0, MT_TX_RING_BASE);
-	if (err < 0)
-		return err;
-
-	dev->mt76.q_tx[qid] = hwq;
-
-	mt76x02_irq_enable(dev, MT_INT_TX_DONE(idx));
-
-	return 0;
-}
-
-static int
-=======
->>>>>>> 356006a6
 mt76x02_init_rx_queue(struct mt76x02_dev *dev, struct mt76_queue *q,
 		      int idx, int n_desc, int bufsize)
 {
@@ -208,12 +179,7 @@
 		return -ENOMEM;
 
 	dev->mt76.tx_worker.fn = mt76x02_tx_worker;
-<<<<<<< HEAD
-	tasklet_init(&dev->mt76.pre_tbtt_tasklet, mt76x02_pre_tbtt_tasklet,
-		     (unsigned long)dev);
-=======
 	tasklet_setup(&dev->mt76.pre_tbtt_tasklet, mt76x02_pre_tbtt_tasklet);
->>>>>>> 356006a6
 
 	spin_lock_init(&dev->txstatus_fifo_lock);
 	kfifo_init(&dev->txstatus_fifo, status_fifo, fifo_size);
@@ -223,27 +189,13 @@
 	mt76_wr(dev, MT_WPDMA_RST_IDX, ~0);
 
 	for (i = 0; i < IEEE80211_NUM_ACS; i++) {
-<<<<<<< HEAD
-		ret = mt76x02_init_tx_queue(dev, i, mt76_ac_to_hwq(i),
-					    MT76x02_TX_RING_SIZE);
-=======
 		ret = mt76_init_tx_queue(&dev->mphy, i, mt76_ac_to_hwq(i),
 					 MT76x02_TX_RING_SIZE,
 					 MT_TX_RING_BASE);
->>>>>>> 356006a6
 		if (ret)
 			return ret;
 	}
 
-<<<<<<< HEAD
-	ret = mt76x02_init_tx_queue(dev, MT_TXQ_PSD,
-				    MT_TX_HW_QUEUE_MGMT, MT76x02_PSD_RING_SIZE);
-	if (ret)
-		return ret;
-
-	ret = mt76x02_init_tx_queue(dev, MT_TXQ_MCU,
-				    MT_TX_HW_QUEUE_MCU, MT_MCU_RING_SIZE);
-=======
 	ret = mt76_init_tx_queue(&dev->mphy, MT_TXQ_PSD, MT_TX_HW_QUEUE_MGMT,
 				 MT76x02_PSD_RING_SIZE, MT_TX_RING_BASE);
 	if (ret)
@@ -251,7 +203,6 @@
 
 	ret = mt76_init_mcu_queue(&dev->mt76, MT_MCUQ_WM, MT_TX_HW_QUEUE_MCU,
 				  MT_MCU_RING_SIZE, MT_TX_RING_BASE);
->>>>>>> 356006a6
 	if (ret)
 		return ret;
 
@@ -330,11 +281,7 @@
 		if (dev->mt76.csa_complete)
 			mt76_csa_finish(&dev->mt76);
 		else
-<<<<<<< HEAD
-			mt76_queue_kick(dev, dev->mt76.q_tx[MT_TXQ_PSD]);
-=======
 			mt76_queue_kick(dev, dev->mphy.q_tx[MT_TXQ_PSD]);
->>>>>>> 356006a6
 	}
 
 	if (intr & MT_INT_TX_STAT)
@@ -399,11 +346,7 @@
 	int i;
 
 	for (i = 0; i < 4; i++) {
-<<<<<<< HEAD
-		q = dev->mt76.q_tx[i];
-=======
 		q = dev->mphy.q_tx[i];
->>>>>>> 356006a6
 
 		if (!q->queued)
 			continue;
