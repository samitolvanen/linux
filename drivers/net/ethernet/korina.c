--- conflicted
+++ resolved
@@ -1298,11 +1298,7 @@
 
 	if (mac_addr)
 		eth_hw_addr_set(dev, mac_addr);
-<<<<<<< HEAD
-	else if (of_get_mac_address(pdev->dev.of_node, dev->dev_addr) < 0)
-=======
 	else if (of_get_ethdev_address(pdev->dev.of_node, dev) < 0)
->>>>>>> faeb8e7a
 		eth_hw_addr_random(dev);
 
 	clk = devm_clk_get_optional(&pdev->dev, "mdioclk");
