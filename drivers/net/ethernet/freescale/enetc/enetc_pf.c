--- conflicted
+++ resolved
@@ -851,22 +851,12 @@
 		pf->if_mode == PHY_INTERFACE_MODE_USXGMII);
 }
 
-<<<<<<< HEAD
-static int enetc_mdiobus_create(struct enetc_pf *pf)
-{
-	struct device *dev = &pf->si->pdev->dev;
+static int enetc_mdiobus_create(struct enetc_pf *pf, struct device_node *node)
+{
 	struct device_node *mdio_np;
 	int err;
 
-	mdio_np = of_get_child_by_name(dev->of_node, "mdio");
-=======
-static int enetc_mdiobus_create(struct enetc_pf *pf, struct device_node *node)
-{
-	struct device_node *mdio_np;
-	int err;
-
 	mdio_np = of_get_child_by_name(node, "mdio");
->>>>>>> 356006a6
 	if (mdio_np) {
 		err = enetc_mdio_probe(pf, mdio_np);
 
@@ -939,15 +929,9 @@
 {
 	struct enetc_pf *pf = phylink_to_enetc_pf(config);
 	struct enetc_ndev_priv *priv;
-<<<<<<< HEAD
 
 	enetc_mac_config(&pf->si->hw, state->interface);
 
-=======
-
-	enetc_mac_config(&pf->si->hw, state->interface);
-
->>>>>>> 356006a6
 	priv = netdev_priv(pf->si->ndev);
 	if (pf->pcs)
 		phylink_set_pcs(priv->phylink, &pf->pcs->pcs);
@@ -984,29 +968,17 @@
 	.mac_link_down = enetc_pl_mac_link_down,
 };
 
-<<<<<<< HEAD
-static int enetc_phylink_create(struct enetc_ndev_priv *priv)
-{
-	struct enetc_pf *pf = enetc_si_priv(priv->si);
-	struct device *dev = &pf->si->pdev->dev;
-=======
 static int enetc_phylink_create(struct enetc_ndev_priv *priv,
 				struct device_node *node)
 {
 	struct enetc_pf *pf = enetc_si_priv(priv->si);
->>>>>>> 356006a6
 	struct phylink *phylink;
 	int err;
 
 	pf->phylink_config.dev = &priv->ndev->dev;
 	pf->phylink_config.type = PHYLINK_NETDEV;
 
-<<<<<<< HEAD
-	phylink = phylink_create(&pf->phylink_config,
-				 of_fwnode_handle(dev->of_node),
-=======
 	phylink = phylink_create(&pf->phylink_config, of_fwnode_handle(node),
->>>>>>> 356006a6
 				 pf->if_mode, &enetc_mac_phylink_ops);
 	if (IS_ERR(phylink)) {
 		err = PTR_ERR(phylink);
@@ -1085,21 +1057,12 @@
 		goto err_alloc_msix;
 	}
 
-<<<<<<< HEAD
-	if (!of_get_phy_mode(pdev->dev.of_node, &pf->if_mode)) {
-		err = enetc_mdiobus_create(pf);
-		if (err)
-			goto err_mdiobus_create;
-
-		err = enetc_phylink_create(priv);
-=======
 	if (!of_get_phy_mode(node, &pf->if_mode)) {
 		err = enetc_mdiobus_create(pf, node);
 		if (err)
 			goto err_mdiobus_create;
 
 		err = enetc_phylink_create(priv, node);
->>>>>>> 356006a6
 		if (err)
 			goto err_phylink_create;
 	}
