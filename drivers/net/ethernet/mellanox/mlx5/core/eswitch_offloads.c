/*
 * Copyright (c) 2016, Mellanox Technologies. All rights reserved.
 *
 * This software is available to you under a choice of one of two
 * licenses.  You may choose to be licensed under the terms of the GNU
 * General Public License (GPL) Version 2, available from the file
 * COPYING in the main directory of this source tree, or the
 * OpenIB.org BSD license below:
 *
 *     Redistribution and use in source and binary forms, with or
 *     without modification, are permitted provided that the following
 *     conditions are met:
 *
 *      - Redistributions of source code must retain the above
 *        copyright notice, this list of conditions and the following
 *        disclaimer.
 *
 *      - Redistributions in binary form must reproduce the above
 *        copyright notice, this list of conditions and the following
 *        disclaimer in the documentation and/or other materials
 *        provided with the distribution.
 *
 * THE SOFTWARE IS PROVIDED "AS IS", WITHOUT WARRANTY OF ANY KIND,
 * EXPRESS OR IMPLIED, INCLUDING BUT NOT LIMITED TO THE WARRANTIES OF
 * MERCHANTABILITY, FITNESS FOR A PARTICULAR PURPOSE AND
 * NONINFRINGEMENT. IN NO EVENT SHALL THE AUTHORS OR COPYRIGHT HOLDERS
 * BE LIABLE FOR ANY CLAIM, DAMAGES OR OTHER LIABILITY, WHETHER IN AN
 * ACTION OF CONTRACT, TORT OR OTHERWISE, ARISING FROM, OUT OF OR IN
 * CONNECTION WITH THE SOFTWARE OR THE USE OR OTHER DEALINGS IN THE
 * SOFTWARE.
 */

#include <linux/etherdevice.h>
#include <linux/idr.h>
#include <linux/mlx5/driver.h>
#include <linux/mlx5/mlx5_ifc.h>
#include <linux/mlx5/vport.h>
#include <linux/mlx5/fs.h>
#include "mlx5_core.h"
#include "eswitch.h"
#include "esw/indir_table.h"
#include "esw/acl/ofld.h"
#include "rdma.h"
#include "en.h"
#include "fs_core.h"
#include "lib/mlx5.h"
#include "lib/devcom.h"
#include "lib/eq.h"
#include "lib/fs_chains.h"
#include "en_tc.h"
#include "en/mapping.h"
#include "devlink.h"
#include "lag/lag.h"
#include "en/tc/post_meter.h"

#define mlx5_esw_for_each_rep(esw, i, rep) \
	xa_for_each(&((esw)->offloads.vport_reps), i, rep)

/* There are two match-all miss flows, one for unicast dst mac and
 * one for multicast.
 */
#define MLX5_ESW_MISS_FLOWS (2)
#define UPLINK_REP_INDEX 0

#define MLX5_ESW_VPORT_TBL_SIZE 128
#define MLX5_ESW_VPORT_TBL_NUM_GROUPS  4

#define MLX5_ESW_FT_OFFLOADS_DROP_RULE (1)

#define MLX5_ESW_MAX_CTRL_EQS 4
#define MLX5_ESW_DEFAULT_SF_COMP_EQS 8

static struct esw_vport_tbl_namespace mlx5_esw_vport_tbl_mirror_ns = {
	.max_fte = MLX5_ESW_VPORT_TBL_SIZE,
	.max_num_groups = MLX5_ESW_VPORT_TBL_NUM_GROUPS,
	.flags = 0,
};

static struct mlx5_eswitch_rep *mlx5_eswitch_get_rep(struct mlx5_eswitch *esw,
						     u16 vport_num)
{
	return xa_load(&esw->offloads.vport_reps, vport_num);
}

static void
mlx5_eswitch_set_rule_flow_source(struct mlx5_eswitch *esw,
				  struct mlx5_flow_spec *spec,
				  struct mlx5_esw_flow_attr *attr)
{
	if (!MLX5_CAP_ESW_FLOWTABLE(esw->dev, flow_source) || !attr || !attr->in_rep)
		return;

	if (attr->int_port) {
		spec->flow_context.flow_source = mlx5e_tc_int_port_get_flow_source(attr->int_port);

		return;
	}

	spec->flow_context.flow_source = (attr->in_rep->vport == MLX5_VPORT_UPLINK) ?
					 MLX5_FLOW_CONTEXT_FLOW_SOURCE_UPLINK :
					 MLX5_FLOW_CONTEXT_FLOW_SOURCE_LOCAL_VPORT;
}

/* Actually only the upper 16 bits of reg c0 need to be cleared, but the lower 16 bits
 * are not needed as well in the following process. So clear them all for simplicity.
 */
void
mlx5_eswitch_clear_rule_source_port(struct mlx5_eswitch *esw, struct mlx5_flow_spec *spec)
{
	if (mlx5_eswitch_vport_match_metadata_enabled(esw)) {
		void *misc2;

		misc2 = MLX5_ADDR_OF(fte_match_param, spec->match_value, misc_parameters_2);
		MLX5_SET(fte_match_set_misc2, misc2, metadata_reg_c_0, 0);

		misc2 = MLX5_ADDR_OF(fte_match_param, spec->match_criteria, misc_parameters_2);
		MLX5_SET(fte_match_set_misc2, misc2, metadata_reg_c_0, 0);

		if (!memchr_inv(misc2, 0, MLX5_ST_SZ_BYTES(fte_match_set_misc2)))
			spec->match_criteria_enable &= ~MLX5_MATCH_MISC_PARAMETERS_2;
	}
}

static void
mlx5_eswitch_set_rule_source_port(struct mlx5_eswitch *esw,
				  struct mlx5_flow_spec *spec,
				  struct mlx5_flow_attr *attr,
				  struct mlx5_eswitch *src_esw,
				  u16 vport)
{
	struct mlx5_esw_flow_attr *esw_attr = attr->esw_attr;
	u32 metadata;
	void *misc2;
	void *misc;

	/* Use metadata matching because vport is not represented by single
	 * VHCA in dual-port RoCE mode, and matching on source vport may fail.
	 */
	if (mlx5_eswitch_vport_match_metadata_enabled(esw)) {
		if (mlx5_esw_indir_table_decap_vport(attr))
			vport = mlx5_esw_indir_table_decap_vport(attr);

		if (!attr->chain && esw_attr && esw_attr->int_port)
			metadata =
				mlx5e_tc_int_port_get_metadata_for_match(esw_attr->int_port);
		else
			metadata =
				mlx5_eswitch_get_vport_metadata_for_match(src_esw, vport);

		misc2 = MLX5_ADDR_OF(fte_match_param, spec->match_value, misc_parameters_2);
		MLX5_SET(fte_match_set_misc2, misc2, metadata_reg_c_0, metadata);

		misc2 = MLX5_ADDR_OF(fte_match_param, spec->match_criteria, misc_parameters_2);
		MLX5_SET(fte_match_set_misc2, misc2, metadata_reg_c_0,
			 mlx5_eswitch_get_vport_metadata_mask());

		spec->match_criteria_enable |= MLX5_MATCH_MISC_PARAMETERS_2;
	} else {
		misc = MLX5_ADDR_OF(fte_match_param, spec->match_value, misc_parameters);
		MLX5_SET(fte_match_set_misc, misc, source_port, vport);

		if (MLX5_CAP_ESW(esw->dev, merged_eswitch))
			MLX5_SET(fte_match_set_misc, misc,
				 source_eswitch_owner_vhca_id,
				 MLX5_CAP_GEN(src_esw->dev, vhca_id));

		misc = MLX5_ADDR_OF(fte_match_param, spec->match_criteria, misc_parameters);
		MLX5_SET_TO_ONES(fte_match_set_misc, misc, source_port);
		if (MLX5_CAP_ESW(esw->dev, merged_eswitch))
			MLX5_SET_TO_ONES(fte_match_set_misc, misc,
					 source_eswitch_owner_vhca_id);

		spec->match_criteria_enable |= MLX5_MATCH_MISC_PARAMETERS;
	}
}

static int
esw_setup_decap_indir(struct mlx5_eswitch *esw,
		      struct mlx5_flow_attr *attr)
{
	struct mlx5_flow_table *ft;

	if (!(attr->flags & MLX5_ATTR_FLAG_SRC_REWRITE))
		return -EOPNOTSUPP;

	ft = mlx5_esw_indir_table_get(esw, attr,
				      mlx5_esw_indir_table_decap_vport(attr), true);
	return PTR_ERR_OR_ZERO(ft);
}

static void
esw_cleanup_decap_indir(struct mlx5_eswitch *esw,
			struct mlx5_flow_attr *attr)
{
	if (mlx5_esw_indir_table_decap_vport(attr))
		mlx5_esw_indir_table_put(esw,
					 mlx5_esw_indir_table_decap_vport(attr),
					 true);
}

static int
esw_setup_mtu_dest(struct mlx5_flow_destination *dest,
		   struct mlx5e_meter_attr *meter,
		   int i)
{
	dest[i].type = MLX5_FLOW_DESTINATION_TYPE_RANGE;
	dest[i].range.field = MLX5_FLOW_DEST_RANGE_FIELD_PKT_LEN;
	dest[i].range.min = 0;
	dest[i].range.max = meter->params.mtu;
	dest[i].range.hit_ft = mlx5e_post_meter_get_mtu_true_ft(meter->post_meter);
	dest[i].range.miss_ft = mlx5e_post_meter_get_mtu_false_ft(meter->post_meter);

	return 0;
}

static int
esw_setup_sampler_dest(struct mlx5_flow_destination *dest,
		       struct mlx5_flow_act *flow_act,
		       u32 sampler_id,
		       int i)
{
	flow_act->flags |= FLOW_ACT_IGNORE_FLOW_LEVEL;
	dest[i].type = MLX5_FLOW_DESTINATION_TYPE_FLOW_SAMPLER;
	dest[i].sampler_id = sampler_id;

	return 0;
}

static int
esw_setup_ft_dest(struct mlx5_flow_destination *dest,
		  struct mlx5_flow_act *flow_act,
		  struct mlx5_eswitch *esw,
		  struct mlx5_flow_attr *attr,
		  int i)
{
	flow_act->flags |= FLOW_ACT_IGNORE_FLOW_LEVEL;
	dest[i].type = MLX5_FLOW_DESTINATION_TYPE_FLOW_TABLE;
	dest[i].ft = attr->dest_ft;

	if (mlx5_esw_indir_table_decap_vport(attr))
		return esw_setup_decap_indir(esw, attr);
	return 0;
}

static void
esw_setup_accept_dest(struct mlx5_flow_destination *dest, struct mlx5_flow_act *flow_act,
		      struct mlx5_fs_chains *chains, int i)
{
	if (mlx5_chains_ignore_flow_level_supported(chains))
		flow_act->flags |= FLOW_ACT_IGNORE_FLOW_LEVEL;
	dest[i].type = MLX5_FLOW_DESTINATION_TYPE_FLOW_TABLE;
	dest[i].ft = mlx5_chains_get_tc_end_ft(chains);
}

static void
esw_setup_slow_path_dest(struct mlx5_flow_destination *dest, struct mlx5_flow_act *flow_act,
			 struct mlx5_eswitch *esw, int i)
{
	if (MLX5_CAP_ESW_FLOWTABLE_FDB(esw->dev, ignore_flow_level))
		flow_act->flags |= FLOW_ACT_IGNORE_FLOW_LEVEL;
	dest[i].type = MLX5_FLOW_DESTINATION_TYPE_FLOW_TABLE;
	dest[i].ft = mlx5_eswitch_get_slow_fdb(esw);
}

static int
esw_setup_chain_dest(struct mlx5_flow_destination *dest,
		     struct mlx5_flow_act *flow_act,
		     struct mlx5_fs_chains *chains,
		     u32 chain, u32 prio, u32 level,
		     int i)
{
	struct mlx5_flow_table *ft;

	flow_act->flags |= FLOW_ACT_IGNORE_FLOW_LEVEL;
	ft = mlx5_chains_get_table(chains, chain, prio, level);
	if (IS_ERR(ft))
		return PTR_ERR(ft);

	dest[i].type = MLX5_FLOW_DESTINATION_TYPE_FLOW_TABLE;
	dest[i].ft = ft;
	return  0;
}

static void esw_put_dest_tables_loop(struct mlx5_eswitch *esw, struct mlx5_flow_attr *attr,
				     int from, int to)
{
	struct mlx5_esw_flow_attr *esw_attr = attr->esw_attr;
	struct mlx5_fs_chains *chains = esw_chains(esw);
	int i;

	for (i = from; i < to; i++)
		if (esw_attr->dests[i].flags & MLX5_ESW_DEST_CHAIN_WITH_SRC_PORT_CHANGE)
			mlx5_chains_put_table(chains, 0, 1, 0);
		else if (mlx5_esw_indir_table_needed(esw, attr, esw_attr->dests[i].vport,
						     esw_attr->dests[i].mdev))
			mlx5_esw_indir_table_put(esw, esw_attr->dests[i].vport, false);
}

static bool
esw_is_chain_src_port_rewrite(struct mlx5_eswitch *esw, struct mlx5_esw_flow_attr *esw_attr)
{
	int i;

	for (i = esw_attr->split_count; i < esw_attr->out_count; i++)
		if (esw_attr->dests[i].flags & MLX5_ESW_DEST_CHAIN_WITH_SRC_PORT_CHANGE)
			return true;
	return false;
}

static int
esw_setup_chain_src_port_rewrite(struct mlx5_flow_destination *dest,
				 struct mlx5_flow_act *flow_act,
				 struct mlx5_eswitch *esw,
				 struct mlx5_fs_chains *chains,
				 struct mlx5_flow_attr *attr,
				 int *i)
{
	struct mlx5_esw_flow_attr *esw_attr = attr->esw_attr;
	int err;

	if (!(attr->flags & MLX5_ATTR_FLAG_SRC_REWRITE))
		return -EOPNOTSUPP;

	/* flow steering cannot handle more than one dest with the same ft
	 * in a single flow
	 */
	if (esw_attr->out_count - esw_attr->split_count > 1)
		return -EOPNOTSUPP;

	err = esw_setup_chain_dest(dest, flow_act, chains, attr->dest_chain, 1, 0, *i);
	if (err)
		return err;

	if (esw_attr->dests[esw_attr->split_count].pkt_reformat) {
		flow_act->action |= MLX5_FLOW_CONTEXT_ACTION_PACKET_REFORMAT;
		flow_act->pkt_reformat = esw_attr->dests[esw_attr->split_count].pkt_reformat;
	}
	(*i)++;

	return 0;
}

static void esw_cleanup_chain_src_port_rewrite(struct mlx5_eswitch *esw,
					       struct mlx5_flow_attr *attr)
{
	struct mlx5_esw_flow_attr *esw_attr = attr->esw_attr;

	esw_put_dest_tables_loop(esw, attr, esw_attr->split_count, esw_attr->out_count);
}

static bool
esw_is_indir_table(struct mlx5_eswitch *esw, struct mlx5_flow_attr *attr)
{
	struct mlx5_esw_flow_attr *esw_attr = attr->esw_attr;
	bool result = false;
	int i;

	/* Indirect table is supported only for flows with in_port uplink
	 * and the destination is vport on the same eswitch as the uplink,
	 * return false in case at least one of destinations doesn't meet
	 * this criteria.
	 */
	for (i = esw_attr->split_count; i < esw_attr->out_count; i++) {
		if (esw_attr->dests[i].vport_valid &&
		    mlx5_esw_indir_table_needed(esw, attr, esw_attr->dests[i].vport,
						esw_attr->dests[i].mdev)) {
			result = true;
		} else {
			result = false;
			break;
		}
	}
	return result;
}

static int
esw_setup_indir_table(struct mlx5_flow_destination *dest,
		      struct mlx5_flow_act *flow_act,
		      struct mlx5_eswitch *esw,
		      struct mlx5_flow_attr *attr,
		      int *i)
{
	struct mlx5_esw_flow_attr *esw_attr = attr->esw_attr;
	int j, err;

	if (!(attr->flags & MLX5_ATTR_FLAG_SRC_REWRITE))
		return -EOPNOTSUPP;

	for (j = esw_attr->split_count; j < esw_attr->out_count; j++, (*i)++) {
		flow_act->flags |= FLOW_ACT_IGNORE_FLOW_LEVEL;
		dest[*i].type = MLX5_FLOW_DESTINATION_TYPE_FLOW_TABLE;

		dest[*i].ft = mlx5_esw_indir_table_get(esw, attr,
						       esw_attr->dests[j].vport, false);
		if (IS_ERR(dest[*i].ft)) {
			err = PTR_ERR(dest[*i].ft);
			goto err_indir_tbl_get;
		}
	}

	if (mlx5_esw_indir_table_decap_vport(attr)) {
		err = esw_setup_decap_indir(esw, attr);
		if (err)
			goto err_indir_tbl_get;
	}

	return 0;

err_indir_tbl_get:
	esw_put_dest_tables_loop(esw, attr, esw_attr->split_count, j);
	return err;
}

static void esw_cleanup_indir_table(struct mlx5_eswitch *esw, struct mlx5_flow_attr *attr)
{
	struct mlx5_esw_flow_attr *esw_attr = attr->esw_attr;

	esw_put_dest_tables_loop(esw, attr, esw_attr->split_count, esw_attr->out_count);
	esw_cleanup_decap_indir(esw, attr);
}

static void
esw_cleanup_chain_dest(struct mlx5_fs_chains *chains, u32 chain, u32 prio, u32 level)
{
	mlx5_chains_put_table(chains, chain, prio, level);
}

static bool esw_same_vhca_id(struct mlx5_core_dev *mdev1, struct mlx5_core_dev *mdev2)
{
	return MLX5_CAP_GEN(mdev1, vhca_id) == MLX5_CAP_GEN(mdev2, vhca_id);
}

static bool esw_setup_uplink_fwd_ipsec_needed(struct mlx5_eswitch *esw,
					      struct mlx5_esw_flow_attr *esw_attr,
					      int attr_idx)
{
	if (esw->offloads.ft_ipsec_tx_pol &&
	    esw_attr->dests[attr_idx].vport_valid &&
	    esw_attr->dests[attr_idx].vport == MLX5_VPORT_UPLINK &&
	    /* To be aligned with software, encryption is needed only for tunnel device */
	    (esw_attr->dests[attr_idx].flags & MLX5_ESW_DEST_ENCAP_VALID) &&
	    esw_attr->dests[attr_idx].vport != esw_attr->in_rep->vport &&
	    esw_same_vhca_id(esw_attr->dests[attr_idx].mdev, esw->dev))
		return true;

	return false;
}

static bool esw_flow_dests_fwd_ipsec_check(struct mlx5_eswitch *esw,
					   struct mlx5_esw_flow_attr *esw_attr)
{
	int i;

	if (!esw->offloads.ft_ipsec_tx_pol)
		return true;

	for (i = 0; i < esw_attr->split_count; i++)
		if (esw_setup_uplink_fwd_ipsec_needed(esw, esw_attr, i))
			return false;

	for (i = esw_attr->split_count; i < esw_attr->out_count; i++)
		if (esw_setup_uplink_fwd_ipsec_needed(esw, esw_attr, i) &&
		    (esw_attr->out_count - esw_attr->split_count > 1))
			return false;

	return true;
}

static void
esw_setup_dest_fwd_vport(struct mlx5_flow_destination *dest, struct mlx5_flow_act *flow_act,
			 struct mlx5_eswitch *esw, struct mlx5_esw_flow_attr *esw_attr,
			 int attr_idx, int dest_idx, bool pkt_reformat)
{
	dest[dest_idx].type = MLX5_FLOW_DESTINATION_TYPE_VPORT;
	dest[dest_idx].vport.num = esw_attr->dests[attr_idx].vport;
	if (MLX5_CAP_ESW(esw->dev, merged_eswitch)) {
		dest[dest_idx].vport.vhca_id =
			MLX5_CAP_GEN(esw_attr->dests[attr_idx].mdev, vhca_id);
		dest[dest_idx].vport.flags |= MLX5_FLOW_DEST_VPORT_VHCA_ID;
		if (dest[dest_idx].vport.num == MLX5_VPORT_UPLINK &&
		    mlx5_lag_is_mpesw(esw->dev))
			dest[dest_idx].type = MLX5_FLOW_DESTINATION_TYPE_UPLINK;
	}
	if (esw_attr->dests[attr_idx].flags & MLX5_ESW_DEST_ENCAP_VALID) {
		if (pkt_reformat) {
			flow_act->action |= MLX5_FLOW_CONTEXT_ACTION_PACKET_REFORMAT;
			flow_act->pkt_reformat = esw_attr->dests[attr_idx].pkt_reformat;
		}
		dest[dest_idx].vport.flags |= MLX5_FLOW_DEST_VPORT_REFORMAT_ID;
		dest[dest_idx].vport.pkt_reformat = esw_attr->dests[attr_idx].pkt_reformat;
	}
}

static void
esw_setup_dest_fwd_ipsec(struct mlx5_flow_destination *dest, struct mlx5_flow_act *flow_act,
			 struct mlx5_eswitch *esw, struct mlx5_esw_flow_attr *esw_attr,
			 int attr_idx, int dest_idx, bool pkt_reformat)
{
	dest[dest_idx].ft = esw->offloads.ft_ipsec_tx_pol;
	dest[dest_idx].type = MLX5_FLOW_DESTINATION_TYPE_FLOW_TABLE;
	if (pkt_reformat &&
	    esw_attr->dests[attr_idx].flags & MLX5_ESW_DEST_ENCAP_VALID) {
		flow_act->action |= MLX5_FLOW_CONTEXT_ACTION_PACKET_REFORMAT;
		flow_act->pkt_reformat = esw_attr->dests[attr_idx].pkt_reformat;
	}
}

static void
esw_setup_vport_dest(struct mlx5_flow_destination *dest, struct mlx5_flow_act *flow_act,
		     struct mlx5_eswitch *esw, struct mlx5_esw_flow_attr *esw_attr,
		     int attr_idx, int dest_idx, bool pkt_reformat)
{
	if (esw_setup_uplink_fwd_ipsec_needed(esw, esw_attr, attr_idx))
		esw_setup_dest_fwd_ipsec(dest, flow_act, esw, esw_attr,
					 attr_idx, dest_idx, pkt_reformat);
	else
		esw_setup_dest_fwd_vport(dest, flow_act, esw, esw_attr,
					 attr_idx, dest_idx, pkt_reformat);
}

static int
esw_setup_vport_dests(struct mlx5_flow_destination *dest, struct mlx5_flow_act *flow_act,
		      struct mlx5_eswitch *esw, struct mlx5_esw_flow_attr *esw_attr,
		      int i)
{
	int j;

	for (j = esw_attr->split_count; j < esw_attr->out_count; j++, i++)
		esw_setup_vport_dest(dest, flow_act, esw, esw_attr, j, i, true);
	return i;
}

static bool
esw_src_port_rewrite_supported(struct mlx5_eswitch *esw)
{
	return MLX5_CAP_GEN(esw->dev, reg_c_preserve) &&
	       mlx5_eswitch_vport_match_metadata_enabled(esw) &&
	       MLX5_CAP_ESW_FLOWTABLE_FDB(esw->dev, ignore_flow_level);
}

static bool
esw_dests_to_int_external(struct mlx5_flow_destination *dests, int max_dest)
{
	bool internal_dest = false, external_dest = false;
	int i;

	for (i = 0; i < max_dest; i++) {
		if (dests[i].type != MLX5_FLOW_DESTINATION_TYPE_VPORT &&
		    dests[i].type != MLX5_FLOW_DESTINATION_TYPE_UPLINK)
			continue;

		/* Uplink dest is external, but considered as internal
		 * if there is reformat because firmware uses LB+hairpin to support it.
		 */
		if (dests[i].vport.num == MLX5_VPORT_UPLINK &&
		    !(dests[i].vport.flags & MLX5_FLOW_DEST_VPORT_REFORMAT_ID))
			external_dest = true;
		else
			internal_dest = true;

		if (internal_dest && external_dest)
			return true;
	}

	return false;
}

static int
esw_setup_dests(struct mlx5_flow_destination *dest,
		struct mlx5_flow_act *flow_act,
		struct mlx5_eswitch *esw,
		struct mlx5_flow_attr *attr,
		struct mlx5_flow_spec *spec,
		int *i)
{
	struct mlx5_esw_flow_attr *esw_attr = attr->esw_attr;
	struct mlx5_fs_chains *chains = esw_chains(esw);
	int err = 0;

	if (!mlx5_eswitch_termtbl_required(esw, attr, flow_act, spec) &&
	    esw_src_port_rewrite_supported(esw))
		attr->flags |= MLX5_ATTR_FLAG_SRC_REWRITE;

	if (attr->flags & MLX5_ATTR_FLAG_SLOW_PATH) {
		esw_setup_slow_path_dest(dest, flow_act, esw, *i);
		(*i)++;
		goto out;
	}

	if (attr->flags & MLX5_ATTR_FLAG_SAMPLE) {
		esw_setup_sampler_dest(dest, flow_act, attr->sample_attr.sampler_id, *i);
		(*i)++;
	} else if (attr->flags & MLX5_ATTR_FLAG_ACCEPT) {
		esw_setup_accept_dest(dest, flow_act, chains, *i);
		(*i)++;
	} else if (attr->flags & MLX5_ATTR_FLAG_MTU) {
		err = esw_setup_mtu_dest(dest, &attr->meter_attr, *i);
		(*i)++;
	} else if (esw_is_indir_table(esw, attr)) {
		err = esw_setup_indir_table(dest, flow_act, esw, attr, i);
	} else if (esw_is_chain_src_port_rewrite(esw, esw_attr)) {
		err = esw_setup_chain_src_port_rewrite(dest, flow_act, esw, chains, attr, i);
	} else {
		*i = esw_setup_vport_dests(dest, flow_act, esw, esw_attr, *i);

		if (attr->dest_ft) {
			err = esw_setup_ft_dest(dest, flow_act, esw, attr, *i);
			(*i)++;
		} else if (attr->dest_chain) {
			err = esw_setup_chain_dest(dest, flow_act, chains, attr->dest_chain,
						   1, 0, *i);
			(*i)++;
		}
	}

out:
	return err;
}

static void
esw_cleanup_dests(struct mlx5_eswitch *esw,
		  struct mlx5_flow_attr *attr)
{
	struct mlx5_esw_flow_attr *esw_attr = attr->esw_attr;
	struct mlx5_fs_chains *chains = esw_chains(esw);

	if (attr->dest_ft) {
		esw_cleanup_decap_indir(esw, attr);
	} else if (!mlx5e_tc_attr_flags_skip(attr->flags)) {
		if (attr->dest_chain)
			esw_cleanup_chain_dest(chains, attr->dest_chain, 1, 0);
		else if (esw_is_indir_table(esw, attr))
			esw_cleanup_indir_table(esw, attr);
		else if (esw_is_chain_src_port_rewrite(esw, esw_attr))
			esw_cleanup_chain_src_port_rewrite(esw, attr);
	}
}

static void
esw_setup_meter(struct mlx5_flow_attr *attr, struct mlx5_flow_act *flow_act)
{
	struct mlx5e_flow_meter_handle *meter;

	meter = attr->meter_attr.meter;
	flow_act->exe_aso.type = attr->exe_aso_type;
	flow_act->exe_aso.object_id = meter->obj_id;
	flow_act->exe_aso.flow_meter.meter_idx = meter->idx;
	flow_act->exe_aso.flow_meter.init_color = MLX5_FLOW_METER_COLOR_GREEN;
	/* use metadata reg 5 for packet color */
	flow_act->exe_aso.return_reg_id = 5;
}

struct mlx5_flow_handle *
mlx5_eswitch_add_offloaded_rule(struct mlx5_eswitch *esw,
				struct mlx5_flow_spec *spec,
				struct mlx5_flow_attr *attr)
{
	struct mlx5_flow_act flow_act = { .flags = FLOW_ACT_NO_APPEND, };
	struct mlx5_esw_flow_attr *esw_attr = attr->esw_attr;
	struct mlx5_fs_chains *chains = esw_chains(esw);
	bool split = !!(esw_attr->split_count);
	struct mlx5_vport_tbl_attr fwd_attr;
	struct mlx5_flow_destination *dest;
	struct mlx5_flow_handle *rule;
	struct mlx5_flow_table *fdb;
	int i = 0;

	if (esw->mode != MLX5_ESWITCH_OFFLOADS)
		return ERR_PTR(-EOPNOTSUPP);

	if (!mlx5_eswitch_vlan_actions_supported(esw->dev, 1))
		return ERR_PTR(-EOPNOTSUPP);

	if (!esw_flow_dests_fwd_ipsec_check(esw, esw_attr))
		return ERR_PTR(-EOPNOTSUPP);

	dest = kcalloc(MLX5_MAX_FLOW_FWD_VPORTS + 1, sizeof(*dest), GFP_KERNEL);
	if (!dest)
		return ERR_PTR(-ENOMEM);

	flow_act.action = attr->action;

	if (flow_act.action & MLX5_FLOW_CONTEXT_ACTION_VLAN_PUSH) {
		flow_act.vlan[0].ethtype = ntohs(esw_attr->vlan_proto[0]);
		flow_act.vlan[0].vid = esw_attr->vlan_vid[0];
		flow_act.vlan[0].prio = esw_attr->vlan_prio[0];
		if (flow_act.action & MLX5_FLOW_CONTEXT_ACTION_VLAN_PUSH_2) {
			flow_act.vlan[1].ethtype = ntohs(esw_attr->vlan_proto[1]);
			flow_act.vlan[1].vid = esw_attr->vlan_vid[1];
			flow_act.vlan[1].prio = esw_attr->vlan_prio[1];
		}
	}

	mlx5_eswitch_set_rule_flow_source(esw, spec, esw_attr);

	if (flow_act.action & MLX5_FLOW_CONTEXT_ACTION_FWD_DEST) {
		int err;

		err = esw_setup_dests(dest, &flow_act, esw, attr, spec, &i);
		if (err) {
			rule = ERR_PTR(err);
			goto err_create_goto_table;
		}

		/* Header rewrite with combined wire+loopback in FDB is not allowed */
		if ((flow_act.action & MLX5_FLOW_CONTEXT_ACTION_MOD_HDR) &&
		    esw_dests_to_int_external(dest, i)) {
			esw_warn(esw->dev,
				 "FDB: Header rewrite with forwarding to both internal and external dests is not allowed\n");
			rule = ERR_PTR(-EINVAL);
			goto err_esw_get;
		}
	}

	if (esw_attr->decap_pkt_reformat)
		flow_act.pkt_reformat = esw_attr->decap_pkt_reformat;

	if (flow_act.action & MLX5_FLOW_CONTEXT_ACTION_COUNT) {
		dest[i].type = MLX5_FLOW_DESTINATION_TYPE_COUNTER;
		dest[i].counter_id = mlx5_fc_id(attr->counter);
		i++;
	}

	if (attr->outer_match_level != MLX5_MATCH_NONE)
		spec->match_criteria_enable |= MLX5_MATCH_OUTER_HEADERS;
	if (attr->inner_match_level != MLX5_MATCH_NONE)
		spec->match_criteria_enable |= MLX5_MATCH_INNER_HEADERS;

	if (flow_act.action & MLX5_FLOW_CONTEXT_ACTION_MOD_HDR)
		flow_act.modify_hdr = attr->modify_hdr;

	if ((flow_act.action & MLX5_FLOW_CONTEXT_ACTION_EXECUTE_ASO) &&
	    attr->exe_aso_type == MLX5_EXE_ASO_FLOW_METER)
		esw_setup_meter(attr, &flow_act);

	if (split) {
		fwd_attr.chain = attr->chain;
		fwd_attr.prio = attr->prio;
		fwd_attr.vport = esw_attr->in_rep->vport;
		fwd_attr.vport_ns = &mlx5_esw_vport_tbl_mirror_ns;

		fdb = mlx5_esw_vporttbl_get(esw, &fwd_attr);
	} else {
		if (attr->chain || attr->prio)
			fdb = mlx5_chains_get_table(chains, attr->chain,
						    attr->prio, 0);
		else
			fdb = attr->ft;

		if (!(attr->flags & MLX5_ATTR_FLAG_NO_IN_PORT))
			mlx5_eswitch_set_rule_source_port(esw, spec, attr,
							  esw_attr->in_mdev->priv.eswitch,
							  esw_attr->in_rep->vport);
	}
	if (IS_ERR(fdb)) {
		rule = ERR_CAST(fdb);
		goto err_esw_get;
	}

	if (!i) {
		kfree(dest);
		dest = NULL;
	}

	if (mlx5_eswitch_termtbl_required(esw, attr, &flow_act, spec))
		rule = mlx5_eswitch_add_termtbl_rule(esw, fdb, spec, esw_attr,
						     &flow_act, dest, i);
	else
		rule = mlx5_add_flow_rules(fdb, spec, &flow_act, dest, i);
	if (IS_ERR(rule))
		goto err_add_rule;
	else
		atomic64_inc(&esw->offloads.num_flows);

	kfree(dest);
	return rule;

err_add_rule:
	if (split)
		mlx5_esw_vporttbl_put(esw, &fwd_attr);
	else if (attr->chain || attr->prio)
		mlx5_chains_put_table(chains, attr->chain, attr->prio, 0);
err_esw_get:
	esw_cleanup_dests(esw, attr);
err_create_goto_table:
	kfree(dest);
	return rule;
}

struct mlx5_flow_handle *
mlx5_eswitch_add_fwd_rule(struct mlx5_eswitch *esw,
			  struct mlx5_flow_spec *spec,
			  struct mlx5_flow_attr *attr)
{
	struct mlx5_flow_act flow_act = { .flags = FLOW_ACT_NO_APPEND, };
	struct mlx5_esw_flow_attr *esw_attr = attr->esw_attr;
	struct mlx5_fs_chains *chains = esw_chains(esw);
	struct mlx5_vport_tbl_attr fwd_attr;
	struct mlx5_flow_destination *dest;
	struct mlx5_flow_table *fast_fdb;
	struct mlx5_flow_table *fwd_fdb;
	struct mlx5_flow_handle *rule;
	int i, err = 0;

	dest = kcalloc(MLX5_MAX_FLOW_FWD_VPORTS + 1, sizeof(*dest), GFP_KERNEL);
	if (!dest)
		return ERR_PTR(-ENOMEM);

	fast_fdb = mlx5_chains_get_table(chains, attr->chain, attr->prio, 0);
	if (IS_ERR(fast_fdb)) {
		rule = ERR_CAST(fast_fdb);
		goto err_get_fast;
	}

	fwd_attr.chain = attr->chain;
	fwd_attr.prio = attr->prio;
	fwd_attr.vport = esw_attr->in_rep->vport;
	fwd_attr.vport_ns = &mlx5_esw_vport_tbl_mirror_ns;
	fwd_fdb = mlx5_esw_vporttbl_get(esw, &fwd_attr);
	if (IS_ERR(fwd_fdb)) {
		rule = ERR_CAST(fwd_fdb);
		goto err_get_fwd;
	}

	flow_act.action = MLX5_FLOW_CONTEXT_ACTION_FWD_DEST;
	for (i = 0; i < esw_attr->split_count; i++) {
		if (esw_attr->dests[i].flags & MLX5_ESW_DEST_CHAIN_WITH_SRC_PORT_CHANGE)
			/* Source port rewrite (forward to ovs internal port or statck device) isn't
			 * supported in the rule of split action.
			 */
			err = -EOPNOTSUPP;
		else
			esw_setup_vport_dest(dest, &flow_act, esw, esw_attr, i, i, false);

		if (err) {
			rule = ERR_PTR(err);
			goto err_chain_src_rewrite;
		}
	}
	dest[i].type = MLX5_FLOW_DESTINATION_TYPE_FLOW_TABLE;
	dest[i].ft = fwd_fdb;
	i++;

	mlx5_eswitch_set_rule_source_port(esw, spec, attr,
					  esw_attr->in_mdev->priv.eswitch,
					  esw_attr->in_rep->vport);

	if (attr->outer_match_level != MLX5_MATCH_NONE)
		spec->match_criteria_enable |= MLX5_MATCH_OUTER_HEADERS;

	flow_act.flags |= FLOW_ACT_IGNORE_FLOW_LEVEL;
	rule = mlx5_add_flow_rules(fast_fdb, spec, &flow_act, dest, i);

	if (IS_ERR(rule)) {
		i = esw_attr->split_count;
		goto err_chain_src_rewrite;
	}

	atomic64_inc(&esw->offloads.num_flows);

	kfree(dest);
	return rule;
err_chain_src_rewrite:
	mlx5_esw_vporttbl_put(esw, &fwd_attr);
err_get_fwd:
	mlx5_chains_put_table(chains, attr->chain, attr->prio, 0);
err_get_fast:
	kfree(dest);
	return rule;
}

static void
__mlx5_eswitch_del_rule(struct mlx5_eswitch *esw,
			struct mlx5_flow_handle *rule,
			struct mlx5_flow_attr *attr,
			bool fwd_rule)
{
	struct mlx5_esw_flow_attr *esw_attr = attr->esw_attr;
	struct mlx5_fs_chains *chains = esw_chains(esw);
	bool split = (esw_attr->split_count > 0);
	struct mlx5_vport_tbl_attr fwd_attr;
	int i;

	mlx5_del_flow_rules(rule);

	if (!mlx5e_tc_attr_flags_skip(attr->flags)) {
		/* unref the term table */
		for (i = 0; i < MLX5_MAX_FLOW_FWD_VPORTS; i++) {
			if (esw_attr->dests[i].termtbl)
				mlx5_eswitch_termtbl_put(esw, esw_attr->dests[i].termtbl);
		}
	}

	atomic64_dec(&esw->offloads.num_flows);

	if (fwd_rule || split) {
		fwd_attr.chain = attr->chain;
		fwd_attr.prio = attr->prio;
		fwd_attr.vport = esw_attr->in_rep->vport;
		fwd_attr.vport_ns = &mlx5_esw_vport_tbl_mirror_ns;
	}

	if (fwd_rule)  {
		mlx5_esw_vporttbl_put(esw, &fwd_attr);
		mlx5_chains_put_table(chains, attr->chain, attr->prio, 0);
	} else {
		if (split)
			mlx5_esw_vporttbl_put(esw, &fwd_attr);
		else if (attr->chain || attr->prio)
			mlx5_chains_put_table(chains, attr->chain, attr->prio, 0);
		esw_cleanup_dests(esw, attr);
	}
}

void
mlx5_eswitch_del_offloaded_rule(struct mlx5_eswitch *esw,
				struct mlx5_flow_handle *rule,
				struct mlx5_flow_attr *attr)
{
	__mlx5_eswitch_del_rule(esw, rule, attr, false);
}

void
mlx5_eswitch_del_fwd_rule(struct mlx5_eswitch *esw,
			  struct mlx5_flow_handle *rule,
			  struct mlx5_flow_attr *attr)
{
	__mlx5_eswitch_del_rule(esw, rule, attr, true);
}

struct mlx5_flow_handle *
mlx5_eswitch_add_send_to_vport_rule(struct mlx5_eswitch *on_esw,
				    struct mlx5_eswitch *from_esw,
				    struct mlx5_eswitch_rep *rep,
				    u32 sqn)
{
	struct mlx5_flow_act flow_act = {0};
	struct mlx5_flow_destination dest = {};
	struct mlx5_flow_handle *flow_rule;
	struct mlx5_flow_spec *spec;
	void *misc;
	u16 vport;

	spec = kvzalloc(sizeof(*spec), GFP_KERNEL);
	if (!spec) {
		flow_rule = ERR_PTR(-ENOMEM);
		goto out;
	}

	misc = MLX5_ADDR_OF(fte_match_param, spec->match_value, misc_parameters);
	MLX5_SET(fte_match_set_misc, misc, source_sqn, sqn);

	misc = MLX5_ADDR_OF(fte_match_param, spec->match_criteria, misc_parameters);
	MLX5_SET_TO_ONES(fte_match_set_misc, misc, source_sqn);

	spec->match_criteria_enable = MLX5_MATCH_MISC_PARAMETERS;

	/* source vport is the esw manager */
	vport = from_esw->manager_vport;

	if (mlx5_eswitch_vport_match_metadata_enabled(on_esw)) {
		misc = MLX5_ADDR_OF(fte_match_param, spec->match_value, misc_parameters_2);
		MLX5_SET(fte_match_set_misc2, misc, metadata_reg_c_0,
			 mlx5_eswitch_get_vport_metadata_for_match(from_esw, vport));

		misc = MLX5_ADDR_OF(fte_match_param, spec->match_criteria, misc_parameters_2);
		MLX5_SET(fte_match_set_misc2, misc, metadata_reg_c_0,
			 mlx5_eswitch_get_vport_metadata_mask());

		spec->match_criteria_enable |= MLX5_MATCH_MISC_PARAMETERS_2;
	} else {
		misc = MLX5_ADDR_OF(fte_match_param, spec->match_value, misc_parameters);
		MLX5_SET(fte_match_set_misc, misc, source_port, vport);

		if (MLX5_CAP_ESW(on_esw->dev, merged_eswitch))
			MLX5_SET(fte_match_set_misc, misc, source_eswitch_owner_vhca_id,
				 MLX5_CAP_GEN(from_esw->dev, vhca_id));

		misc = MLX5_ADDR_OF(fte_match_param, spec->match_criteria, misc_parameters);
		MLX5_SET_TO_ONES(fte_match_set_misc, misc, source_port);

		if (MLX5_CAP_ESW(on_esw->dev, merged_eswitch))
			MLX5_SET_TO_ONES(fte_match_set_misc, misc,
					 source_eswitch_owner_vhca_id);

		spec->match_criteria_enable |= MLX5_MATCH_MISC_PARAMETERS;
	}

	dest.type = MLX5_FLOW_DESTINATION_TYPE_VPORT;
	dest.vport.num = rep->vport;
	dest.vport.vhca_id = MLX5_CAP_GEN(rep->esw->dev, vhca_id);
	dest.vport.flags |= MLX5_FLOW_DEST_VPORT_VHCA_ID;
	flow_act.action = MLX5_FLOW_CONTEXT_ACTION_FWD_DEST;

	if (rep->vport == MLX5_VPORT_UPLINK &&
	    on_esw == from_esw && on_esw->offloads.ft_ipsec_tx_pol) {
		dest.ft = on_esw->offloads.ft_ipsec_tx_pol;
		flow_act.flags = FLOW_ACT_IGNORE_FLOW_LEVEL;
		dest.type = MLX5_FLOW_DESTINATION_TYPE_FLOW_TABLE;
	} else {
		dest.type = MLX5_FLOW_DESTINATION_TYPE_VPORT;
		dest.vport.num = rep->vport;
		dest.vport.vhca_id = MLX5_CAP_GEN(rep->esw->dev, vhca_id);
		dest.vport.flags |= MLX5_FLOW_DEST_VPORT_VHCA_ID;
	}

	if (MLX5_CAP_ESW_FLOWTABLE(on_esw->dev, flow_source) &&
	    rep->vport == MLX5_VPORT_UPLINK)
		spec->flow_context.flow_source = MLX5_FLOW_CONTEXT_FLOW_SOURCE_LOCAL_VPORT;

	flow_rule = mlx5_add_flow_rules(mlx5_eswitch_get_slow_fdb(on_esw),
					spec, &flow_act, &dest, 1);
	if (IS_ERR(flow_rule))
		esw_warn(on_esw->dev, "FDB: Failed to add send to vport rule err %ld\n",
			 PTR_ERR(flow_rule));
out:
	kvfree(spec);
	return flow_rule;
}
EXPORT_SYMBOL(mlx5_eswitch_add_send_to_vport_rule);

void mlx5_eswitch_del_send_to_vport_rule(struct mlx5_flow_handle *rule)
{
	mlx5_del_flow_rules(rule);
}

void mlx5_eswitch_del_send_to_vport_meta_rule(struct mlx5_flow_handle *rule)
{
	if (rule)
		mlx5_del_flow_rules(rule);
}

struct mlx5_flow_handle *
mlx5_eswitch_add_send_to_vport_meta_rule(struct mlx5_eswitch *esw, u16 vport_num)
{
	struct mlx5_flow_destination dest = {};
	struct mlx5_flow_act flow_act = {0};
	struct mlx5_flow_handle *flow_rule;
	struct mlx5_flow_spec *spec;

	spec = kvzalloc(sizeof(*spec), GFP_KERNEL);
	if (!spec)
		return ERR_PTR(-ENOMEM);

	MLX5_SET(fte_match_param, spec->match_criteria,
		 misc_parameters_2.metadata_reg_c_0, mlx5_eswitch_get_vport_metadata_mask());
	MLX5_SET(fte_match_param, spec->match_criteria,
		 misc_parameters_2.metadata_reg_c_1, ESW_TUN_MASK);
	MLX5_SET(fte_match_param, spec->match_value, misc_parameters_2.metadata_reg_c_1,
		 ESW_TUN_SLOW_TABLE_GOTO_VPORT_MARK);

	spec->match_criteria_enable = MLX5_MATCH_MISC_PARAMETERS_2;
	dest.type = MLX5_FLOW_DESTINATION_TYPE_VPORT;
	flow_act.action = MLX5_FLOW_CONTEXT_ACTION_FWD_DEST;

	MLX5_SET(fte_match_param, spec->match_value, misc_parameters_2.metadata_reg_c_0,
		 mlx5_eswitch_get_vport_metadata_for_match(esw, vport_num));
	dest.vport.num = vport_num;

	flow_rule = mlx5_add_flow_rules(mlx5_eswitch_get_slow_fdb(esw),
					spec, &flow_act, &dest, 1);
	if (IS_ERR(flow_rule))
		esw_warn(esw->dev, "FDB: Failed to add send to vport meta rule vport %d, err %ld\n",
			 vport_num, PTR_ERR(flow_rule));

	kvfree(spec);
	return flow_rule;
}

static bool mlx5_eswitch_reg_c1_loopback_supported(struct mlx5_eswitch *esw)
{
	return MLX5_CAP_ESW_FLOWTABLE(esw->dev, fdb_to_vport_reg_c_id) &
	       MLX5_FDB_TO_VPORT_REG_C_1;
}

static int esw_set_passing_vport_metadata(struct mlx5_eswitch *esw, bool enable)
{
	u32 out[MLX5_ST_SZ_DW(query_esw_vport_context_out)] = {};
	u32 min[MLX5_ST_SZ_DW(modify_esw_vport_context_in)] = {};
	u32 in[MLX5_ST_SZ_DW(query_esw_vport_context_in)] = {};
	u8 curr, wanted;
	int err;

	if (!mlx5_eswitch_reg_c1_loopback_supported(esw) &&
	    !mlx5_eswitch_vport_match_metadata_enabled(esw))
		return 0;

	MLX5_SET(query_esw_vport_context_in, in, opcode,
		 MLX5_CMD_OP_QUERY_ESW_VPORT_CONTEXT);
	err = mlx5_cmd_exec_inout(esw->dev, query_esw_vport_context, in, out);
	if (err)
		return err;

	curr = MLX5_GET(query_esw_vport_context_out, out,
			esw_vport_context.fdb_to_vport_reg_c_id);
	wanted = MLX5_FDB_TO_VPORT_REG_C_0;
	if (mlx5_eswitch_reg_c1_loopback_supported(esw))
		wanted |= MLX5_FDB_TO_VPORT_REG_C_1;

	if (enable)
		curr |= wanted;
	else
		curr &= ~wanted;

	MLX5_SET(modify_esw_vport_context_in, min,
		 esw_vport_context.fdb_to_vport_reg_c_id, curr);
	MLX5_SET(modify_esw_vport_context_in, min,
		 field_select.fdb_to_vport_reg_c_id, 1);

	err = mlx5_eswitch_modify_esw_vport_context(esw->dev, 0, false, min);
	if (!err) {
		if (enable && (curr & MLX5_FDB_TO_VPORT_REG_C_1))
			esw->flags |= MLX5_ESWITCH_REG_C1_LOOPBACK_ENABLED;
		else
			esw->flags &= ~MLX5_ESWITCH_REG_C1_LOOPBACK_ENABLED;
	}

	return err;
}

static void peer_miss_rules_setup(struct mlx5_eswitch *esw,
				  struct mlx5_core_dev *peer_dev,
				  struct mlx5_flow_spec *spec,
				  struct mlx5_flow_destination *dest)
{
	void *misc;

	if (mlx5_eswitch_vport_match_metadata_enabled(esw)) {
		misc = MLX5_ADDR_OF(fte_match_param, spec->match_criteria,
				    misc_parameters_2);
		MLX5_SET(fte_match_set_misc2, misc, metadata_reg_c_0,
			 mlx5_eswitch_get_vport_metadata_mask());

		spec->match_criteria_enable = MLX5_MATCH_MISC_PARAMETERS_2;
	} else {
		misc = MLX5_ADDR_OF(fte_match_param, spec->match_value,
				    misc_parameters);

		MLX5_SET(fte_match_set_misc, misc, source_eswitch_owner_vhca_id,
			 MLX5_CAP_GEN(peer_dev, vhca_id));

		spec->match_criteria_enable = MLX5_MATCH_MISC_PARAMETERS;

		misc = MLX5_ADDR_OF(fte_match_param, spec->match_criteria,
				    misc_parameters);
		MLX5_SET_TO_ONES(fte_match_set_misc, misc, source_port);
		MLX5_SET_TO_ONES(fte_match_set_misc, misc,
				 source_eswitch_owner_vhca_id);
	}

	dest->type = MLX5_FLOW_DESTINATION_TYPE_VPORT;
	dest->vport.num = peer_dev->priv.eswitch->manager_vport;
	dest->vport.vhca_id = MLX5_CAP_GEN(peer_dev, vhca_id);
	dest->vport.flags |= MLX5_FLOW_DEST_VPORT_VHCA_ID;
}

static void esw_set_peer_miss_rule_source_port(struct mlx5_eswitch *esw,
					       struct mlx5_eswitch *peer_esw,
					       struct mlx5_flow_spec *spec,
					       u16 vport)
{
	void *misc;

	if (mlx5_eswitch_vport_match_metadata_enabled(esw)) {
		misc = MLX5_ADDR_OF(fte_match_param, spec->match_value,
				    misc_parameters_2);
		MLX5_SET(fte_match_set_misc2, misc, metadata_reg_c_0,
			 mlx5_eswitch_get_vport_metadata_for_match(peer_esw,
								   vport));
	} else {
		misc = MLX5_ADDR_OF(fte_match_param, spec->match_value,
				    misc_parameters);
		MLX5_SET(fte_match_set_misc, misc, source_port, vport);
	}
}

static int esw_add_fdb_peer_miss_rules(struct mlx5_eswitch *esw,
				       struct mlx5_core_dev *peer_dev)
{
	struct mlx5_flow_destination dest = {};
	struct mlx5_flow_act flow_act = {0};
	struct mlx5_flow_handle **flows;
	/* total vports is the same for both e-switches */
	int nvports = esw->total_vports;
	struct mlx5_flow_handle *flow;
	struct mlx5_flow_spec *spec;
	struct mlx5_vport *vport;
	int err, pfindex;
	unsigned long i;
	void *misc;

	if (!MLX5_VPORT_MANAGER(esw->dev) && !mlx5_core_is_ecpf_esw_manager(esw->dev))
		return 0;

	spec = kvzalloc(sizeof(*spec), GFP_KERNEL);
	if (!spec)
		return -ENOMEM;

	peer_miss_rules_setup(esw, peer_dev, spec, &dest);

	flows = kvcalloc(nvports, sizeof(*flows), GFP_KERNEL);
	if (!flows) {
		err = -ENOMEM;
		goto alloc_flows_err;
	}

	flow_act.action = MLX5_FLOW_CONTEXT_ACTION_FWD_DEST;
	misc = MLX5_ADDR_OF(fte_match_param, spec->match_value,
			    misc_parameters);

	if (mlx5_core_is_ecpf_esw_manager(esw->dev)) {
		vport = mlx5_eswitch_get_vport(esw, MLX5_VPORT_PF);
		esw_set_peer_miss_rule_source_port(esw, peer_dev->priv.eswitch,
						   spec, MLX5_VPORT_PF);

		flow = mlx5_add_flow_rules(mlx5_eswitch_get_slow_fdb(esw),
					   spec, &flow_act, &dest, 1);
		if (IS_ERR(flow)) {
			err = PTR_ERR(flow);
			goto add_pf_flow_err;
		}
		flows[vport->index] = flow;
	}

	if (mlx5_ecpf_vport_exists(esw->dev)) {
		vport = mlx5_eswitch_get_vport(esw, MLX5_VPORT_ECPF);
		MLX5_SET(fte_match_set_misc, misc, source_port, MLX5_VPORT_ECPF);
		flow = mlx5_add_flow_rules(mlx5_eswitch_get_slow_fdb(esw),
					   spec, &flow_act, &dest, 1);
		if (IS_ERR(flow)) {
			err = PTR_ERR(flow);
			goto add_ecpf_flow_err;
		}
		flows[vport->index] = flow;
	}

	mlx5_esw_for_each_vf_vport(esw, i, vport, mlx5_core_max_vfs(esw->dev)) {
		esw_set_peer_miss_rule_source_port(esw,
						   peer_dev->priv.eswitch,
						   spec, vport->vport);

		flow = mlx5_add_flow_rules(mlx5_eswitch_get_slow_fdb(esw),
					   spec, &flow_act, &dest, 1);
		if (IS_ERR(flow)) {
			err = PTR_ERR(flow);
			goto add_vf_flow_err;
		}
		flows[vport->index] = flow;
	}

	if (mlx5_core_ec_sriov_enabled(esw->dev)) {
		mlx5_esw_for_each_ec_vf_vport(esw, i, vport, mlx5_core_max_ec_vfs(esw->dev)) {
			if (i >= mlx5_core_max_ec_vfs(peer_dev))
				break;
			esw_set_peer_miss_rule_source_port(esw, peer_dev->priv.eswitch,
							   spec, vport->vport);
			flow = mlx5_add_flow_rules(esw->fdb_table.offloads.slow_fdb,
						   spec, &flow_act, &dest, 1);
			if (IS_ERR(flow)) {
				err = PTR_ERR(flow);
				goto add_ec_vf_flow_err;
			}
			flows[vport->index] = flow;
		}
	}

	pfindex = mlx5_get_dev_index(peer_dev);
	if (pfindex >= MLX5_MAX_PORTS) {
		esw_warn(esw->dev, "Peer dev index(%d) is over the max num defined(%d)\n",
			 pfindex, MLX5_MAX_PORTS);
		err = -EINVAL;
		goto add_ec_vf_flow_err;
	}
	esw->fdb_table.offloads.peer_miss_rules[pfindex] = flows;

	kvfree(spec);
	return 0;

add_ec_vf_flow_err:
	mlx5_esw_for_each_ec_vf_vport(esw, i, vport, mlx5_core_max_ec_vfs(esw->dev)) {
		if (!flows[vport->index])
			continue;
		mlx5_del_flow_rules(flows[vport->index]);
	}
add_vf_flow_err:
	mlx5_esw_for_each_vf_vport(esw, i, vport, mlx5_core_max_vfs(esw->dev)) {
		if (!flows[vport->index])
			continue;
		mlx5_del_flow_rules(flows[vport->index]);
	}
	if (mlx5_ecpf_vport_exists(esw->dev)) {
		vport = mlx5_eswitch_get_vport(esw, MLX5_VPORT_ECPF);
		mlx5_del_flow_rules(flows[vport->index]);
	}
add_ecpf_flow_err:
	if (mlx5_core_is_ecpf_esw_manager(esw->dev)) {
		vport = mlx5_eswitch_get_vport(esw, MLX5_VPORT_PF);
		mlx5_del_flow_rules(flows[vport->index]);
	}
add_pf_flow_err:
	esw_warn(esw->dev, "FDB: Failed to add peer miss flow rule err %d\n", err);
	kvfree(flows);
alloc_flows_err:
	kvfree(spec);
	return err;
}

static void esw_del_fdb_peer_miss_rules(struct mlx5_eswitch *esw,
					struct mlx5_core_dev *peer_dev)
{
	u16 peer_index = mlx5_get_dev_index(peer_dev);
	struct mlx5_flow_handle **flows;
	struct mlx5_vport *vport;
	unsigned long i;

	flows = esw->fdb_table.offloads.peer_miss_rules[peer_index];
	if (!flows)
		return;

	if (mlx5_core_ec_sriov_enabled(esw->dev)) {
		mlx5_esw_for_each_ec_vf_vport(esw, i, vport, mlx5_core_max_ec_vfs(esw->dev)) {
			/* The flow for a particular vport could be NULL if the other ECPF
			 * has fewer or no VFs enabled
			 */
			if (!flows[vport->index])
				continue;
			mlx5_del_flow_rules(flows[vport->index]);
		}
	}

	mlx5_esw_for_each_vf_vport(esw, i, vport, mlx5_core_max_vfs(esw->dev))
		mlx5_del_flow_rules(flows[vport->index]);

	if (mlx5_ecpf_vport_exists(esw->dev)) {
		vport = mlx5_eswitch_get_vport(esw, MLX5_VPORT_ECPF);
		mlx5_del_flow_rules(flows[vport->index]);
	}

	if (mlx5_core_is_ecpf_esw_manager(esw->dev)) {
		vport = mlx5_eswitch_get_vport(esw, MLX5_VPORT_PF);
		mlx5_del_flow_rules(flows[vport->index]);
	}

	kvfree(flows);
	esw->fdb_table.offloads.peer_miss_rules[peer_index] = NULL;
}

static int esw_add_fdb_miss_rule(struct mlx5_eswitch *esw)
{
	struct mlx5_flow_act flow_act = {0};
	struct mlx5_flow_destination dest = {};
	struct mlx5_flow_handle *flow_rule = NULL;
	struct mlx5_flow_spec *spec;
	void *headers_c;
	void *headers_v;
	int err = 0;
	u8 *dmac_c;
	u8 *dmac_v;

	spec = kvzalloc(sizeof(*spec), GFP_KERNEL);
	if (!spec) {
		err = -ENOMEM;
		goto out;
	}

	spec->match_criteria_enable = MLX5_MATCH_OUTER_HEADERS;
	headers_c = MLX5_ADDR_OF(fte_match_param, spec->match_criteria,
				 outer_headers);
	dmac_c = MLX5_ADDR_OF(fte_match_param, headers_c,
			      outer_headers.dmac_47_16);
	dmac_c[0] = 0x01;

	dest.type = MLX5_FLOW_DESTINATION_TYPE_VPORT;
	dest.vport.num = esw->manager_vport;
	flow_act.action = MLX5_FLOW_CONTEXT_ACTION_FWD_DEST;

	flow_rule = mlx5_add_flow_rules(mlx5_eswitch_get_slow_fdb(esw),
					spec, &flow_act, &dest, 1);
	if (IS_ERR(flow_rule)) {
		err = PTR_ERR(flow_rule);
		esw_warn(esw->dev,  "FDB: Failed to add unicast miss flow rule err %d\n", err);
		goto out;
	}

	esw->fdb_table.offloads.miss_rule_uni = flow_rule;

	headers_v = MLX5_ADDR_OF(fte_match_param, spec->match_value,
				 outer_headers);
	dmac_v = MLX5_ADDR_OF(fte_match_param, headers_v,
			      outer_headers.dmac_47_16);
	dmac_v[0] = 0x01;
	flow_rule = mlx5_add_flow_rules(mlx5_eswitch_get_slow_fdb(esw),
					spec, &flow_act, &dest, 1);
	if (IS_ERR(flow_rule)) {
		err = PTR_ERR(flow_rule);
		esw_warn(esw->dev, "FDB: Failed to add multicast miss flow rule err %d\n", err);
		mlx5_del_flow_rules(esw->fdb_table.offloads.miss_rule_uni);
		goto out;
	}

	esw->fdb_table.offloads.miss_rule_multi = flow_rule;

out:
	kvfree(spec);
	return err;
}

struct mlx5_flow_handle *
esw_add_restore_rule(struct mlx5_eswitch *esw, u32 tag)
{
	struct mlx5_flow_act flow_act = { .flags = FLOW_ACT_NO_APPEND, };
	struct mlx5_flow_table *ft = esw->offloads.ft_offloads_restore;
	struct mlx5_flow_context *flow_context;
	struct mlx5_flow_handle *flow_rule;
	struct mlx5_flow_destination dest;
	struct mlx5_flow_spec *spec;
	void *misc;

	if (!mlx5_eswitch_reg_c1_loopback_supported(esw))
		return ERR_PTR(-EOPNOTSUPP);

	spec = kvzalloc(sizeof(*spec), GFP_KERNEL);
	if (!spec)
		return ERR_PTR(-ENOMEM);

	misc = MLX5_ADDR_OF(fte_match_param, spec->match_criteria,
			    misc_parameters_2);
	MLX5_SET(fte_match_set_misc2, misc, metadata_reg_c_0,
		 ESW_REG_C0_USER_DATA_METADATA_MASK);
	misc = MLX5_ADDR_OF(fte_match_param, spec->match_value,
			    misc_parameters_2);
	MLX5_SET(fte_match_set_misc2, misc, metadata_reg_c_0, tag);
	spec->match_criteria_enable = MLX5_MATCH_MISC_PARAMETERS_2;
	flow_act.action = MLX5_FLOW_CONTEXT_ACTION_FWD_DEST |
			  MLX5_FLOW_CONTEXT_ACTION_MOD_HDR;
	flow_act.modify_hdr = esw->offloads.restore_copy_hdr_id;

	flow_context = &spec->flow_context;
	flow_context->flags |= FLOW_CONTEXT_HAS_TAG;
	flow_context->flow_tag = tag;
	dest.type = MLX5_FLOW_DESTINATION_TYPE_FLOW_TABLE;
	dest.ft = esw->offloads.ft_offloads;

	flow_rule = mlx5_add_flow_rules(ft, spec, &flow_act, &dest, 1);
	kvfree(spec);

	if (IS_ERR(flow_rule))
		esw_warn(esw->dev,
			 "Failed to create restore rule for tag: %d, err(%d)\n",
			 tag, (int)PTR_ERR(flow_rule));

	return flow_rule;
}

#define MAX_PF_SQ 256
#define MAX_SQ_NVPORTS 32

void
mlx5_esw_set_flow_group_source_port(struct mlx5_eswitch *esw,
				    u32 *flow_group_in,
				    int match_params)
{
	void *match_criteria = MLX5_ADDR_OF(create_flow_group_in,
					    flow_group_in,
					    match_criteria);

	if (mlx5_eswitch_vport_match_metadata_enabled(esw)) {
		MLX5_SET(create_flow_group_in, flow_group_in,
			 match_criteria_enable,
			 MLX5_MATCH_MISC_PARAMETERS_2 | match_params);

		MLX5_SET(fte_match_param, match_criteria,
			 misc_parameters_2.metadata_reg_c_0,
			 mlx5_eswitch_get_vport_metadata_mask());
	} else {
		MLX5_SET(create_flow_group_in, flow_group_in,
			 match_criteria_enable,
			 MLX5_MATCH_MISC_PARAMETERS | match_params);

		MLX5_SET_TO_ONES(fte_match_param, match_criteria,
				 misc_parameters.source_port);
	}
}

#if IS_ENABLED(CONFIG_MLX5_CLS_ACT)
static void esw_vport_tbl_put(struct mlx5_eswitch *esw)
{
	struct mlx5_vport_tbl_attr attr;
	struct mlx5_vport *vport;
	unsigned long i;

	attr.chain = 0;
	attr.prio = 1;
	mlx5_esw_for_each_vport(esw, i, vport) {
		attr.vport = vport->vport;
		attr.vport_ns = &mlx5_esw_vport_tbl_mirror_ns;
		mlx5_esw_vporttbl_put(esw, &attr);
	}
}

static int esw_vport_tbl_get(struct mlx5_eswitch *esw)
{
	struct mlx5_vport_tbl_attr attr;
	struct mlx5_flow_table *fdb;
	struct mlx5_vport *vport;
	unsigned long i;

	attr.chain = 0;
	attr.prio = 1;
	mlx5_esw_for_each_vport(esw, i, vport) {
		attr.vport = vport->vport;
		attr.vport_ns = &mlx5_esw_vport_tbl_mirror_ns;
		fdb = mlx5_esw_vporttbl_get(esw, &attr);
		if (IS_ERR(fdb))
			goto out;
	}
	return 0;

out:
	esw_vport_tbl_put(esw);
	return PTR_ERR(fdb);
}

#define fdb_modify_header_fwd_to_table_supported(esw) \
	(MLX5_CAP_ESW_FLOWTABLE((esw)->dev, fdb_modify_header_fwd_to_table))
static void esw_init_chains_offload_flags(struct mlx5_eswitch *esw, u32 *flags)
{
	struct mlx5_core_dev *dev = esw->dev;

	if (MLX5_CAP_ESW_FLOWTABLE_FDB(dev, ignore_flow_level))
		*flags |= MLX5_CHAINS_IGNORE_FLOW_LEVEL_SUPPORTED;

	if (!MLX5_CAP_ESW_FLOWTABLE(dev, multi_fdb_encap) &&
	    esw->offloads.encap != DEVLINK_ESWITCH_ENCAP_MODE_NONE) {
		*flags &= ~MLX5_CHAINS_AND_PRIOS_SUPPORTED;
		esw_warn(dev, "Tc chains and priorities offload aren't supported, update firmware if needed\n");
	} else if (!mlx5_eswitch_reg_c1_loopback_enabled(esw)) {
		*flags &= ~MLX5_CHAINS_AND_PRIOS_SUPPORTED;
		esw_warn(dev, "Tc chains and priorities offload aren't supported\n");
	} else if (!fdb_modify_header_fwd_to_table_supported(esw)) {
		/* Disabled when ttl workaround is needed, e.g
		 * when ESWITCH_IPV4_TTL_MODIFY_ENABLE = true in mlxconfig
		 */
		esw_warn(dev,
			 "Tc chains and priorities offload aren't supported, check firmware version, or mlxconfig settings\n");
		*flags &= ~MLX5_CHAINS_AND_PRIOS_SUPPORTED;
	} else {
		*flags |= MLX5_CHAINS_AND_PRIOS_SUPPORTED;
		esw_info(dev, "Supported tc chains and prios offload\n");
	}

	if (esw->offloads.encap != DEVLINK_ESWITCH_ENCAP_MODE_NONE)
		*flags |= MLX5_CHAINS_FT_TUNNEL_SUPPORTED;
}

static int
esw_chains_create(struct mlx5_eswitch *esw, struct mlx5_flow_table *miss_fdb)
{
	struct mlx5_core_dev *dev = esw->dev;
	struct mlx5_flow_table *nf_ft, *ft;
	struct mlx5_chains_attr attr = {};
	struct mlx5_fs_chains *chains;
	int err;

	esw_init_chains_offload_flags(esw, &attr.flags);
	attr.ns = MLX5_FLOW_NAMESPACE_FDB;
	attr.max_grp_num = esw->params.large_group_num;
	attr.default_ft = miss_fdb;
	attr.mapping = esw->offloads.reg_c0_obj_pool;

	chains = mlx5_chains_create(dev, &attr);
	if (IS_ERR(chains)) {
		err = PTR_ERR(chains);
		esw_warn(dev, "Failed to create fdb chains err(%d)\n", err);
		return err;
	}
	mlx5_chains_print_info(chains);

	esw->fdb_table.offloads.esw_chains_priv = chains;

	/* Create tc_end_ft which is the always created ft chain */
	nf_ft = mlx5_chains_get_table(chains, mlx5_chains_get_nf_ft_chain(chains),
				      1, 0);
	if (IS_ERR(nf_ft)) {
		err = PTR_ERR(nf_ft);
		goto nf_ft_err;
	}

	/* Always open the root for fast path */
	ft = mlx5_chains_get_table(chains, 0, 1, 0);
	if (IS_ERR(ft)) {
		err = PTR_ERR(ft);
		goto level_0_err;
	}

	/* Open level 1 for split fdb rules now if prios isn't supported  */
	if (!mlx5_chains_prios_supported(chains)) {
		err = esw_vport_tbl_get(esw);
		if (err)
			goto level_1_err;
	}

	mlx5_chains_set_end_ft(chains, nf_ft);

	return 0;

level_1_err:
	mlx5_chains_put_table(chains, 0, 1, 0);
level_0_err:
	mlx5_chains_put_table(chains, mlx5_chains_get_nf_ft_chain(chains), 1, 0);
nf_ft_err:
	mlx5_chains_destroy(chains);
	esw->fdb_table.offloads.esw_chains_priv = NULL;

	return err;
}

static void
esw_chains_destroy(struct mlx5_eswitch *esw, struct mlx5_fs_chains *chains)
{
	if (!mlx5_chains_prios_supported(chains))
		esw_vport_tbl_put(esw);
	mlx5_chains_put_table(chains, 0, 1, 0);
	mlx5_chains_put_table(chains, mlx5_chains_get_nf_ft_chain(chains), 1, 0);
	mlx5_chains_destroy(chains);
}

#else /* CONFIG_MLX5_CLS_ACT */

static int
esw_chains_create(struct mlx5_eswitch *esw, struct mlx5_flow_table *miss_fdb)
{ return 0; }

static void
esw_chains_destroy(struct mlx5_eswitch *esw, struct mlx5_fs_chains *chains)
{}

#endif

static int
esw_create_send_to_vport_group(struct mlx5_eswitch *esw,
			       struct mlx5_flow_table *fdb,
			       u32 *flow_group_in,
			       int *ix)
{
	int inlen = MLX5_ST_SZ_BYTES(create_flow_group_in);
	struct mlx5_flow_group *g;
	void *match_criteria;
	int count, err = 0;

	memset(flow_group_in, 0, inlen);

	mlx5_esw_set_flow_group_source_port(esw, flow_group_in, MLX5_MATCH_MISC_PARAMETERS);

	match_criteria = MLX5_ADDR_OF(create_flow_group_in, flow_group_in, match_criteria);
	MLX5_SET_TO_ONES(fte_match_param, match_criteria, misc_parameters.source_sqn);

	if (!mlx5_eswitch_vport_match_metadata_enabled(esw) &&
	    MLX5_CAP_ESW(esw->dev, merged_eswitch)) {
		MLX5_SET_TO_ONES(fte_match_param, match_criteria,
				 misc_parameters.source_eswitch_owner_vhca_id);
		MLX5_SET(create_flow_group_in, flow_group_in,
			 source_eswitch_owner_vhca_id_valid, 1);
	}

	/* See comment at table_size calculation */
	count = MLX5_MAX_PORTS * (esw->total_vports * MAX_SQ_NVPORTS + MAX_PF_SQ);
	MLX5_SET(create_flow_group_in, flow_group_in, start_flow_index, 0);
	MLX5_SET(create_flow_group_in, flow_group_in, end_flow_index, *ix + count - 1);
	*ix += count;

	g = mlx5_create_flow_group(fdb, flow_group_in);
	if (IS_ERR(g)) {
		err = PTR_ERR(g);
		esw_warn(esw->dev, "Failed to create send-to-vport flow group err(%d)\n", err);
		goto out;
	}
	esw->fdb_table.offloads.send_to_vport_grp = g;

out:
	return err;
}

static int
esw_create_meta_send_to_vport_group(struct mlx5_eswitch *esw,
				    struct mlx5_flow_table *fdb,
				    u32 *flow_group_in,
				    int *ix)
{
	int inlen = MLX5_ST_SZ_BYTES(create_flow_group_in);
	struct mlx5_flow_group *g;
	void *match_criteria;
	int err = 0;

	if (!esw_src_port_rewrite_supported(esw))
		return 0;

	memset(flow_group_in, 0, inlen);

	MLX5_SET(create_flow_group_in, flow_group_in, match_criteria_enable,
		 MLX5_MATCH_MISC_PARAMETERS_2);

	match_criteria = MLX5_ADDR_OF(create_flow_group_in, flow_group_in, match_criteria);

	MLX5_SET(fte_match_param, match_criteria,
		 misc_parameters_2.metadata_reg_c_0,
		 mlx5_eswitch_get_vport_metadata_mask());
	MLX5_SET(fte_match_param, match_criteria,
		 misc_parameters_2.metadata_reg_c_1, ESW_TUN_MASK);

	MLX5_SET(create_flow_group_in, flow_group_in, start_flow_index, *ix);
	MLX5_SET(create_flow_group_in, flow_group_in,
		 end_flow_index, *ix + esw->total_vports - 1);
	*ix += esw->total_vports;

	g = mlx5_create_flow_group(fdb, flow_group_in);
	if (IS_ERR(g)) {
		err = PTR_ERR(g);
		esw_warn(esw->dev,
			 "Failed to create send-to-vport meta flow group err(%d)\n", err);
		goto send_vport_meta_err;
	}
	esw->fdb_table.offloads.send_to_vport_meta_grp = g;

	return 0;

send_vport_meta_err:
	return err;
}

static int
esw_create_peer_esw_miss_group(struct mlx5_eswitch *esw,
			       struct mlx5_flow_table *fdb,
			       u32 *flow_group_in,
			       int *ix)
{
	int max_peer_ports = (esw->total_vports - 1) * (MLX5_MAX_PORTS - 1);
	int inlen = MLX5_ST_SZ_BYTES(create_flow_group_in);
	struct mlx5_flow_group *g;
	void *match_criteria;
	int err = 0;

	if (!MLX5_CAP_ESW(esw->dev, merged_eswitch))
		return 0;

	memset(flow_group_in, 0, inlen);

	mlx5_esw_set_flow_group_source_port(esw, flow_group_in, 0);

	if (!mlx5_eswitch_vport_match_metadata_enabled(esw)) {
		match_criteria = MLX5_ADDR_OF(create_flow_group_in,
					      flow_group_in,
					      match_criteria);

		MLX5_SET_TO_ONES(fte_match_param, match_criteria,
				 misc_parameters.source_eswitch_owner_vhca_id);

		MLX5_SET(create_flow_group_in, flow_group_in,
			 source_eswitch_owner_vhca_id_valid, 1);
	}

	MLX5_SET(create_flow_group_in, flow_group_in, start_flow_index, *ix);
	MLX5_SET(create_flow_group_in, flow_group_in, end_flow_index,
		 *ix + max_peer_ports);
	*ix += max_peer_ports + 1;

	g = mlx5_create_flow_group(fdb, flow_group_in);
	if (IS_ERR(g)) {
		err = PTR_ERR(g);
		esw_warn(esw->dev, "Failed to create peer miss flow group err(%d)\n", err);
		goto out;
	}
	esw->fdb_table.offloads.peer_miss_grp = g;

out:
	return err;
}

static int
esw_create_miss_group(struct mlx5_eswitch *esw,
		      struct mlx5_flow_table *fdb,
		      u32 *flow_group_in,
		      int *ix)
{
	int inlen = MLX5_ST_SZ_BYTES(create_flow_group_in);
	struct mlx5_flow_group *g;
	void *match_criteria;
	int err = 0;
	u8 *dmac;

	memset(flow_group_in, 0, inlen);

	MLX5_SET(create_flow_group_in, flow_group_in, match_criteria_enable,
		 MLX5_MATCH_OUTER_HEADERS);
	match_criteria = MLX5_ADDR_OF(create_flow_group_in, flow_group_in,
				      match_criteria);
	dmac = MLX5_ADDR_OF(fte_match_param, match_criteria,
			    outer_headers.dmac_47_16);
	dmac[0] = 0x01;

	MLX5_SET(create_flow_group_in, flow_group_in, start_flow_index, *ix);
	MLX5_SET(create_flow_group_in, flow_group_in, end_flow_index,
		 *ix + MLX5_ESW_MISS_FLOWS);

	g = mlx5_create_flow_group(fdb, flow_group_in);
	if (IS_ERR(g)) {
		err = PTR_ERR(g);
		esw_warn(esw->dev, "Failed to create miss flow group err(%d)\n", err);
		goto miss_err;
	}
	esw->fdb_table.offloads.miss_grp = g;

	err = esw_add_fdb_miss_rule(esw);
	if (err)
		goto miss_rule_err;

	return 0;

miss_rule_err:
	mlx5_destroy_flow_group(esw->fdb_table.offloads.miss_grp);
miss_err:
	return err;
}

static int esw_create_offloads_fdb_tables(struct mlx5_eswitch *esw)
{
	int inlen = MLX5_ST_SZ_BYTES(create_flow_group_in);
	struct mlx5_flow_table_attr ft_attr = {};
	struct mlx5_core_dev *dev = esw->dev;
	struct mlx5_flow_namespace *root_ns;
	struct mlx5_flow_table *fdb = NULL;
	int table_size, ix = 0, err = 0;
	u32 flags = 0, *flow_group_in;

	esw_debug(esw->dev, "Create offloads FDB Tables\n");

	flow_group_in = kvzalloc(inlen, GFP_KERNEL);
	if (!flow_group_in)
		return -ENOMEM;

	root_ns = mlx5_get_flow_namespace(dev, MLX5_FLOW_NAMESPACE_FDB);
	if (!root_ns) {
		esw_warn(dev, "Failed to get FDB flow namespace\n");
		err = -EOPNOTSUPP;
		goto ns_err;
	}
	esw->fdb_table.offloads.ns = root_ns;
	err = mlx5_flow_namespace_set_mode(root_ns,
					   esw->dev->priv.steering->mode);
	if (err) {
		esw_warn(dev, "Failed to set FDB namespace steering mode\n");
		goto ns_err;
	}

	/* To be strictly correct:
	 *	MLX5_MAX_PORTS * (esw->total_vports * MAX_SQ_NVPORTS + MAX_PF_SQ)
	 * should be:
	 *	esw->total_vports * MAX_SQ_NVPORTS + MAX_PF_SQ +
	 *	peer_esw->total_vports * MAX_SQ_NVPORTS + MAX_PF_SQ
	 * but as the peer device might not be in switchdev mode it's not
	 * possible. We use the fact that by default FW sets max vfs and max sfs
	 * to the same value on both devices. If it needs to be changed in the future note
	 * the peer miss group should also be created based on the number of
	 * total vports of the peer (currently is also uses esw->total_vports).
	 */
	table_size = MLX5_MAX_PORTS * (esw->total_vports * MAX_SQ_NVPORTS + MAX_PF_SQ) +
		     esw->total_vports * MLX5_MAX_PORTS + MLX5_ESW_MISS_FLOWS;

	/* create the slow path fdb with encap set, so further table instances
	 * can be created at run time while VFs are probed if the FW allows that.
	 */
	if (esw->offloads.encap != DEVLINK_ESWITCH_ENCAP_MODE_NONE)
		flags |= (MLX5_FLOW_TABLE_TUNNEL_EN_REFORMAT |
			  MLX5_FLOW_TABLE_TUNNEL_EN_DECAP);

	ft_attr.flags = flags;
	ft_attr.max_fte = table_size;
	ft_attr.prio = FDB_SLOW_PATH;

	fdb = mlx5_create_flow_table(root_ns, &ft_attr);
	if (IS_ERR(fdb)) {
		err = PTR_ERR(fdb);
		esw_warn(dev, "Failed to create slow path FDB Table err %d\n", err);
		goto slow_fdb_err;
	}
	esw->fdb_table.offloads.slow_fdb = fdb;

	/* Create empty TC-miss managed table. This allows plugging in following
	 * priorities without directly exposing their level 0 table to
	 * eswitch_offloads and passing it as miss_fdb to following call to
	 * esw_chains_create().
	 */
	memset(&ft_attr, 0, sizeof(ft_attr));
	ft_attr.prio = FDB_TC_MISS;
	esw->fdb_table.offloads.tc_miss_table = mlx5_create_flow_table(root_ns, &ft_attr);
	if (IS_ERR(esw->fdb_table.offloads.tc_miss_table)) {
		err = PTR_ERR(esw->fdb_table.offloads.tc_miss_table);
		esw_warn(dev, "Failed to create TC miss FDB Table err %d\n", err);
		goto tc_miss_table_err;
	}

	err = esw_chains_create(esw, esw->fdb_table.offloads.tc_miss_table);
	if (err) {
		esw_warn(dev, "Failed to open fdb chains err(%d)\n", err);
		goto fdb_chains_err;
	}

	err = esw_create_send_to_vport_group(esw, fdb, flow_group_in, &ix);
	if (err)
		goto send_vport_err;

	err = esw_create_meta_send_to_vport_group(esw, fdb, flow_group_in, &ix);
	if (err)
		goto send_vport_meta_err;

	err = esw_create_peer_esw_miss_group(esw, fdb, flow_group_in, &ix);
	if (err)
		goto peer_miss_err;

	err = esw_create_miss_group(esw, fdb, flow_group_in, &ix);
	if (err)
		goto miss_err;

	kvfree(flow_group_in);
	return 0;

miss_err:
	if (MLX5_CAP_ESW(esw->dev, merged_eswitch))
		mlx5_destroy_flow_group(esw->fdb_table.offloads.peer_miss_grp);
peer_miss_err:
	if (esw->fdb_table.offloads.send_to_vport_meta_grp)
		mlx5_destroy_flow_group(esw->fdb_table.offloads.send_to_vport_meta_grp);
send_vport_meta_err:
	mlx5_destroy_flow_group(esw->fdb_table.offloads.send_to_vport_grp);
send_vport_err:
	esw_chains_destroy(esw, esw_chains(esw));
fdb_chains_err:
	mlx5_destroy_flow_table(esw->fdb_table.offloads.tc_miss_table);
tc_miss_table_err:
	mlx5_destroy_flow_table(mlx5_eswitch_get_slow_fdb(esw));
slow_fdb_err:
	/* Holds true only as long as DMFS is the default */
	mlx5_flow_namespace_set_mode(root_ns, MLX5_FLOW_STEERING_MODE_DMFS);
ns_err:
	kvfree(flow_group_in);
	return err;
}

static void esw_destroy_offloads_fdb_tables(struct mlx5_eswitch *esw)
{
	if (!mlx5_eswitch_get_slow_fdb(esw))
		return;

	esw_debug(esw->dev, "Destroy offloads FDB Tables\n");
	mlx5_del_flow_rules(esw->fdb_table.offloads.miss_rule_multi);
	mlx5_del_flow_rules(esw->fdb_table.offloads.miss_rule_uni);
	mlx5_destroy_flow_group(esw->fdb_table.offloads.send_to_vport_grp);
	if (esw->fdb_table.offloads.send_to_vport_meta_grp)
		mlx5_destroy_flow_group(esw->fdb_table.offloads.send_to_vport_meta_grp);
	if (MLX5_CAP_ESW(esw->dev, merged_eswitch))
		mlx5_destroy_flow_group(esw->fdb_table.offloads.peer_miss_grp);
	mlx5_destroy_flow_group(esw->fdb_table.offloads.miss_grp);

	esw_chains_destroy(esw, esw_chains(esw));

	mlx5_destroy_flow_table(esw->fdb_table.offloads.tc_miss_table);
	mlx5_destroy_flow_table(mlx5_eswitch_get_slow_fdb(esw));
	/* Holds true only as long as DMFS is the default */
	mlx5_flow_namespace_set_mode(esw->fdb_table.offloads.ns,
				     MLX5_FLOW_STEERING_MODE_DMFS);
	atomic64_set(&esw->user_count, 0);
}

static int esw_get_nr_ft_offloads_steering_src_ports(struct mlx5_eswitch *esw)
{
	int nvports;

	nvports = esw->total_vports + MLX5_ESW_MISS_FLOWS;
	if (mlx5e_tc_int_port_supported(esw))
		nvports += MLX5E_TC_MAX_INT_PORT_NUM;

	return nvports;
}

static int esw_create_offloads_table(struct mlx5_eswitch *esw)
{
	struct mlx5_flow_table_attr ft_attr = {};
	struct mlx5_core_dev *dev = esw->dev;
	struct mlx5_flow_table *ft_offloads;
	struct mlx5_flow_namespace *ns;
	int err = 0;

	ns = mlx5_get_flow_namespace(dev, MLX5_FLOW_NAMESPACE_OFFLOADS);
	if (!ns) {
		esw_warn(esw->dev, "Failed to get offloads flow namespace\n");
		return -EOPNOTSUPP;
	}

	ft_attr.max_fte = esw_get_nr_ft_offloads_steering_src_ports(esw) +
			  MLX5_ESW_FT_OFFLOADS_DROP_RULE;
	ft_attr.prio = 1;

	ft_offloads = mlx5_create_flow_table(ns, &ft_attr);
	if (IS_ERR(ft_offloads)) {
		err = PTR_ERR(ft_offloads);
		esw_warn(esw->dev, "Failed to create offloads table, err %d\n", err);
		return err;
	}

	esw->offloads.ft_offloads = ft_offloads;
	return 0;
}

static void esw_destroy_offloads_table(struct mlx5_eswitch *esw)
{
	struct mlx5_esw_offload *offloads = &esw->offloads;

	mlx5_destroy_flow_table(offloads->ft_offloads);
}

static int esw_create_vport_rx_group(struct mlx5_eswitch *esw)
{
	int inlen = MLX5_ST_SZ_BYTES(create_flow_group_in);
	struct mlx5_flow_group *g;
	u32 *flow_group_in;
	int nvports;
	int err = 0;

	nvports = esw_get_nr_ft_offloads_steering_src_ports(esw);
	flow_group_in = kvzalloc(inlen, GFP_KERNEL);
	if (!flow_group_in)
		return -ENOMEM;

	mlx5_esw_set_flow_group_source_port(esw, flow_group_in, 0);

	MLX5_SET(create_flow_group_in, flow_group_in, start_flow_index, 0);
	MLX5_SET(create_flow_group_in, flow_group_in, end_flow_index, nvports - 1);

	g = mlx5_create_flow_group(esw->offloads.ft_offloads, flow_group_in);

	if (IS_ERR(g)) {
		err = PTR_ERR(g);
		mlx5_core_warn(esw->dev, "Failed to create vport rx group err %d\n", err);
		goto out;
	}

	esw->offloads.vport_rx_group = g;
out:
	kvfree(flow_group_in);
	return err;
}

static void esw_destroy_vport_rx_group(struct mlx5_eswitch *esw)
{
	mlx5_destroy_flow_group(esw->offloads.vport_rx_group);
}

static int esw_create_vport_rx_drop_rule_index(struct mlx5_eswitch *esw)
{
	/* ft_offloads table is enlarged by MLX5_ESW_FT_OFFLOADS_DROP_RULE (1)
	 * for the drop rule, which is placed at the end of the table.
	 * So return the total of vport and int_port as rule index.
	 */
	return esw_get_nr_ft_offloads_steering_src_ports(esw);
}

static int esw_create_vport_rx_drop_group(struct mlx5_eswitch *esw)
{
	int inlen = MLX5_ST_SZ_BYTES(create_flow_group_in);
	struct mlx5_flow_group *g;
	u32 *flow_group_in;
	int flow_index;
	int err = 0;

	flow_index = esw_create_vport_rx_drop_rule_index(esw);

	flow_group_in = kvzalloc(inlen, GFP_KERNEL);
	if (!flow_group_in)
		return -ENOMEM;

	MLX5_SET(create_flow_group_in, flow_group_in, start_flow_index, flow_index);
	MLX5_SET(create_flow_group_in, flow_group_in, end_flow_index, flow_index);

	g = mlx5_create_flow_group(esw->offloads.ft_offloads, flow_group_in);

	if (IS_ERR(g)) {
		err = PTR_ERR(g);
		mlx5_core_warn(esw->dev, "Failed to create vport rx drop group err %d\n", err);
		goto out;
	}

	esw->offloads.vport_rx_drop_group = g;
out:
	kvfree(flow_group_in);
	return err;
}

static void esw_destroy_vport_rx_drop_group(struct mlx5_eswitch *esw)
{
	if (esw->offloads.vport_rx_drop_group)
		mlx5_destroy_flow_group(esw->offloads.vport_rx_drop_group);
}

void
mlx5_esw_set_spec_source_port(struct mlx5_eswitch *esw,
			      u16 vport,
			      struct mlx5_flow_spec *spec)
{
	void *misc;

	if (mlx5_eswitch_vport_match_metadata_enabled(esw)) {
		misc = MLX5_ADDR_OF(fte_match_param, spec->match_value, misc_parameters_2);
		MLX5_SET(fte_match_set_misc2, misc, metadata_reg_c_0,
			 mlx5_eswitch_get_vport_metadata_for_match(esw, vport));

		misc = MLX5_ADDR_OF(fte_match_param, spec->match_criteria, misc_parameters_2);
		MLX5_SET(fte_match_set_misc2, misc, metadata_reg_c_0,
			 mlx5_eswitch_get_vport_metadata_mask());

		spec->match_criteria_enable = MLX5_MATCH_MISC_PARAMETERS_2;
	} else {
		misc = MLX5_ADDR_OF(fte_match_param, spec->match_value, misc_parameters);
		MLX5_SET(fte_match_set_misc, misc, source_port, vport);

		misc = MLX5_ADDR_OF(fte_match_param, spec->match_criteria, misc_parameters);
		MLX5_SET_TO_ONES(fte_match_set_misc, misc, source_port);

		spec->match_criteria_enable = MLX5_MATCH_MISC_PARAMETERS;
	}
}

struct mlx5_flow_handle *
mlx5_eswitch_create_vport_rx_rule(struct mlx5_eswitch *esw, u16 vport,
				  struct mlx5_flow_destination *dest)
{
	struct mlx5_flow_act flow_act = {0};
	struct mlx5_flow_handle *flow_rule;
	struct mlx5_flow_spec *spec;

	spec = kvzalloc(sizeof(*spec), GFP_KERNEL);
	if (!spec) {
		flow_rule = ERR_PTR(-ENOMEM);
		goto out;
	}

	mlx5_esw_set_spec_source_port(esw, vport, spec);

	flow_act.action = MLX5_FLOW_CONTEXT_ACTION_FWD_DEST;
	flow_rule = mlx5_add_flow_rules(esw->offloads.ft_offloads, spec,
					&flow_act, dest, 1);
	if (IS_ERR(flow_rule)) {
		esw_warn(esw->dev, "fs offloads: Failed to add vport rx rule err %ld\n", PTR_ERR(flow_rule));
		goto out;
	}

out:
	kvfree(spec);
	return flow_rule;
}

static int esw_create_vport_rx_drop_rule(struct mlx5_eswitch *esw)
{
	struct mlx5_flow_act flow_act = {};
	struct mlx5_flow_handle *flow_rule;

	flow_act.action = MLX5_FLOW_CONTEXT_ACTION_DROP;
	flow_rule = mlx5_add_flow_rules(esw->offloads.ft_offloads, NULL,
					&flow_act, NULL, 0);
	if (IS_ERR(flow_rule)) {
		esw_warn(esw->dev,
			 "fs offloads: Failed to add vport rx drop rule err %ld\n",
			 PTR_ERR(flow_rule));
		return PTR_ERR(flow_rule);
	}

	esw->offloads.vport_rx_drop_rule = flow_rule;

	return 0;
}

static void esw_destroy_vport_rx_drop_rule(struct mlx5_eswitch *esw)
{
	if (esw->offloads.vport_rx_drop_rule)
		mlx5_del_flow_rules(esw->offloads.vport_rx_drop_rule);
}

static int mlx5_eswitch_inline_mode_get(struct mlx5_eswitch *esw, u8 *mode)
{
	u8 prev_mlx5_mode, mlx5_mode = MLX5_INLINE_MODE_L2;
	struct mlx5_core_dev *dev = esw->dev;
	struct mlx5_vport *vport;
	unsigned long i;

	if (!MLX5_CAP_GEN(dev, vport_group_manager))
		return -EOPNOTSUPP;

	if (!mlx5_esw_is_fdb_created(esw))
		return -EOPNOTSUPP;

	switch (MLX5_CAP_ETH(dev, wqe_inline_mode)) {
	case MLX5_CAP_INLINE_MODE_NOT_REQUIRED:
		mlx5_mode = MLX5_INLINE_MODE_NONE;
		goto out;
	case MLX5_CAP_INLINE_MODE_L2:
		mlx5_mode = MLX5_INLINE_MODE_L2;
		goto out;
	case MLX5_CAP_INLINE_MODE_VPORT_CONTEXT:
		goto query_vports;
	}

query_vports:
	mlx5_query_nic_vport_min_inline(dev, esw->first_host_vport, &prev_mlx5_mode);
	mlx5_esw_for_each_host_func_vport(esw, i, vport, esw->esw_funcs.num_vfs) {
		mlx5_query_nic_vport_min_inline(dev, vport->vport, &mlx5_mode);
		if (prev_mlx5_mode != mlx5_mode)
			return -EINVAL;
		prev_mlx5_mode = mlx5_mode;
	}

out:
	*mode = mlx5_mode;
	return 0;
}

static void esw_destroy_restore_table(struct mlx5_eswitch *esw)
{
	struct mlx5_esw_offload *offloads = &esw->offloads;

	if (!mlx5_eswitch_reg_c1_loopback_supported(esw))
		return;

	mlx5_modify_header_dealloc(esw->dev, offloads->restore_copy_hdr_id);
	mlx5_destroy_flow_group(offloads->restore_group);
	mlx5_destroy_flow_table(offloads->ft_offloads_restore);
}

static int esw_create_restore_table(struct mlx5_eswitch *esw)
{
	u8 modact[MLX5_UN_SZ_BYTES(set_add_copy_action_in_auto)] = {};
	int inlen = MLX5_ST_SZ_BYTES(create_flow_group_in);
	struct mlx5_flow_table_attr ft_attr = {};
	struct mlx5_core_dev *dev = esw->dev;
	struct mlx5_flow_namespace *ns;
	struct mlx5_modify_hdr *mod_hdr;
	void *match_criteria, *misc;
	struct mlx5_flow_table *ft;
	struct mlx5_flow_group *g;
	u32 *flow_group_in;
	int err = 0;

	if (!mlx5_eswitch_reg_c1_loopback_supported(esw))
		return 0;

	ns = mlx5_get_flow_namespace(dev, MLX5_FLOW_NAMESPACE_OFFLOADS);
	if (!ns) {
		esw_warn(esw->dev, "Failed to get offloads flow namespace\n");
		return -EOPNOTSUPP;
	}

	flow_group_in = kvzalloc(inlen, GFP_KERNEL);
	if (!flow_group_in) {
		err = -ENOMEM;
		goto out_free;
	}

	ft_attr.max_fte = 1 << ESW_REG_C0_USER_DATA_METADATA_BITS;
	ft = mlx5_create_flow_table(ns, &ft_attr);
	if (IS_ERR(ft)) {
		err = PTR_ERR(ft);
		esw_warn(esw->dev, "Failed to create restore table, err %d\n",
			 err);
		goto out_free;
	}

	match_criteria = MLX5_ADDR_OF(create_flow_group_in, flow_group_in,
				      match_criteria);
	misc = MLX5_ADDR_OF(fte_match_param, match_criteria,
			    misc_parameters_2);

	MLX5_SET(fte_match_set_misc2, misc, metadata_reg_c_0,
		 ESW_REG_C0_USER_DATA_METADATA_MASK);
	MLX5_SET(create_flow_group_in, flow_group_in, start_flow_index, 0);
	MLX5_SET(create_flow_group_in, flow_group_in, end_flow_index,
		 ft_attr.max_fte - 1);
	MLX5_SET(create_flow_group_in, flow_group_in, match_criteria_enable,
		 MLX5_MATCH_MISC_PARAMETERS_2);
	g = mlx5_create_flow_group(ft, flow_group_in);
	if (IS_ERR(g)) {
		err = PTR_ERR(g);
		esw_warn(dev, "Failed to create restore flow group, err: %d\n",
			 err);
		goto err_group;
	}

	MLX5_SET(copy_action_in, modact, action_type, MLX5_ACTION_TYPE_COPY);
	MLX5_SET(copy_action_in, modact, src_field,
		 MLX5_ACTION_IN_FIELD_METADATA_REG_C_1);
	MLX5_SET(copy_action_in, modact, dst_field,
		 MLX5_ACTION_IN_FIELD_METADATA_REG_B);
	mod_hdr = mlx5_modify_header_alloc(esw->dev,
					   MLX5_FLOW_NAMESPACE_KERNEL, 1,
					   modact);
	if (IS_ERR(mod_hdr)) {
		err = PTR_ERR(mod_hdr);
		esw_warn(dev, "Failed to create restore mod header, err: %d\n",
			 err);
		goto err_mod_hdr;
	}

	esw->offloads.ft_offloads_restore = ft;
	esw->offloads.restore_group = g;
	esw->offloads.restore_copy_hdr_id = mod_hdr;

	kvfree(flow_group_in);

	return 0;

err_mod_hdr:
	mlx5_destroy_flow_group(g);
err_group:
	mlx5_destroy_flow_table(ft);
out_free:
	kvfree(flow_group_in);

	return err;
}

static int esw_offloads_start(struct mlx5_eswitch *esw,
			      struct netlink_ext_ack *extack)
{
	int err;

	esw->mode = MLX5_ESWITCH_OFFLOADS;
	err = mlx5_eswitch_enable_locked(esw, esw->dev->priv.sriov.num_vfs);
	if (err) {
		NL_SET_ERR_MSG_MOD(extack,
				   "Failed setting eswitch to offloads");
		esw->mode = MLX5_ESWITCH_LEGACY;
		mlx5_rescan_drivers(esw->dev);
		return err;
	}
	if (esw->offloads.inline_mode == MLX5_INLINE_MODE_NONE) {
		if (mlx5_eswitch_inline_mode_get(esw,
						 &esw->offloads.inline_mode)) {
			esw->offloads.inline_mode = MLX5_INLINE_MODE_L2;
			NL_SET_ERR_MSG_MOD(extack,
					   "Inline mode is different between vports");
		}
	}
	return 0;
}

static int mlx5_esw_offloads_rep_init(struct mlx5_eswitch *esw, const struct mlx5_vport *vport)
{
	struct mlx5_eswitch_rep *rep;
	int rep_type;
	int err;

	rep = kzalloc(sizeof(*rep), GFP_KERNEL);
	if (!rep)
		return -ENOMEM;

	rep->vport = vport->vport;
	rep->vport_index = vport->index;
	for (rep_type = 0; rep_type < NUM_REP_TYPES; rep_type++)
		atomic_set(&rep->rep_data[rep_type].state, REP_UNREGISTERED);

	err = xa_insert(&esw->offloads.vport_reps, rep->vport, rep, GFP_KERNEL);
	if (err)
		goto insert_err;

	return 0;

insert_err:
	kfree(rep);
	return err;
}

static void mlx5_esw_offloads_rep_cleanup(struct mlx5_eswitch *esw,
					  struct mlx5_eswitch_rep *rep)
{
	xa_erase(&esw->offloads.vport_reps, rep->vport);
	kfree(rep);
}

static void esw_offloads_cleanup_reps(struct mlx5_eswitch *esw)
{
	struct mlx5_eswitch_rep *rep;
	unsigned long i;

	mlx5_esw_for_each_rep(esw, i, rep)
		mlx5_esw_offloads_rep_cleanup(esw, rep);
	xa_destroy(&esw->offloads.vport_reps);
}

static int esw_offloads_init_reps(struct mlx5_eswitch *esw)
{
	struct mlx5_vport *vport;
	unsigned long i;
	int err;

	xa_init(&esw->offloads.vport_reps);

	mlx5_esw_for_each_vport(esw, i, vport) {
		err = mlx5_esw_offloads_rep_init(esw, vport);
		if (err)
			goto err;
	}
	return 0;

err:
	esw_offloads_cleanup_reps(esw);
	return err;
}

static int esw_port_metadata_set(struct devlink *devlink, u32 id,
				 struct devlink_param_gset_ctx *ctx,
				 struct netlink_ext_ack *extack)
{
	struct mlx5_core_dev *dev = devlink_priv(devlink);
	struct mlx5_eswitch *esw = dev->priv.eswitch;
	int err = 0;

	down_write(&esw->mode_lock);
	if (mlx5_esw_is_fdb_created(esw)) {
		err = -EBUSY;
		goto done;
	}
	if (!mlx5_esw_vport_match_metadata_supported(esw)) {
		err = -EOPNOTSUPP;
		goto done;
	}
	if (ctx->val.vbool)
		esw->flags |= MLX5_ESWITCH_VPORT_MATCH_METADATA;
	else
		esw->flags &= ~MLX5_ESWITCH_VPORT_MATCH_METADATA;
done:
	up_write(&esw->mode_lock);
	return err;
}

static int esw_port_metadata_get(struct devlink *devlink, u32 id,
				 struct devlink_param_gset_ctx *ctx)
{
	struct mlx5_core_dev *dev = devlink_priv(devlink);

	ctx->val.vbool = mlx5_eswitch_vport_match_metadata_enabled(dev->priv.eswitch);
	return 0;
}

static int esw_port_metadata_validate(struct devlink *devlink, u32 id,
				      union devlink_param_value val,
				      struct netlink_ext_ack *extack)
{
	struct mlx5_core_dev *dev = devlink_priv(devlink);
	u8 esw_mode;

	esw_mode = mlx5_eswitch_mode(dev);
	if (esw_mode == MLX5_ESWITCH_OFFLOADS) {
		NL_SET_ERR_MSG_MOD(extack,
				   "E-Switch must either disabled or non switchdev mode");
		return -EBUSY;
	}
	return 0;
}

static const struct devlink_param esw_devlink_params[] = {
	DEVLINK_PARAM_DRIVER(MLX5_DEVLINK_PARAM_ID_ESW_PORT_METADATA,
			     "esw_port_metadata", DEVLINK_PARAM_TYPE_BOOL,
			     BIT(DEVLINK_PARAM_CMODE_RUNTIME),
			     esw_port_metadata_get,
			     esw_port_metadata_set,
			     esw_port_metadata_validate),
};

int esw_offloads_init(struct mlx5_eswitch *esw)
{
	int err;

	err = esw_offloads_init_reps(esw);
	if (err)
		return err;

	if (MLX5_ESWITCH_MANAGER(esw->dev) &&
	    mlx5_esw_vport_match_metadata_supported(esw))
		esw->flags |= MLX5_ESWITCH_VPORT_MATCH_METADATA;

	err = devl_params_register(priv_to_devlink(esw->dev),
				   esw_devlink_params,
				   ARRAY_SIZE(esw_devlink_params));
	if (err)
		goto err_params;

	return 0;

err_params:
	esw_offloads_cleanup_reps(esw);
	return err;
}

void esw_offloads_cleanup(struct mlx5_eswitch *esw)
{
	devl_params_unregister(priv_to_devlink(esw->dev),
			       esw_devlink_params,
			       ARRAY_SIZE(esw_devlink_params));
	esw_offloads_cleanup_reps(esw);
}

static int __esw_offloads_load_rep(struct mlx5_eswitch *esw,
				   struct mlx5_eswitch_rep *rep, u8 rep_type)
{
	if (atomic_cmpxchg(&rep->rep_data[rep_type].state,
			   REP_REGISTERED, REP_LOADED) == REP_REGISTERED)
		return esw->offloads.rep_ops[rep_type]->load(esw->dev, rep);

	return 0;
}

static void __esw_offloads_unload_rep(struct mlx5_eswitch *esw,
				      struct mlx5_eswitch_rep *rep, u8 rep_type)
{
	if (atomic_cmpxchg(&rep->rep_data[rep_type].state,
			   REP_LOADED, REP_REGISTERED) == REP_LOADED)
		esw->offloads.rep_ops[rep_type]->unload(rep);
}

static void __unload_reps_all_vport(struct mlx5_eswitch *esw, u8 rep_type)
{
	struct mlx5_eswitch_rep *rep;
	unsigned long i;

	mlx5_esw_for_each_rep(esw, i, rep)
		__esw_offloads_unload_rep(esw, rep, rep_type);
}

static int mlx5_esw_offloads_rep_load(struct mlx5_eswitch *esw, u16 vport_num)
{
	struct mlx5_eswitch_rep *rep;
	int rep_type;
	int err;

	rep = mlx5_eswitch_get_rep(esw, vport_num);
	for (rep_type = 0; rep_type < NUM_REP_TYPES; rep_type++) {
		err = __esw_offloads_load_rep(esw, rep, rep_type);
		if (err)
			goto err_reps;
	}

	return 0;

err_reps:
	atomic_set(&rep->rep_data[rep_type].state, REP_REGISTERED);
	for (--rep_type; rep_type >= 0; rep_type--)
		__esw_offloads_unload_rep(esw, rep, rep_type);
	return err;
}

static void mlx5_esw_offloads_rep_unload(struct mlx5_eswitch *esw, u16 vport_num)
{
	struct mlx5_eswitch_rep *rep;
	int rep_type;

	rep = mlx5_eswitch_get_rep(esw, vport_num);
	for (rep_type = NUM_REP_TYPES - 1; rep_type >= 0; rep_type--)
		__esw_offloads_unload_rep(esw, rep, rep_type);
}

int mlx5_esw_offloads_init_pf_vf_rep(struct mlx5_eswitch *esw, struct mlx5_vport *vport)
{
	if (esw->mode != MLX5_ESWITCH_OFFLOADS)
		return 0;

	return mlx5_esw_offloads_pf_vf_devlink_port_init(esw, vport);
}

void mlx5_esw_offloads_cleanup_pf_vf_rep(struct mlx5_eswitch *esw, struct mlx5_vport *vport)
{
	if (esw->mode != MLX5_ESWITCH_OFFLOADS)
		return;

	mlx5_esw_offloads_pf_vf_devlink_port_cleanup(esw, vport);
}

int mlx5_esw_offloads_init_sf_rep(struct mlx5_eswitch *esw, struct mlx5_vport *vport,
				  struct mlx5_devlink_port *dl_port,
				  u32 controller, u32 sfnum)
{
	return mlx5_esw_offloads_sf_devlink_port_init(esw, vport, dl_port, controller, sfnum);
}

void mlx5_esw_offloads_cleanup_sf_rep(struct mlx5_eswitch *esw, struct mlx5_vport *vport)
{
	mlx5_esw_offloads_sf_devlink_port_cleanup(esw, vport);
}

int mlx5_esw_offloads_load_rep(struct mlx5_eswitch *esw, struct mlx5_vport *vport)
{
	int err;

	if (esw->mode != MLX5_ESWITCH_OFFLOADS)
		return 0;

	err = mlx5_esw_offloads_devlink_port_register(esw, vport);
	if (err)
		return err;

	err = mlx5_esw_offloads_rep_load(esw, vport->vport);
	if (err)
		goto load_err;
	return err;

load_err:
	mlx5_esw_offloads_devlink_port_unregister(esw, vport);
	return err;
}

void mlx5_esw_offloads_unload_rep(struct mlx5_eswitch *esw, struct mlx5_vport *vport)
{
	if (esw->mode != MLX5_ESWITCH_OFFLOADS)
		return;

	mlx5_esw_offloads_rep_unload(esw, vport->vport);

	mlx5_esw_offloads_devlink_port_unregister(esw, vport);
}

static int esw_set_slave_root_fdb(struct mlx5_core_dev *master,
				  struct mlx5_core_dev *slave)
{
	u32 in[MLX5_ST_SZ_DW(set_flow_table_root_in)]   = {};
	u32 out[MLX5_ST_SZ_DW(set_flow_table_root_out)] = {};
	struct mlx5_flow_root_namespace *root;
	struct mlx5_flow_namespace *ns;
	int err;

	MLX5_SET(set_flow_table_root_in, in, opcode,
		 MLX5_CMD_OP_SET_FLOW_TABLE_ROOT);
	MLX5_SET(set_flow_table_root_in, in, table_type,
		 FS_FT_FDB);

	if (master) {
		ns = mlx5_get_flow_namespace(master,
					     MLX5_FLOW_NAMESPACE_FDB);
		root = find_root(&ns->node);
		mutex_lock(&root->chain_lock);
		MLX5_SET(set_flow_table_root_in, in,
			 table_eswitch_owner_vhca_id_valid, 1);
		MLX5_SET(set_flow_table_root_in, in,
			 table_eswitch_owner_vhca_id,
			 MLX5_CAP_GEN(master, vhca_id));
		MLX5_SET(set_flow_table_root_in, in, table_id,
			 root->root_ft->id);
	} else {
		ns = mlx5_get_flow_namespace(slave,
					     MLX5_FLOW_NAMESPACE_FDB);
		root = find_root(&ns->node);
		mutex_lock(&root->chain_lock);
		MLX5_SET(set_flow_table_root_in, in, table_id,
			 root->root_ft->id);
	}

	err = mlx5_cmd_exec(slave, in, sizeof(in), out, sizeof(out));
	mutex_unlock(&root->chain_lock);

	return err;
}

static int __esw_set_master_egress_rule(struct mlx5_core_dev *master,
					struct mlx5_core_dev *slave,
					struct mlx5_vport *vport,
					struct mlx5_flow_table *acl)
{
	u16 slave_index = MLX5_CAP_GEN(slave, vhca_id);
	struct mlx5_flow_handle *flow_rule = NULL;
	struct mlx5_flow_destination dest = {};
	struct mlx5_flow_act flow_act = {};
	struct mlx5_flow_spec *spec;
	int err = 0;
	void *misc;

	spec = kvzalloc(sizeof(*spec), GFP_KERNEL);
	if (!spec)
		return -ENOMEM;

	spec->match_criteria_enable = MLX5_MATCH_MISC_PARAMETERS;
	misc = MLX5_ADDR_OF(fte_match_param, spec->match_value,
			    misc_parameters);
	MLX5_SET(fte_match_set_misc, misc, source_port, MLX5_VPORT_UPLINK);
	MLX5_SET(fte_match_set_misc, misc, source_eswitch_owner_vhca_id, slave_index);

	misc = MLX5_ADDR_OF(fte_match_param, spec->match_criteria, misc_parameters);
	MLX5_SET_TO_ONES(fte_match_set_misc, misc, source_port);
	MLX5_SET_TO_ONES(fte_match_set_misc, misc,
			 source_eswitch_owner_vhca_id);

	flow_act.action = MLX5_FLOW_CONTEXT_ACTION_FWD_DEST;
	dest.type = MLX5_FLOW_DESTINATION_TYPE_VPORT;
	dest.vport.num = slave->priv.eswitch->manager_vport;
	dest.vport.vhca_id = MLX5_CAP_GEN(slave, vhca_id);
	dest.vport.flags |= MLX5_FLOW_DEST_VPORT_VHCA_ID;

	flow_rule = mlx5_add_flow_rules(acl, spec, &flow_act,
					&dest, 1);
	if (IS_ERR(flow_rule)) {
		err = PTR_ERR(flow_rule);
	} else {
		err = xa_insert(&vport->egress.offloads.bounce_rules,
				slave_index, flow_rule, GFP_KERNEL);
		if (err)
			mlx5_del_flow_rules(flow_rule);
	}

	kvfree(spec);
	return err;
}

static int esw_master_egress_create_resources(struct mlx5_eswitch *esw,
					      struct mlx5_flow_namespace *egress_ns,
					      struct mlx5_vport *vport, size_t count)
{
	int inlen = MLX5_ST_SZ_BYTES(create_flow_group_in);
	struct mlx5_flow_table_attr ft_attr = {
		.max_fte = count, .prio = 0, .level = 0,
	};
	struct mlx5_flow_table *acl;
	struct mlx5_flow_group *g;
	void *match_criteria;
	u32 *flow_group_in;
	int err;

	if (vport->egress.acl)
		return 0;

	flow_group_in = kvzalloc(inlen, GFP_KERNEL);
	if (!flow_group_in)
		return -ENOMEM;

	if (vport->vport || mlx5_core_is_ecpf(esw->dev))
		ft_attr.flags = MLX5_FLOW_TABLE_OTHER_VPORT;

	acl = mlx5_create_vport_flow_table(egress_ns, &ft_attr, vport->vport);
	if (IS_ERR(acl)) {
		err = PTR_ERR(acl);
		goto out;
	}

	match_criteria = MLX5_ADDR_OF(create_flow_group_in, flow_group_in,
				      match_criteria);
	MLX5_SET_TO_ONES(fte_match_param, match_criteria,
			 misc_parameters.source_port);
	MLX5_SET_TO_ONES(fte_match_param, match_criteria,
			 misc_parameters.source_eswitch_owner_vhca_id);
	MLX5_SET(create_flow_group_in, flow_group_in, match_criteria_enable,
		 MLX5_MATCH_MISC_PARAMETERS);

	MLX5_SET(create_flow_group_in, flow_group_in,
		 source_eswitch_owner_vhca_id_valid, 1);
	MLX5_SET(create_flow_group_in, flow_group_in, start_flow_index, 0);
	MLX5_SET(create_flow_group_in, flow_group_in, end_flow_index, count);

	g = mlx5_create_flow_group(acl, flow_group_in);
	if (IS_ERR(g)) {
		err = PTR_ERR(g);
		goto err_group;
	}

	vport->egress.acl = acl;
	vport->egress.offloads.bounce_grp = g;
	vport->egress.type = VPORT_EGRESS_ACL_TYPE_SHARED_FDB;
	xa_init_flags(&vport->egress.offloads.bounce_rules, XA_FLAGS_ALLOC);

	kvfree(flow_group_in);

	return 0;

err_group:
	mlx5_destroy_flow_table(acl);
out:
	kvfree(flow_group_in);
	return err;
}

static void esw_master_egress_destroy_resources(struct mlx5_vport *vport)
{
	if (!xa_empty(&vport->egress.offloads.bounce_rules))
		return;
	mlx5_destroy_flow_group(vport->egress.offloads.bounce_grp);
	vport->egress.offloads.bounce_grp = NULL;
	mlx5_destroy_flow_table(vport->egress.acl);
	vport->egress.acl = NULL;
}

static int esw_set_master_egress_rule(struct mlx5_core_dev *master,
				      struct mlx5_core_dev *slave, size_t count)
{
	struct mlx5_eswitch *esw = master->priv.eswitch;
	u16 slave_index = MLX5_CAP_GEN(slave, vhca_id);
	struct mlx5_flow_namespace *egress_ns;
	struct mlx5_vport *vport;
	int err;

	vport = mlx5_eswitch_get_vport(esw, esw->manager_vport);
	if (IS_ERR(vport))
		return PTR_ERR(vport);

	egress_ns = mlx5_get_flow_vport_acl_namespace(master,
						      MLX5_FLOW_NAMESPACE_ESW_EGRESS,
						      vport->index);
	if (!egress_ns)
		return -EINVAL;

	if (vport->egress.acl && vport->egress.type != VPORT_EGRESS_ACL_TYPE_SHARED_FDB)
		return 0;

	err = esw_master_egress_create_resources(esw, egress_ns, vport, count);
	if (err)
		return err;

	if (xa_load(&vport->egress.offloads.bounce_rules, slave_index))
		return -EINVAL;

	err = __esw_set_master_egress_rule(master, slave, vport, vport->egress.acl);
	if (err)
		goto err_rule;

	return 0;

err_rule:
	esw_master_egress_destroy_resources(vport);
	return err;
}

static void esw_unset_master_egress_rule(struct mlx5_core_dev *dev,
					 struct mlx5_core_dev *slave_dev)
{
	struct mlx5_vport *vport;

	vport = mlx5_eswitch_get_vport(dev->priv.eswitch,
				       dev->priv.eswitch->manager_vport);

	esw_acl_egress_ofld_bounce_rule_destroy(vport, MLX5_CAP_GEN(slave_dev, vhca_id));

	if (xa_empty(&vport->egress.offloads.bounce_rules)) {
		esw_acl_egress_ofld_cleanup(vport);
		xa_destroy(&vport->egress.offloads.bounce_rules);
	}
}

int mlx5_eswitch_offloads_single_fdb_add_one(struct mlx5_eswitch *master_esw,
					     struct mlx5_eswitch *slave_esw, int max_slaves)
{
	int err;

	err = esw_set_slave_root_fdb(master_esw->dev,
				     slave_esw->dev);
	if (err)
		return err;

	err = esw_set_master_egress_rule(master_esw->dev,
					 slave_esw->dev, max_slaves);
	if (err)
		goto err_acl;

	return err;

err_acl:
	esw_set_slave_root_fdb(NULL, slave_esw->dev);
	return err;
}

void mlx5_eswitch_offloads_single_fdb_del_one(struct mlx5_eswitch *master_esw,
					      struct mlx5_eswitch *slave_esw)
{
	esw_set_slave_root_fdb(NULL, slave_esw->dev);
	esw_unset_master_egress_rule(master_esw->dev, slave_esw->dev);
}

#define ESW_OFFLOADS_DEVCOM_PAIR	(0)
#define ESW_OFFLOADS_DEVCOM_UNPAIR	(1)

static void mlx5_esw_offloads_rep_event_unpair(struct mlx5_eswitch *esw,
					       struct mlx5_eswitch *peer_esw)
{
	const struct mlx5_eswitch_rep_ops *ops;
	struct mlx5_eswitch_rep *rep;
	unsigned long i;
	u8 rep_type;

	mlx5_esw_for_each_rep(esw, i, rep) {
		rep_type = NUM_REP_TYPES;
		while (rep_type--) {
			ops = esw->offloads.rep_ops[rep_type];
			if (atomic_read(&rep->rep_data[rep_type].state) == REP_LOADED &&
			    ops->event)
				ops->event(esw, rep, MLX5_SWITCHDEV_EVENT_UNPAIR, peer_esw);
		}
	}
}

static void mlx5_esw_offloads_unpair(struct mlx5_eswitch *esw,
				     struct mlx5_eswitch *peer_esw)
{
#if IS_ENABLED(CONFIG_MLX5_CLS_ACT)
	mlx5e_tc_clean_fdb_peer_flows(esw);
#endif
	mlx5_esw_offloads_rep_event_unpair(esw, peer_esw);
	esw_del_fdb_peer_miss_rules(esw, peer_esw->dev);
}

static int mlx5_esw_offloads_pair(struct mlx5_eswitch *esw,
				  struct mlx5_eswitch *peer_esw)
{
	const struct mlx5_eswitch_rep_ops *ops;
	struct mlx5_eswitch_rep *rep;
	unsigned long i;
	u8 rep_type;
	int err;

	err = esw_add_fdb_peer_miss_rules(esw, peer_esw->dev);
	if (err)
		return err;

	mlx5_esw_for_each_rep(esw, i, rep) {
		for (rep_type = 0; rep_type < NUM_REP_TYPES; rep_type++) {
			ops = esw->offloads.rep_ops[rep_type];
			if (atomic_read(&rep->rep_data[rep_type].state) == REP_LOADED &&
			    ops->event) {
				err = ops->event(esw, rep, MLX5_SWITCHDEV_EVENT_PAIR, peer_esw);
				if (err)
					goto err_out;
			}
		}
	}

	return 0;

err_out:
	mlx5_esw_offloads_unpair(esw, peer_esw);
	return err;
}

static int mlx5_esw_offloads_set_ns_peer(struct mlx5_eswitch *esw,
					 struct mlx5_eswitch *peer_esw,
					 bool pair)
{
	u16 peer_vhca_id = MLX5_CAP_GEN(peer_esw->dev, vhca_id);
	u16 vhca_id = MLX5_CAP_GEN(esw->dev, vhca_id);
	struct mlx5_flow_root_namespace *peer_ns;
	struct mlx5_flow_root_namespace *ns;
	int err;

	peer_ns = peer_esw->dev->priv.steering->fdb_root_ns;
	ns = esw->dev->priv.steering->fdb_root_ns;

	if (pair) {
		err = mlx5_flow_namespace_set_peer(ns, peer_ns, peer_vhca_id);
		if (err)
			return err;

		err = mlx5_flow_namespace_set_peer(peer_ns, ns, vhca_id);
		if (err) {
			mlx5_flow_namespace_set_peer(ns, NULL, peer_vhca_id);
			return err;
		}
	} else {
		mlx5_flow_namespace_set_peer(ns, NULL, peer_vhca_id);
		mlx5_flow_namespace_set_peer(peer_ns, NULL, vhca_id);
	}

	return 0;
}

static int mlx5_esw_offloads_devcom_event(int event,
					  void *my_data,
					  void *event_data)
{
	struct mlx5_eswitch *esw = my_data;
	struct mlx5_eswitch *peer_esw = event_data;
	u16 esw_i, peer_esw_i;
	bool esw_paired;
	int err;

	peer_esw_i = MLX5_CAP_GEN(peer_esw->dev, vhca_id);
	esw_i = MLX5_CAP_GEN(esw->dev, vhca_id);
	esw_paired = !!xa_load(&esw->paired, peer_esw_i);

	switch (event) {
	case ESW_OFFLOADS_DEVCOM_PAIR:
		if (mlx5_eswitch_vport_match_metadata_enabled(esw) !=
		    mlx5_eswitch_vport_match_metadata_enabled(peer_esw))
			break;

		if (esw_paired)
			break;

		err = mlx5_esw_offloads_set_ns_peer(esw, peer_esw, true);
		if (err)
			goto err_out;

		err = mlx5_esw_offloads_pair(esw, peer_esw);
		if (err)
			goto err_peer;

		err = mlx5_esw_offloads_pair(peer_esw, esw);
		if (err)
			goto err_pair;

		err = xa_insert(&esw->paired, peer_esw_i, peer_esw, GFP_KERNEL);
		if (err)
			goto err_xa;

		err = xa_insert(&peer_esw->paired, esw_i, esw, GFP_KERNEL);
		if (err)
			goto err_peer_xa;

		esw->num_peers++;
		peer_esw->num_peers++;
		mlx5_devcom_comp_set_ready(esw->devcom, true);
		break;

	case ESW_OFFLOADS_DEVCOM_UNPAIR:
		if (!esw_paired)
			break;

		peer_esw->num_peers--;
		esw->num_peers--;
		if (!esw->num_peers && !peer_esw->num_peers)
			mlx5_devcom_comp_set_ready(esw->devcom, false);
		xa_erase(&peer_esw->paired, esw_i);
		xa_erase(&esw->paired, peer_esw_i);
		mlx5_esw_offloads_unpair(peer_esw, esw);
		mlx5_esw_offloads_unpair(esw, peer_esw);
		mlx5_esw_offloads_set_ns_peer(esw, peer_esw, false);
		break;
	}

	return 0;

err_peer_xa:
	xa_erase(&esw->paired, peer_esw_i);
err_xa:
	mlx5_esw_offloads_unpair(peer_esw, esw);
err_pair:
	mlx5_esw_offloads_unpair(esw, peer_esw);
err_peer:
	mlx5_esw_offloads_set_ns_peer(esw, peer_esw, false);
err_out:
	mlx5_core_err(esw->dev, "esw offloads devcom event failure, event %u err %d",
		      event, err);
	return err;
}

void mlx5_esw_offloads_devcom_init(struct mlx5_eswitch *esw, u64 key)
{
	int i;

	for (i = 0; i < MLX5_MAX_PORTS; i++)
		INIT_LIST_HEAD(&esw->offloads.peer_flows[i]);
	mutex_init(&esw->offloads.peer_mutex);

	if (!MLX5_CAP_ESW(esw->dev, merged_eswitch))
		return;

	if ((MLX5_VPORT_MANAGER(esw->dev) || mlx5_core_is_ecpf_esw_manager(esw->dev)) &&
	    !mlx5_lag_is_supported(esw->dev))
		return;

	xa_init(&esw->paired);
	esw->num_peers = 0;
	esw->devcom = mlx5_devcom_register_component(esw->dev->priv.devc,
						     MLX5_DEVCOM_ESW_OFFLOADS,
						     key,
						     mlx5_esw_offloads_devcom_event,
						     esw);
	if (IS_ERR(esw->devcom))
		return;

	mlx5_devcom_send_event(esw->devcom,
			       ESW_OFFLOADS_DEVCOM_PAIR,
			       ESW_OFFLOADS_DEVCOM_UNPAIR,
			       esw);
}

void mlx5_esw_offloads_devcom_cleanup(struct mlx5_eswitch *esw)
{
	if (IS_ERR_OR_NULL(esw->devcom))
		return;

	mlx5_devcom_send_event(esw->devcom,
			       ESW_OFFLOADS_DEVCOM_UNPAIR,
			       ESW_OFFLOADS_DEVCOM_UNPAIR,
			       esw);

	mlx5_devcom_unregister_component(esw->devcom);
	xa_destroy(&esw->paired);
	esw->devcom = NULL;
}

bool mlx5_esw_offloads_devcom_is_ready(struct mlx5_eswitch *esw)
{
	return mlx5_devcom_comp_is_ready(esw->devcom);
}

bool mlx5_esw_vport_match_metadata_supported(const struct mlx5_eswitch *esw)
{
	if (!MLX5_CAP_ESW(esw->dev, esw_uplink_ingress_acl))
		return false;

	if (!(MLX5_CAP_ESW_FLOWTABLE(esw->dev, fdb_to_vport_reg_c_id) &
	      MLX5_FDB_TO_VPORT_REG_C_0))
		return false;

	return true;
}

#define MLX5_ESW_METADATA_RSVD_UPLINK 1

/* Share the same metadata for uplink's. This is fine because:
 * (a) In shared FDB mode (LAG) both uplink's are treated the
 *     same and tagged with the same metadata.
 * (b) In non shared FDB mode, packets from physical port0
 *     cannot hit eswitch of PF1 and vice versa.
 */
static u32 mlx5_esw_match_metadata_reserved(struct mlx5_eswitch *esw)
{
	return MLX5_ESW_METADATA_RSVD_UPLINK;
}

u32 mlx5_esw_match_metadata_alloc(struct mlx5_eswitch *esw)
{
	u32 vport_end_ida = (1 << ESW_VPORT_BITS) - 1;
	/* Reserve 0xf for internal port offload */
	u32 max_pf_num = (1 << ESW_PFNUM_BITS) - 2;
	u32 pf_num;
	int id;

	/* Only 4 bits of pf_num */
	pf_num = mlx5_get_dev_index(esw->dev);
	if (pf_num > max_pf_num)
		return 0;

	/* Metadata is 4 bits of PFNUM and 12 bits of unique id */
	/* Use only non-zero vport_id (2-4095) for all PF's */
	id = ida_alloc_range(&esw->offloads.vport_metadata_ida,
			     MLX5_ESW_METADATA_RSVD_UPLINK + 1,
			     vport_end_ida, GFP_KERNEL);
	if (id < 0)
		return 0;
	id = (pf_num << ESW_VPORT_BITS) | id;
	return id;
}

void mlx5_esw_match_metadata_free(struct mlx5_eswitch *esw, u32 metadata)
{
	u32 vport_bit_mask = (1 << ESW_VPORT_BITS) - 1;

	/* Metadata contains only 12 bits of actual ida id */
	ida_free(&esw->offloads.vport_metadata_ida, metadata & vport_bit_mask);
}

static int esw_offloads_vport_metadata_setup(struct mlx5_eswitch *esw,
					     struct mlx5_vport *vport)
{
	if (vport->vport == MLX5_VPORT_UPLINK)
		vport->default_metadata = mlx5_esw_match_metadata_reserved(esw);
	else
		vport->default_metadata = mlx5_esw_match_metadata_alloc(esw);

	vport->metadata = vport->default_metadata;
	return vport->metadata ? 0 : -ENOSPC;
}

static void esw_offloads_vport_metadata_cleanup(struct mlx5_eswitch *esw,
						struct mlx5_vport *vport)
{
	if (!vport->default_metadata)
		return;

	if (vport->vport == MLX5_VPORT_UPLINK)
		return;

	WARN_ON(vport->metadata != vport->default_metadata);
	mlx5_esw_match_metadata_free(esw, vport->default_metadata);
}

static void esw_offloads_metadata_uninit(struct mlx5_eswitch *esw)
{
	struct mlx5_vport *vport;
	unsigned long i;

	if (!mlx5_eswitch_vport_match_metadata_enabled(esw))
		return;

	mlx5_esw_for_each_vport(esw, i, vport)
		esw_offloads_vport_metadata_cleanup(esw, vport);
}

static int esw_offloads_metadata_init(struct mlx5_eswitch *esw)
{
	struct mlx5_vport *vport;
	unsigned long i;
	int err;

	if (!mlx5_eswitch_vport_match_metadata_enabled(esw))
		return 0;

	mlx5_esw_for_each_vport(esw, i, vport) {
		err = esw_offloads_vport_metadata_setup(esw, vport);
		if (err)
			goto metadata_err;
	}

	return 0;

metadata_err:
	esw_offloads_metadata_uninit(esw);
	return err;
}

int
esw_vport_create_offloads_acl_tables(struct mlx5_eswitch *esw,
				     struct mlx5_vport *vport)
{
	int err;

	err = esw_acl_ingress_ofld_setup(esw, vport);
	if (err)
		return err;

	err = esw_acl_egress_ofld_setup(esw, vport);
	if (err)
		goto egress_err;

	return 0;

egress_err:
	esw_acl_ingress_ofld_cleanup(esw, vport);
	return err;
}

void
esw_vport_destroy_offloads_acl_tables(struct mlx5_eswitch *esw,
				      struct mlx5_vport *vport)
{
	esw_acl_egress_ofld_cleanup(vport);
	esw_acl_ingress_ofld_cleanup(esw, vport);
}

static int esw_create_offloads_acl_tables(struct mlx5_eswitch *esw)
{
	struct mlx5_vport *uplink, *manager;
	int ret;

	uplink = mlx5_eswitch_get_vport(esw, MLX5_VPORT_UPLINK);
	if (IS_ERR(uplink))
		return PTR_ERR(uplink);

	ret = esw_vport_create_offloads_acl_tables(esw, uplink);
	if (ret)
		return ret;

	manager = mlx5_eswitch_get_vport(esw, esw->manager_vport);
	if (IS_ERR(manager)) {
		ret = PTR_ERR(manager);
		goto err_manager;
	}

	ret = esw_vport_create_offloads_acl_tables(esw, manager);
	if (ret)
		goto err_manager;

	return 0;

err_manager:
	esw_vport_destroy_offloads_acl_tables(esw, uplink);
	return ret;
}

static void esw_destroy_offloads_acl_tables(struct mlx5_eswitch *esw)
{
	struct mlx5_vport *vport;

	vport = mlx5_eswitch_get_vport(esw, esw->manager_vport);
	if (!IS_ERR(vport))
		esw_vport_destroy_offloads_acl_tables(esw, vport);

	vport = mlx5_eswitch_get_vport(esw, MLX5_VPORT_UPLINK);
	if (!IS_ERR(vport))
		esw_vport_destroy_offloads_acl_tables(esw, vport);
}

int mlx5_eswitch_reload_ib_reps(struct mlx5_eswitch *esw)
{
	struct mlx5_eswitch_rep *rep;
	unsigned long i;
	int ret;

	if (!esw || esw->mode != MLX5_ESWITCH_OFFLOADS)
		return 0;

	rep = mlx5_eswitch_get_rep(esw, MLX5_VPORT_UPLINK);
	if (atomic_read(&rep->rep_data[REP_ETH].state) != REP_LOADED)
		return 0;

	ret = __esw_offloads_load_rep(esw, rep, REP_IB);
	if (ret)
		return ret;

	mlx5_esw_for_each_rep(esw, i, rep) {
		if (atomic_read(&rep->rep_data[REP_ETH].state) == REP_LOADED)
			__esw_offloads_load_rep(esw, rep, REP_IB);
	}

	return 0;
}

static int esw_offloads_steering_init(struct mlx5_eswitch *esw)
{
	struct mlx5_esw_indir_table *indir;
	int err;

	memset(&esw->fdb_table.offloads, 0, sizeof(struct offloads_fdb));
	mutex_init(&esw->fdb_table.offloads.vports.lock);
	hash_init(esw->fdb_table.offloads.vports.table);
	atomic64_set(&esw->user_count, 0);

	indir = mlx5_esw_indir_table_init();
	if (IS_ERR(indir)) {
		err = PTR_ERR(indir);
		goto create_indir_err;
	}
	esw->fdb_table.offloads.indir = indir;

	err = esw_create_offloads_acl_tables(esw);
	if (err)
		goto create_acl_err;

	err = esw_create_offloads_table(esw);
	if (err)
		goto create_offloads_err;

	err = esw_create_restore_table(esw);
	if (err)
		goto create_restore_err;

	err = esw_create_offloads_fdb_tables(esw);
	if (err)
		goto create_fdb_err;

	err = esw_create_vport_rx_group(esw);
	if (err)
		goto create_fg_err;

	err = esw_create_vport_rx_drop_group(esw);
	if (err)
		goto create_rx_drop_fg_err;

	err = esw_create_vport_rx_drop_rule(esw);
	if (err)
		goto create_rx_drop_rule_err;

	return 0;

create_rx_drop_rule_err:
	esw_destroy_vport_rx_drop_group(esw);
create_rx_drop_fg_err:
	esw_destroy_vport_rx_group(esw);
create_fg_err:
	esw_destroy_offloads_fdb_tables(esw);
create_fdb_err:
	esw_destroy_restore_table(esw);
create_restore_err:
	esw_destroy_offloads_table(esw);
create_offloads_err:
	esw_destroy_offloads_acl_tables(esw);
create_acl_err:
	mlx5_esw_indir_table_destroy(esw->fdb_table.offloads.indir);
create_indir_err:
	mutex_destroy(&esw->fdb_table.offloads.vports.lock);
	return err;
}

static void esw_offloads_steering_cleanup(struct mlx5_eswitch *esw)
{
	esw_destroy_vport_rx_drop_rule(esw);
	esw_destroy_vport_rx_drop_group(esw);
	esw_destroy_vport_rx_group(esw);
	esw_destroy_offloads_fdb_tables(esw);
	esw_destroy_restore_table(esw);
	esw_destroy_offloads_table(esw);
	esw_destroy_offloads_acl_tables(esw);
	mlx5_esw_indir_table_destroy(esw->fdb_table.offloads.indir);
	mutex_destroy(&esw->fdb_table.offloads.vports.lock);
}

static void
esw_vfs_changed_event_handler(struct mlx5_eswitch *esw, const u32 *out)
{
	struct devlink *devlink;
	bool host_pf_disabled;
	u16 new_num_vfs;

	new_num_vfs = MLX5_GET(query_esw_functions_out, out,
			       host_params_context.host_num_of_vfs);
	host_pf_disabled = MLX5_GET(query_esw_functions_out, out,
				    host_params_context.host_pf_disabled);

	if (new_num_vfs == esw->esw_funcs.num_vfs || host_pf_disabled)
		return;

	devlink = priv_to_devlink(esw->dev);
	devl_lock(devlink);
	/* Number of VFs can only change from "0 to x" or "x to 0". */
	if (esw->esw_funcs.num_vfs > 0) {
		mlx5_eswitch_unload_vf_vports(esw, esw->esw_funcs.num_vfs);
	} else {
		int err;

		err = mlx5_eswitch_load_vf_vports(esw, new_num_vfs,
						  MLX5_VPORT_UC_ADDR_CHANGE);
		if (err) {
			devl_unlock(devlink);
			return;
		}
	}
	esw->esw_funcs.num_vfs = new_num_vfs;
	devl_unlock(devlink);
}

static void esw_functions_changed_event_handler(struct work_struct *work)
{
	struct mlx5_host_work *host_work;
	struct mlx5_eswitch *esw;
	const u32 *out;

	host_work = container_of(work, struct mlx5_host_work, work);
	esw = host_work->esw;

	out = mlx5_esw_query_functions(esw->dev);
	if (IS_ERR(out))
		goto out;

	esw_vfs_changed_event_handler(esw, out);
	kvfree(out);
out:
	kfree(host_work);
}

int mlx5_esw_funcs_changed_handler(struct notifier_block *nb, unsigned long type, void *data)
{
	struct mlx5_esw_functions *esw_funcs;
	struct mlx5_host_work *host_work;
	struct mlx5_eswitch *esw;

	host_work = kzalloc(sizeof(*host_work), GFP_ATOMIC);
	if (!host_work)
		return NOTIFY_DONE;

	esw_funcs = mlx5_nb_cof(nb, struct mlx5_esw_functions, nb);
	esw = container_of(esw_funcs, struct mlx5_eswitch, esw_funcs);

	host_work->esw = esw;

	INIT_WORK(&host_work->work, esw_functions_changed_event_handler);
	queue_work(esw->work_queue, &host_work->work);

	return NOTIFY_OK;
}

static int mlx5_esw_host_number_init(struct mlx5_eswitch *esw)
{
	const u32 *query_host_out;

	if (!mlx5_core_is_ecpf_esw_manager(esw->dev))
		return 0;

	query_host_out = mlx5_esw_query_functions(esw->dev);
	if (IS_ERR(query_host_out))
		return PTR_ERR(query_host_out);

	/* Mark non local controller with non zero controller number. */
	esw->offloads.host_number = MLX5_GET(query_esw_functions_out, query_host_out,
					     host_params_context.host_number);
	kvfree(query_host_out);
	return 0;
}

bool mlx5_esw_offloads_controller_valid(const struct mlx5_eswitch *esw, u32 controller)
{
	/* Local controller is always valid */
	if (controller == 0)
		return true;

	if (!mlx5_core_is_ecpf_esw_manager(esw->dev))
		return false;

	/* External host number starts with zero in device */
	return (controller == esw->offloads.host_number + 1);
}

int esw_offloads_enable(struct mlx5_eswitch *esw)
{
	struct mapping_ctx *reg_c0_obj_pool;
	struct mlx5_vport *vport;
	unsigned long i;
	u64 mapping_id;
	int err;

	mutex_init(&esw->offloads.termtbl_mutex);
	mlx5_rdma_enable_roce(esw->dev);

	err = mlx5_esw_host_number_init(esw);
	if (err)
		goto err_metadata;

	err = esw_offloads_metadata_init(esw);
	if (err)
		goto err_metadata;

	err = esw_set_passing_vport_metadata(esw, true);
	if (err)
		goto err_vport_metadata;

	mapping_id = mlx5_query_nic_system_image_guid(esw->dev);

	reg_c0_obj_pool = mapping_create_for_id(mapping_id, MAPPING_TYPE_CHAIN,
						sizeof(struct mlx5_mapped_obj),
						ESW_REG_C0_USER_DATA_METADATA_MASK,
						true);

	if (IS_ERR(reg_c0_obj_pool)) {
		err = PTR_ERR(reg_c0_obj_pool);
		goto err_pool;
	}
	esw->offloads.reg_c0_obj_pool = reg_c0_obj_pool;

	err = esw_offloads_steering_init(esw);
	if (err)
		goto err_steering_init;

	/* Representor will control the vport link state */
	mlx5_esw_for_each_vf_vport(esw, i, vport, esw->esw_funcs.num_vfs)
		vport->info.link_state = MLX5_VPORT_ADMIN_STATE_DOWN;
	if (mlx5_core_ec_sriov_enabled(esw->dev))
		mlx5_esw_for_each_ec_vf_vport(esw, i, vport, esw->esw_funcs.num_ec_vfs)
			vport->info.link_state = MLX5_VPORT_ADMIN_STATE_DOWN;

	/* Uplink vport rep must load first. */
	err = mlx5_esw_offloads_rep_load(esw, MLX5_VPORT_UPLINK);
	if (err)
		goto err_uplink;

	err = mlx5_eswitch_enable_pf_vf_vports(esw, MLX5_VPORT_UC_ADDR_CHANGE);
	if (err)
		goto err_vports;

	return 0;

err_vports:
	mlx5_esw_offloads_rep_unload(esw, MLX5_VPORT_UPLINK);
err_uplink:
	esw_offloads_steering_cleanup(esw);
err_steering_init:
	mapping_destroy(reg_c0_obj_pool);
err_pool:
	esw_set_passing_vport_metadata(esw, false);
err_vport_metadata:
	esw_offloads_metadata_uninit(esw);
err_metadata:
	mlx5_rdma_disable_roce(esw->dev);
	mutex_destroy(&esw->offloads.termtbl_mutex);
	return err;
}

static int esw_offloads_stop(struct mlx5_eswitch *esw,
			     struct netlink_ext_ack *extack)
{
	int err;

	esw->mode = MLX5_ESWITCH_LEGACY;

	/* If changing from switchdev to legacy mode without sriov enabled,
	 * no need to create legacy fdb.
	 */
	if (!mlx5_core_is_pf(esw->dev) || !mlx5_sriov_is_enabled(esw->dev))
		return 0;

	err = mlx5_eswitch_enable_locked(esw, MLX5_ESWITCH_IGNORE_NUM_VFS);
	if (err)
		NL_SET_ERR_MSG_MOD(extack, "Failed setting eswitch to legacy");

	return err;
}

void esw_offloads_disable(struct mlx5_eswitch *esw)
{
	mlx5_eswitch_disable_pf_vf_vports(esw);
	mlx5_esw_offloads_rep_unload(esw, MLX5_VPORT_UPLINK);
	esw_set_passing_vport_metadata(esw, false);
	esw_offloads_steering_cleanup(esw);
	mapping_destroy(esw->offloads.reg_c0_obj_pool);
	esw_offloads_metadata_uninit(esw);
	mlx5_rdma_disable_roce(esw->dev);
	mutex_destroy(&esw->offloads.termtbl_mutex);
}

static int esw_mode_from_devlink(u16 mode, u16 *mlx5_mode)
{
	switch (mode) {
	case DEVLINK_ESWITCH_MODE_LEGACY:
		*mlx5_mode = MLX5_ESWITCH_LEGACY;
		break;
	case DEVLINK_ESWITCH_MODE_SWITCHDEV:
		*mlx5_mode = MLX5_ESWITCH_OFFLOADS;
		break;
	default:
		return -EINVAL;
	}

	return 0;
}

static int esw_mode_to_devlink(u16 mlx5_mode, u16 *mode)
{
	switch (mlx5_mode) {
	case MLX5_ESWITCH_LEGACY:
		*mode = DEVLINK_ESWITCH_MODE_LEGACY;
		break;
	case MLX5_ESWITCH_OFFLOADS:
		*mode = DEVLINK_ESWITCH_MODE_SWITCHDEV;
		break;
	default:
		return -EINVAL;
	}

	return 0;
}

static int esw_inline_mode_from_devlink(u8 mode, u8 *mlx5_mode)
{
	switch (mode) {
	case DEVLINK_ESWITCH_INLINE_MODE_NONE:
		*mlx5_mode = MLX5_INLINE_MODE_NONE;
		break;
	case DEVLINK_ESWITCH_INLINE_MODE_LINK:
		*mlx5_mode = MLX5_INLINE_MODE_L2;
		break;
	case DEVLINK_ESWITCH_INLINE_MODE_NETWORK:
		*mlx5_mode = MLX5_INLINE_MODE_IP;
		break;
	case DEVLINK_ESWITCH_INLINE_MODE_TRANSPORT:
		*mlx5_mode = MLX5_INLINE_MODE_TCP_UDP;
		break;
	default:
		return -EINVAL;
	}

	return 0;
}

static int esw_inline_mode_to_devlink(u8 mlx5_mode, u8 *mode)
{
	switch (mlx5_mode) {
	case MLX5_INLINE_MODE_NONE:
		*mode = DEVLINK_ESWITCH_INLINE_MODE_NONE;
		break;
	case MLX5_INLINE_MODE_L2:
		*mode = DEVLINK_ESWITCH_INLINE_MODE_LINK;
		break;
	case MLX5_INLINE_MODE_IP:
		*mode = DEVLINK_ESWITCH_INLINE_MODE_NETWORK;
		break;
	case MLX5_INLINE_MODE_TCP_UDP:
		*mode = DEVLINK_ESWITCH_INLINE_MODE_TRANSPORT;
		break;
	default:
		return -EINVAL;
	}

	return 0;
}

int mlx5_eswitch_block_mode(struct mlx5_core_dev *dev)
{
	struct mlx5_eswitch *esw = dev->priv.eswitch;
	int err;

	if (!mlx5_esw_allowed(esw))
		return 0;

	/* Take TC into account */
	err = mlx5_esw_try_lock(esw);
	if (err < 0)
		return err;

	esw->offloads.num_block_mode++;
	mlx5_esw_unlock(esw);
	return 0;
}

void mlx5_eswitch_unblock_mode(struct mlx5_core_dev *dev)
{
	struct mlx5_eswitch *esw = dev->priv.eswitch;

	if (!mlx5_esw_allowed(esw))
		return;

	down_write(&esw->mode_lock);
	esw->offloads.num_block_mode--;
	up_write(&esw->mode_lock);
}

int mlx5_devlink_eswitch_mode_set(struct devlink *devlink, u16 mode,
				  struct netlink_ext_ack *extack)
{
	u16 cur_mlx5_mode, mlx5_mode = 0;
	struct mlx5_eswitch *esw;
	int err = 0;

	esw = mlx5_devlink_eswitch_get(devlink);
	if (IS_ERR(esw))
		return PTR_ERR(esw);

	if (esw_mode_from_devlink(mode, &mlx5_mode))
		return -EINVAL;

	if (mode == DEVLINK_ESWITCH_MODE_SWITCHDEV && mlx5_get_sd(esw->dev)) {
		NL_SET_ERR_MSG_MOD(extack,
				   "Can't change E-Switch mode to switchdev when multi-PF netdev (Socket Direct) is configured.");
		return -EPERM;
	}

	mlx5_lag_disable_change(esw->dev);
	err = mlx5_esw_try_lock(esw);
	if (err < 0) {
		NL_SET_ERR_MSG_MOD(extack, "Can't change mode, E-Switch is busy");
		goto enable_lag;
	}
	cur_mlx5_mode = err;
	err = 0;

	if (cur_mlx5_mode == mlx5_mode)
		goto unlock;

	if (esw->offloads.num_block_mode) {
		NL_SET_ERR_MSG_MOD(extack,
				   "Can't change eswitch mode when IPsec SA and/or policies are configured");
		err = -EOPNOTSUPP;
		goto unlock;
	}

	esw->eswitch_operation_in_progress = true;
	up_write(&esw->mode_lock);

	mlx5_eswitch_disable_locked(esw);
	if (mode == DEVLINK_ESWITCH_MODE_SWITCHDEV) {
		if (mlx5_devlink_trap_get_num_active(esw->dev)) {
			NL_SET_ERR_MSG_MOD(extack,
					   "Can't change mode while devlink traps are active");
			err = -EOPNOTSUPP;
			goto skip;
		}
		err = esw_offloads_start(esw, extack);
	} else if (mode == DEVLINK_ESWITCH_MODE_LEGACY) {
		err = esw_offloads_stop(esw, extack);
		mlx5_rescan_drivers(esw->dev);
	} else {
		err = -EINVAL;
	}

skip:
	down_write(&esw->mode_lock);
	esw->eswitch_operation_in_progress = false;
unlock:
	mlx5_esw_unlock(esw);
enable_lag:
	mlx5_lag_enable_change(esw->dev);
	return err;
}

int mlx5_devlink_eswitch_mode_get(struct devlink *devlink, u16 *mode)
{
	struct mlx5_eswitch *esw;

	esw = mlx5_devlink_eswitch_get(devlink);
	if (IS_ERR(esw))
		return PTR_ERR(esw);

	return esw_mode_to_devlink(esw->mode, mode);
}

static int mlx5_esw_vports_inline_set(struct mlx5_eswitch *esw, u8 mlx5_mode,
				      struct netlink_ext_ack *extack)
{
	struct mlx5_core_dev *dev = esw->dev;
	struct mlx5_vport *vport;
	u16 err_vport_num = 0;
	unsigned long i;
	int err = 0;

	mlx5_esw_for_each_host_func_vport(esw, i, vport, esw->esw_funcs.num_vfs) {
		err = mlx5_modify_nic_vport_min_inline(dev, vport->vport, mlx5_mode);
		if (err) {
			err_vport_num = vport->vport;
			NL_SET_ERR_MSG_MOD(extack,
					   "Failed to set min inline on vport");
			goto revert_inline_mode;
		}
	}
	if (mlx5_core_ec_sriov_enabled(esw->dev)) {
		mlx5_esw_for_each_ec_vf_vport(esw, i, vport, esw->esw_funcs.num_ec_vfs) {
			err = mlx5_modify_nic_vport_min_inline(dev, vport->vport, mlx5_mode);
			if (err) {
				err_vport_num = vport->vport;
				NL_SET_ERR_MSG_MOD(extack,
						   "Failed to set min inline on vport");
				goto revert_ec_vf_inline_mode;
			}
		}
	}
	return 0;

revert_ec_vf_inline_mode:
	mlx5_esw_for_each_ec_vf_vport(esw, i, vport, esw->esw_funcs.num_ec_vfs) {
		if (vport->vport == err_vport_num)
			break;
		mlx5_modify_nic_vport_min_inline(dev,
						 vport->vport,
						 esw->offloads.inline_mode);
	}
revert_inline_mode:
	mlx5_esw_for_each_host_func_vport(esw, i, vport, esw->esw_funcs.num_vfs) {
		if (vport->vport == err_vport_num)
			break;
		mlx5_modify_nic_vport_min_inline(dev,
						 vport->vport,
						 esw->offloads.inline_mode);
	}
	return err;
}

int mlx5_devlink_eswitch_inline_mode_set(struct devlink *devlink, u8 mode,
					 struct netlink_ext_ack *extack)
{
	struct mlx5_core_dev *dev = devlink_priv(devlink);
	struct mlx5_eswitch *esw;
	u8 mlx5_mode;
	int err;

	esw = mlx5_devlink_eswitch_get(devlink);
	if (IS_ERR(esw))
		return PTR_ERR(esw);

	down_write(&esw->mode_lock);

	switch (MLX5_CAP_ETH(dev, wqe_inline_mode)) {
	case MLX5_CAP_INLINE_MODE_NOT_REQUIRED:
		if (mode == DEVLINK_ESWITCH_INLINE_MODE_NONE) {
			err = 0;
			goto out;
		}

		fallthrough;
	case MLX5_CAP_INLINE_MODE_L2:
		NL_SET_ERR_MSG_MOD(extack, "Inline mode can't be set");
		err = -EOPNOTSUPP;
		goto out;
	case MLX5_CAP_INLINE_MODE_VPORT_CONTEXT:
		break;
	}

	if (atomic64_read(&esw->offloads.num_flows) > 0) {
		NL_SET_ERR_MSG_MOD(extack,
				   "Can't set inline mode when flows are configured");
		err = -EOPNOTSUPP;
		goto out;
	}

	err = esw_inline_mode_from_devlink(mode, &mlx5_mode);
	if (err)
		goto out;

	esw->eswitch_operation_in_progress = true;
	up_write(&esw->mode_lock);

	err = mlx5_esw_vports_inline_set(esw, mlx5_mode, extack);
	if (!err)
		esw->offloads.inline_mode = mlx5_mode;

	down_write(&esw->mode_lock);
	esw->eswitch_operation_in_progress = false;
	up_write(&esw->mode_lock);
	return 0;

out:
	up_write(&esw->mode_lock);
	return err;
}

int mlx5_devlink_eswitch_inline_mode_get(struct devlink *devlink, u8 *mode)
{
	struct mlx5_eswitch *esw;

	esw = mlx5_devlink_eswitch_get(devlink);
	if (IS_ERR(esw))
		return PTR_ERR(esw);

	return esw_inline_mode_to_devlink(esw->offloads.inline_mode, mode);
}

bool mlx5_eswitch_block_encap(struct mlx5_core_dev *dev)
{
	struct mlx5_eswitch *esw = dev->priv.eswitch;

	if (!mlx5_esw_allowed(esw))
		return true;

	down_write(&esw->mode_lock);
	if (esw->mode != MLX5_ESWITCH_LEGACY &&
	    esw->offloads.encap != DEVLINK_ESWITCH_ENCAP_MODE_NONE) {
		up_write(&esw->mode_lock);
		return false;
	}

	esw->offloads.num_block_encap++;
	up_write(&esw->mode_lock);
	return true;
}

void mlx5_eswitch_unblock_encap(struct mlx5_core_dev *dev)
{
	struct mlx5_eswitch *esw = dev->priv.eswitch;

	if (!mlx5_esw_allowed(esw))
		return;

	down_write(&esw->mode_lock);
	esw->offloads.num_block_encap--;
	up_write(&esw->mode_lock);
}

int mlx5_devlink_eswitch_encap_mode_set(struct devlink *devlink,
					enum devlink_eswitch_encap_mode encap,
					struct netlink_ext_ack *extack)
{
	struct mlx5_core_dev *dev = devlink_priv(devlink);
	struct mlx5_eswitch *esw;
	int err = 0;

	esw = mlx5_devlink_eswitch_get(devlink);
	if (IS_ERR(esw))
		return PTR_ERR(esw);

	down_write(&esw->mode_lock);

	if (encap != DEVLINK_ESWITCH_ENCAP_MODE_NONE &&
	    (!MLX5_CAP_ESW_FLOWTABLE_FDB(dev, reformat) ||
	     !MLX5_CAP_ESW_FLOWTABLE_FDB(dev, decap))) {
		err = -EOPNOTSUPP;
		goto unlock;
	}

	if (encap && encap != DEVLINK_ESWITCH_ENCAP_MODE_BASIC) {
		err = -EOPNOTSUPP;
		goto unlock;
	}

	if (esw->mode == MLX5_ESWITCH_LEGACY) {
		esw->offloads.encap = encap;
		goto unlock;
	}

	if (esw->offloads.encap == encap)
		goto unlock;

	if (atomic64_read(&esw->offloads.num_flows) > 0) {
		NL_SET_ERR_MSG_MOD(extack,
				   "Can't set encapsulation when flows are configured");
		err = -EOPNOTSUPP;
		goto unlock;
	}

	if (esw->offloads.num_block_encap) {
		NL_SET_ERR_MSG_MOD(extack,
				   "Can't set encapsulation when IPsec SA and/or policies are configured");
		err = -EOPNOTSUPP;
		goto unlock;
	}

	esw->eswitch_operation_in_progress = true;
	up_write(&esw->mode_lock);

	esw_destroy_offloads_fdb_tables(esw);

	esw->offloads.encap = encap;

	err = esw_create_offloads_fdb_tables(esw);

	if (err) {
		NL_SET_ERR_MSG_MOD(extack,
				   "Failed re-creating fast FDB table");
		esw->offloads.encap = !encap;
		(void)esw_create_offloads_fdb_tables(esw);
	}

	down_write(&esw->mode_lock);
	esw->eswitch_operation_in_progress = false;

unlock:
	up_write(&esw->mode_lock);
	return err;
}

int mlx5_devlink_eswitch_encap_mode_get(struct devlink *devlink,
					enum devlink_eswitch_encap_mode *encap)
{
	struct mlx5_eswitch *esw;

	esw = mlx5_devlink_eswitch_get(devlink);
	if (IS_ERR(esw))
		return PTR_ERR(esw);

	*encap = esw->offloads.encap;
	return 0;
}

static bool
mlx5_eswitch_vport_has_rep(const struct mlx5_eswitch *esw, u16 vport_num)
{
	/* Currently, only ECPF based device has representor for host PF. */
	if (vport_num == MLX5_VPORT_PF &&
	    !mlx5_core_is_ecpf_esw_manager(esw->dev))
		return false;

	if (vport_num == MLX5_VPORT_ECPF &&
	    !mlx5_ecpf_vport_exists(esw->dev))
		return false;

	return true;
}

void mlx5_eswitch_register_vport_reps(struct mlx5_eswitch *esw,
				      const struct mlx5_eswitch_rep_ops *ops,
				      u8 rep_type)
{
	struct mlx5_eswitch_rep_data *rep_data;
	struct mlx5_eswitch_rep *rep;
	unsigned long i;

	esw->offloads.rep_ops[rep_type] = ops;
	mlx5_esw_for_each_rep(esw, i, rep) {
		if (likely(mlx5_eswitch_vport_has_rep(esw, rep->vport))) {
			rep->esw = esw;
			rep_data = &rep->rep_data[rep_type];
			atomic_set(&rep_data->state, REP_REGISTERED);
		}
	}
}
EXPORT_SYMBOL(mlx5_eswitch_register_vport_reps);

void mlx5_eswitch_unregister_vport_reps(struct mlx5_eswitch *esw, u8 rep_type)
{
	struct mlx5_eswitch_rep *rep;
	unsigned long i;

	if (esw->mode == MLX5_ESWITCH_OFFLOADS)
		__unload_reps_all_vport(esw, rep_type);

	mlx5_esw_for_each_rep(esw, i, rep)
		atomic_set(&rep->rep_data[rep_type].state, REP_UNREGISTERED);
}
EXPORT_SYMBOL(mlx5_eswitch_unregister_vport_reps);

void *mlx5_eswitch_get_uplink_priv(struct mlx5_eswitch *esw, u8 rep_type)
{
	struct mlx5_eswitch_rep *rep;

	rep = mlx5_eswitch_get_rep(esw, MLX5_VPORT_UPLINK);
	return rep->rep_data[rep_type].priv;
}

void *mlx5_eswitch_get_proto_dev(struct mlx5_eswitch *esw,
				 u16 vport,
				 u8 rep_type)
{
	struct mlx5_eswitch_rep *rep;

	rep = mlx5_eswitch_get_rep(esw, vport);

	if (atomic_read(&rep->rep_data[rep_type].state) == REP_LOADED &&
	    esw->offloads.rep_ops[rep_type]->get_proto_dev)
		return esw->offloads.rep_ops[rep_type]->get_proto_dev(rep);
	return NULL;
}
EXPORT_SYMBOL(mlx5_eswitch_get_proto_dev);

void *mlx5_eswitch_uplink_get_proto_dev(struct mlx5_eswitch *esw, u8 rep_type)
{
	return mlx5_eswitch_get_proto_dev(esw, MLX5_VPORT_UPLINK, rep_type);
}
EXPORT_SYMBOL(mlx5_eswitch_uplink_get_proto_dev);

struct mlx5_eswitch_rep *mlx5_eswitch_vport_rep(struct mlx5_eswitch *esw,
						u16 vport)
{
	return mlx5_eswitch_get_rep(esw, vport);
}
EXPORT_SYMBOL(mlx5_eswitch_vport_rep);

bool mlx5_eswitch_reg_c1_loopback_enabled(const struct mlx5_eswitch *esw)
{
	return !!(esw->flags & MLX5_ESWITCH_REG_C1_LOOPBACK_ENABLED);
}
EXPORT_SYMBOL(mlx5_eswitch_reg_c1_loopback_enabled);

bool mlx5_eswitch_vport_match_metadata_enabled(const struct mlx5_eswitch *esw)
{
	return !!(esw->flags & MLX5_ESWITCH_VPORT_MATCH_METADATA);
}
EXPORT_SYMBOL(mlx5_eswitch_vport_match_metadata_enabled);

u32 mlx5_eswitch_get_vport_metadata_for_match(struct mlx5_eswitch *esw,
					      u16 vport_num)
{
	struct mlx5_vport *vport = mlx5_eswitch_get_vport(esw, vport_num);

	if (WARN_ON_ONCE(IS_ERR(vport)))
		return 0;

	return vport->metadata << (32 - ESW_SOURCE_PORT_METADATA_BITS);
}
EXPORT_SYMBOL(mlx5_eswitch_get_vport_metadata_for_match);

static int mlx5_esw_query_vport_vhca_id(struct mlx5_eswitch *esw, u16 vport_num, u16 *vhca_id)
{
	int query_out_sz = MLX5_ST_SZ_BYTES(query_hca_cap_out);
	void *query_ctx;
	void *hca_caps;
	int err;

	*vhca_id = 0;

	query_ctx = kzalloc(query_out_sz, GFP_KERNEL);
	if (!query_ctx)
		return -ENOMEM;

	err = mlx5_vport_get_other_func_general_cap(esw->dev, vport_num, query_ctx);
	if (err)
		goto out_free;

	hca_caps = MLX5_ADDR_OF(query_hca_cap_out, query_ctx, capability);
	*vhca_id = MLX5_GET(cmd_hca_cap, hca_caps, vhca_id);

out_free:
	kfree(query_ctx);
	return err;
}

int mlx5_esw_vport_vhca_id_set(struct mlx5_eswitch *esw, u16 vport_num)
{
	u16 *old_entry, *vhca_map_entry, vhca_id;
	int err;

	err = mlx5_esw_query_vport_vhca_id(esw, vport_num, &vhca_id);
	if (err) {
		esw_warn(esw->dev, "Getting vhca_id for vport failed (vport=%u,err=%d)\n",
			 vport_num, err);
		return err;
	}

	vhca_map_entry = kmalloc(sizeof(*vhca_map_entry), GFP_KERNEL);
	if (!vhca_map_entry)
		return -ENOMEM;

	*vhca_map_entry = vport_num;
	old_entry = xa_store(&esw->offloads.vhca_map, vhca_id, vhca_map_entry, GFP_KERNEL);
	if (xa_is_err(old_entry)) {
		kfree(vhca_map_entry);
		return xa_err(old_entry);
	}
	kfree(old_entry);
	return 0;
}

void mlx5_esw_vport_vhca_id_clear(struct mlx5_eswitch *esw, u16 vport_num)
{
	u16 *vhca_map_entry, vhca_id;
	int err;

	err = mlx5_esw_query_vport_vhca_id(esw, vport_num, &vhca_id);
	if (err)
		esw_warn(esw->dev, "Getting vhca_id for vport failed (vport=%hu,err=%d)\n",
			 vport_num, err);

	vhca_map_entry = xa_erase(&esw->offloads.vhca_map, vhca_id);
	kfree(vhca_map_entry);
}

int mlx5_eswitch_vhca_id_to_vport(struct mlx5_eswitch *esw, u16 vhca_id, u16 *vport_num)
{
	u16 *res = xa_load(&esw->offloads.vhca_map, vhca_id);

	if (!res)
		return -ENOENT;

	*vport_num = *res;
	return 0;
}

u32 mlx5_eswitch_get_vport_metadata_for_set(struct mlx5_eswitch *esw,
					    u16 vport_num)
{
	struct mlx5_vport *vport = mlx5_eswitch_get_vport(esw, vport_num);

	if (WARN_ON_ONCE(IS_ERR(vport)))
		return 0;

	return vport->metadata;
}
EXPORT_SYMBOL(mlx5_eswitch_get_vport_metadata_for_set);

int mlx5_devlink_port_fn_hw_addr_get(struct devlink_port *port,
				     u8 *hw_addr, int *hw_addr_len,
				     struct netlink_ext_ack *extack)
{
	struct mlx5_eswitch *esw = mlx5_devlink_eswitch_nocheck_get(port->devlink);
	struct mlx5_vport *vport = mlx5_devlink_port_vport_get(port);

	mutex_lock(&esw->state_lock);
	ether_addr_copy(hw_addr, vport->info.mac);
	*hw_addr_len = ETH_ALEN;
	mutex_unlock(&esw->state_lock);
	return 0;
}

int mlx5_devlink_port_fn_hw_addr_set(struct devlink_port *port,
				     const u8 *hw_addr, int hw_addr_len,
				     struct netlink_ext_ack *extack)
{
	struct mlx5_eswitch *esw = mlx5_devlink_eswitch_nocheck_get(port->devlink);
	struct mlx5_vport *vport = mlx5_devlink_port_vport_get(port);

	return mlx5_eswitch_set_vport_mac(esw, vport->vport, hw_addr);
}

int mlx5_devlink_port_fn_migratable_get(struct devlink_port *port, bool *is_enabled,
					struct netlink_ext_ack *extack)
{
	struct mlx5_eswitch *esw = mlx5_devlink_eswitch_nocheck_get(port->devlink);
	struct mlx5_vport *vport = mlx5_devlink_port_vport_get(port);

	if (!MLX5_CAP_GEN(esw->dev, migration)) {
		NL_SET_ERR_MSG_MOD(extack, "Device doesn't support migration");
		return -EOPNOTSUPP;
	}

	if (!MLX5_CAP_GEN(esw->dev, vhca_resource_manager)) {
		NL_SET_ERR_MSG_MOD(extack, "Device doesn't support VHCA management");
		return -EOPNOTSUPP;
	}

	mutex_lock(&esw->state_lock);
	*is_enabled = vport->info.mig_enabled;
	mutex_unlock(&esw->state_lock);
	return 0;
}

int mlx5_devlink_port_fn_migratable_set(struct devlink_port *port, bool enable,
					struct netlink_ext_ack *extack)
{
	struct mlx5_eswitch *esw = mlx5_devlink_eswitch_nocheck_get(port->devlink);
	struct mlx5_vport *vport = mlx5_devlink_port_vport_get(port);
	int query_out_sz = MLX5_ST_SZ_BYTES(query_hca_cap_out);
	void *query_ctx;
	void *hca_caps;
	int err;

	if (!MLX5_CAP_GEN(esw->dev, migration)) {
		NL_SET_ERR_MSG_MOD(extack, "Device doesn't support migration");
		return -EOPNOTSUPP;
	}

	if (!MLX5_CAP_GEN(esw->dev, vhca_resource_manager)) {
		NL_SET_ERR_MSG_MOD(extack, "Device doesn't support VHCA management");
		return -EOPNOTSUPP;
	}

	mutex_lock(&esw->state_lock);

	if (vport->info.mig_enabled == enable) {
		err = 0;
		goto out;
	}

	query_ctx = kzalloc(query_out_sz, GFP_KERNEL);
	if (!query_ctx) {
		err = -ENOMEM;
		goto out;
	}

	err = mlx5_vport_get_other_func_cap(esw->dev, vport->vport, query_ctx,
					    MLX5_CAP_GENERAL_2);
	if (err) {
		NL_SET_ERR_MSG_MOD(extack, "Failed getting HCA caps");
		goto out_free;
	}

	hca_caps = MLX5_ADDR_OF(query_hca_cap_out, query_ctx, capability);
	MLX5_SET(cmd_hca_cap_2, hca_caps, migratable, enable);

	err = mlx5_vport_set_other_func_cap(esw->dev, hca_caps, vport->vport,
					    MLX5_SET_HCA_CAP_OP_MOD_GENERAL_DEVICE2);
	if (err) {
		NL_SET_ERR_MSG_MOD(extack, "Failed setting HCA migratable cap");
		goto out_free;
	}

	vport->info.mig_enabled = enable;

out_free:
	kfree(query_ctx);
out:
	mutex_unlock(&esw->state_lock);
	return err;
}

int mlx5_devlink_port_fn_roce_get(struct devlink_port *port, bool *is_enabled,
				  struct netlink_ext_ack *extack)
{
	struct mlx5_eswitch *esw = mlx5_devlink_eswitch_nocheck_get(port->devlink);
	struct mlx5_vport *vport = mlx5_devlink_port_vport_get(port);

	if (!MLX5_CAP_GEN(esw->dev, vhca_resource_manager)) {
		NL_SET_ERR_MSG_MOD(extack, "Device doesn't support VHCA management");
		return -EOPNOTSUPP;
	}

	mutex_lock(&esw->state_lock);
	*is_enabled = vport->info.roce_enabled;
	mutex_unlock(&esw->state_lock);
	return 0;
}

int mlx5_devlink_port_fn_roce_set(struct devlink_port *port, bool enable,
				  struct netlink_ext_ack *extack)
{
	struct mlx5_eswitch *esw = mlx5_devlink_eswitch_nocheck_get(port->devlink);
	struct mlx5_vport *vport = mlx5_devlink_port_vport_get(port);
	int query_out_sz = MLX5_ST_SZ_BYTES(query_hca_cap_out);
	u16 vport_num = vport->vport;
	void *query_ctx;
	void *hca_caps;
	int err;

	if (!MLX5_CAP_GEN(esw->dev, vhca_resource_manager)) {
		NL_SET_ERR_MSG_MOD(extack, "Device doesn't support VHCA management");
		return -EOPNOTSUPP;
	}

	mutex_lock(&esw->state_lock);

	if (vport->info.roce_enabled == enable) {
		err = 0;
		goto out;
	}

	query_ctx = kzalloc(query_out_sz, GFP_KERNEL);
	if (!query_ctx) {
		err = -ENOMEM;
		goto out;
	}

	err = mlx5_vport_get_other_func_cap(esw->dev, vport_num, query_ctx,
					    MLX5_CAP_GENERAL);
	if (err) {
		NL_SET_ERR_MSG_MOD(extack, "Failed getting HCA caps");
		goto out_free;
	}

	hca_caps = MLX5_ADDR_OF(query_hca_cap_out, query_ctx, capability);
	MLX5_SET(cmd_hca_cap, hca_caps, roce, enable);

	err = mlx5_vport_set_other_func_cap(esw->dev, hca_caps, vport_num,
					    MLX5_SET_HCA_CAP_OP_MOD_GENERAL_DEVICE);
	if (err) {
		NL_SET_ERR_MSG_MOD(extack, "Failed setting HCA roce cap");
		goto out_free;
	}

	vport->info.roce_enabled = enable;

out_free:
	kfree(query_ctx);
out:
	mutex_unlock(&esw->state_lock);
	return err;
}

int
mlx5_eswitch_restore_ipsec_rule(struct mlx5_eswitch *esw, struct mlx5_flow_handle *rule,
				struct mlx5_esw_flow_attr *esw_attr, int attr_idx)
{
	struct mlx5_flow_destination new_dest = {};
	struct mlx5_flow_destination old_dest = {};

	if (!esw_setup_uplink_fwd_ipsec_needed(esw, esw_attr, attr_idx))
		return 0;

	esw_setup_dest_fwd_ipsec(&old_dest, NULL, esw, esw_attr, attr_idx, 0, false);
	esw_setup_dest_fwd_vport(&new_dest, NULL, esw, esw_attr, attr_idx, 0, false);

	return mlx5_modify_rule_destination(rule, &new_dest, &old_dest);
}

#ifdef CONFIG_XFRM_OFFLOAD
int mlx5_devlink_port_fn_ipsec_crypto_get(struct devlink_port *port, bool *is_enabled,
					  struct netlink_ext_ack *extack)
{
	struct mlx5_eswitch *esw;
	struct mlx5_vport *vport;
	int err = 0;

	esw = mlx5_devlink_eswitch_get(port->devlink);
	if (IS_ERR(esw))
		return PTR_ERR(esw);

	if (!mlx5_esw_ipsec_vf_offload_supported(esw->dev)) {
		NL_SET_ERR_MSG_MOD(extack, "Device doesn't support IPSec crypto");
		return -EOPNOTSUPP;
	}

	vport = mlx5_devlink_port_vport_get(port);

	mutex_lock(&esw->state_lock);
	if (!vport->enabled) {
		err = -EOPNOTSUPP;
		goto unlock;
	}

	*is_enabled = vport->info.ipsec_crypto_enabled;
unlock:
	mutex_unlock(&esw->state_lock);
	return err;
}

int mlx5_devlink_port_fn_ipsec_crypto_set(struct devlink_port *port, bool enable,
					  struct netlink_ext_ack *extack)
{
	struct mlx5_eswitch *esw;
	struct mlx5_vport *vport;
	u16 vport_num;
	int err;

	esw = mlx5_devlink_eswitch_get(port->devlink);
	if (IS_ERR(esw))
		return PTR_ERR(esw);

	vport_num = mlx5_esw_devlink_port_index_to_vport_num(port->index);
	err = mlx5_esw_ipsec_vf_crypto_offload_supported(esw->dev, vport_num);
	if (err) {
		NL_SET_ERR_MSG_MOD(extack,
				   "Device doesn't support IPsec crypto");
		return err;
	}

	vport = mlx5_devlink_port_vport_get(port);

	mutex_lock(&esw->state_lock);
	if (!vport->enabled) {
		err = -EOPNOTSUPP;
		NL_SET_ERR_MSG_MOD(extack, "Eswitch vport is disabled");
		goto unlock;
	}

	if (vport->info.ipsec_crypto_enabled == enable)
		goto unlock;

	if (!esw->enabled_ipsec_vf_count && esw->dev->num_ipsec_offloads) {
		err = -EBUSY;
		goto unlock;
	}

	err = mlx5_esw_ipsec_vf_crypto_offload_set(esw, vport, enable);
	if (err) {
		NL_SET_ERR_MSG_MOD(extack, "Failed to set IPsec crypto");
		goto unlock;
	}

	vport->info.ipsec_crypto_enabled = enable;
	if (enable)
		esw->enabled_ipsec_vf_count++;
	else
		esw->enabled_ipsec_vf_count--;
unlock:
	mutex_unlock(&esw->state_lock);
	return err;
}

int mlx5_devlink_port_fn_ipsec_packet_get(struct devlink_port *port, bool *is_enabled,
					  struct netlink_ext_ack *extack)
{
	struct mlx5_eswitch *esw;
	struct mlx5_vport *vport;
	int err = 0;

	esw = mlx5_devlink_eswitch_get(port->devlink);
	if (IS_ERR(esw))
		return PTR_ERR(esw);

	if (!mlx5_esw_ipsec_vf_offload_supported(esw->dev)) {
		NL_SET_ERR_MSG_MOD(extack, "Device doesn't support IPsec packet");
		return -EOPNOTSUPP;
	}

	vport = mlx5_devlink_port_vport_get(port);

	mutex_lock(&esw->state_lock);
	if (!vport->enabled) {
		err = -EOPNOTSUPP;
		goto unlock;
	}

	*is_enabled = vport->info.ipsec_packet_enabled;
unlock:
	mutex_unlock(&esw->state_lock);
	return err;
}

int mlx5_devlink_port_fn_ipsec_packet_set(struct devlink_port *port,
					  bool enable,
					  struct netlink_ext_ack *extack)
{
	struct mlx5_eswitch *esw;
	struct mlx5_vport *vport;
	u16 vport_num;
	int err;

	esw = mlx5_devlink_eswitch_get(port->devlink);
	if (IS_ERR(esw))
		return PTR_ERR(esw);

	vport_num = mlx5_esw_devlink_port_index_to_vport_num(port->index);
	err = mlx5_esw_ipsec_vf_packet_offload_supported(esw->dev, vport_num);
	if (err) {
		NL_SET_ERR_MSG_MOD(extack,
				   "Device doesn't support IPsec packet mode");
		return err;
	}

	vport = mlx5_devlink_port_vport_get(port);
	mutex_lock(&esw->state_lock);
	if (!vport->enabled) {
		err = -EOPNOTSUPP;
		NL_SET_ERR_MSG_MOD(extack, "Eswitch vport is disabled");
		goto unlock;
	}

	if (vport->info.ipsec_packet_enabled == enable)
		goto unlock;

	if (!esw->enabled_ipsec_vf_count && esw->dev->num_ipsec_offloads) {
		err = -EBUSY;
		goto unlock;
	}

	err = mlx5_esw_ipsec_vf_packet_offload_set(esw, vport, enable);
	if (err) {
		NL_SET_ERR_MSG_MOD(extack,
				   "Failed to set IPsec packet mode");
		goto unlock;
	}

	vport->info.ipsec_packet_enabled = enable;
	if (enable)
		esw->enabled_ipsec_vf_count++;
	else
		esw->enabled_ipsec_vf_count--;
unlock:
	mutex_unlock(&esw->state_lock);
	return err;
}
#endif /* CONFIG_XFRM_OFFLOAD */

int
mlx5_devlink_port_fn_max_io_eqs_get(struct devlink_port *port, u32 *max_io_eqs,
				    struct netlink_ext_ack *extack)
{
	struct mlx5_vport *vport = mlx5_devlink_port_vport_get(port);
	int query_out_sz = MLX5_ST_SZ_BYTES(query_hca_cap_out);
	u16 vport_num = vport->vport;
	struct mlx5_eswitch *esw;
	void *query_ctx;
	void *hca_caps;
	u32 max_eqs;
	int err;

	esw = mlx5_devlink_eswitch_nocheck_get(port->devlink);
	if (!MLX5_CAP_GEN(esw->dev, vhca_resource_manager)) {
		NL_SET_ERR_MSG_MOD(extack,
				   "Device doesn't support VHCA management");
		return -EOPNOTSUPP;
	}

	if (!MLX5_CAP_GEN_2(esw->dev, max_num_eqs_24b)) {
		NL_SET_ERR_MSG_MOD(extack,
				   "Device doesn't support getting the max number of EQs");
		return -EOPNOTSUPP;
	}

	query_ctx = kzalloc(query_out_sz, GFP_KERNEL);
	if (!query_ctx)
		return -ENOMEM;

	mutex_lock(&esw->state_lock);
	err = mlx5_vport_get_other_func_cap(esw->dev, vport_num, query_ctx,
					    MLX5_CAP_GENERAL_2);
	if (err) {
		NL_SET_ERR_MSG_MOD(extack, "Failed getting HCA caps");
		goto out;
	}

	hca_caps = MLX5_ADDR_OF(query_hca_cap_out, query_ctx, capability);
	max_eqs = MLX5_GET(cmd_hca_cap_2, hca_caps, max_num_eqs_24b);
	if (max_eqs < MLX5_ESW_MAX_CTRL_EQS)
		*max_io_eqs = 0;
	else
		*max_io_eqs = max_eqs - MLX5_ESW_MAX_CTRL_EQS;
out:
	mutex_unlock(&esw->state_lock);
	kfree(query_ctx);
	return err;
}

int
mlx5_devlink_port_fn_max_io_eqs_set(struct devlink_port *port, u32 max_io_eqs,
				    struct netlink_ext_ack *extack)
{
	struct mlx5_vport *vport = mlx5_devlink_port_vport_get(port);
	int query_out_sz = MLX5_ST_SZ_BYTES(query_hca_cap_out);
	u16 vport_num = vport->vport;
	struct mlx5_eswitch *esw;
	void *query_ctx;
	void *hca_caps;
	u16 max_eqs;
	int err;

	esw = mlx5_devlink_eswitch_nocheck_get(port->devlink);
	if (!MLX5_CAP_GEN(esw->dev, vhca_resource_manager)) {
		NL_SET_ERR_MSG_MOD(extack,
				   "Device doesn't support VHCA management");
		return -EOPNOTSUPP;
	}

	if (!MLX5_CAP_GEN_2(esw->dev, max_num_eqs_24b)) {
		NL_SET_ERR_MSG_MOD(extack,
				   "Device doesn't support changing the max number of EQs");
		return -EOPNOTSUPP;
	}

	if (check_add_overflow(max_io_eqs, MLX5_ESW_MAX_CTRL_EQS, &max_eqs)) {
		NL_SET_ERR_MSG_MOD(extack, "Supplied value out of range");
		return -EINVAL;
	}

	query_ctx = kzalloc(query_out_sz, GFP_KERNEL);
	if (!query_ctx)
		return -ENOMEM;

	mutex_lock(&esw->state_lock);
	err = mlx5_vport_get_other_func_cap(esw->dev, vport_num, query_ctx,
					    MLX5_CAP_GENERAL_2);
	if (err) {
		NL_SET_ERR_MSG_MOD(extack, "Failed getting HCA caps");
		goto out;
	}

	hca_caps = MLX5_ADDR_OF(query_hca_cap_out, query_ctx, capability);
	MLX5_SET(cmd_hca_cap_2, hca_caps, max_num_eqs_24b, max_eqs);
<<<<<<< HEAD
=======

	if (mlx5_esw_is_sf_vport(esw, vport_num))
		MLX5_SET(cmd_hca_cap_2, hca_caps, sf_eq_usage, 1);
>>>>>>> 3c842de2

	err = mlx5_vport_set_other_func_cap(esw->dev, hca_caps, vport_num,
					    MLX5_SET_HCA_CAP_OP_MOD_GENERAL_DEVICE2);
	if (err)
		NL_SET_ERR_MSG_MOD(extack, "Failed setting HCA caps");
	vport->max_eqs_set = true;
out:
	mutex_unlock(&esw->state_lock);
	kfree(query_ctx);
	return err;
}

int
mlx5_devlink_port_fn_max_io_eqs_set_sf_default(struct devlink_port *port,
					       struct netlink_ext_ack *extack)
{
	return mlx5_devlink_port_fn_max_io_eqs_set(port,
						   MLX5_ESW_DEFAULT_SF_COMP_EQS,
						   extack);
}<|MERGE_RESOLUTION|>--- conflicted
+++ resolved
@@ -4676,12 +4676,9 @@
 
 	hca_caps = MLX5_ADDR_OF(query_hca_cap_out, query_ctx, capability);
 	MLX5_SET(cmd_hca_cap_2, hca_caps, max_num_eqs_24b, max_eqs);
-<<<<<<< HEAD
-=======
 
 	if (mlx5_esw_is_sf_vport(esw, vport_num))
 		MLX5_SET(cmd_hca_cap_2, hca_caps, sf_eq_usage, 1);
->>>>>>> 3c842de2
 
 	err = mlx5_vport_set_other_func_cap(esw->dev, hca_caps, vport_num,
 					    MLX5_SET_HCA_CAP_OP_MOD_GENERAL_DEVICE2);
