--- conflicted
+++ resolved
@@ -256,13 +256,8 @@
 			return -EFAULT;
 		}
 		count++;
-<<<<<<< HEAD
-		last = (READ_ONCE(cdesc->status) & ENA_ETH_IO_RX_CDESC_BASE_LAST_MASK) >>
-		       ENA_ETH_IO_RX_CDESC_BASE_LAST_SHIFT;
-=======
 		last = (status & ENA_ETH_IO_RX_CDESC_BASE_LAST_MASK) >>
 			ENA_ETH_IO_RX_CDESC_BASE_LAST_SHIFT;
->>>>>>> 0c383648
 	} while (!last);
 
 	if (last) {
