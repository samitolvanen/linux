--- conflicted
+++ resolved
@@ -2289,12 +2289,6 @@
 
 		ice_vsi_map_rings_to_vectors(vsi);
 
-<<<<<<< HEAD
-		/* Associate q_vector rings to napi */
-		ice_vsi_set_napi_queues(vsi);
-
-=======
->>>>>>> 3c842de2
 		vsi->stat_offsets_loaded = false;
 
 		/* ICE_VSI_CTRL does not need RSS so skip RSS processing */
