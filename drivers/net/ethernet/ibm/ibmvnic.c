// SPDX-License-Identifier: GPL-2.0-or-later
/**************************************************************************/
/*                                                                        */
/*  IBM System i and System p Virtual NIC Device Driver                   */
/*  Copyright (C) 2014 IBM Corp.                                          */
/*  Santiago Leon (santi_leon@yahoo.com)                                  */
/*  Thomas Falcon (tlfalcon@linux.vnet.ibm.com)                           */
/*  John Allen (jallen@linux.vnet.ibm.com)                                */
/*                                                                        */
/*                                                                        */
/* This module contains the implementation of a virtual ethernet device   */
/* for use with IBM i/p Series LPAR Linux. It utilizes the logical LAN    */
/* option of the RS/6000 Platform Architecture to interface with virtual  */
/* ethernet NICs that are presented to the partition by the hypervisor.   */
/*									   */
/* Messages are passed between the VNIC driver and the VNIC server using  */
/* Command/Response Queues (CRQs) and sub CRQs (sCRQs). CRQs are used to  */
/* issue and receive commands that initiate communication with the server */
/* on driver initialization. Sub CRQs (sCRQs) are similar to CRQs, but    */
/* are used by the driver to notify the server that a packet is           */
/* ready for transmission or that a buffer has been added to receive a    */
/* packet. Subsequently, sCRQs are used by the server to notify the       */
/* driver that a packet transmission has been completed or that a packet  */
/* has been received and placed in a waiting buffer.                      */
/*                                                                        */
/* In lieu of a more conventional "on-the-fly" DMA mapping strategy in    */
/* which skbs are DMA mapped and immediately unmapped when the transmit   */
/* or receive has been completed, the VNIC driver is required to use      */
/* "long term mapping". This entails that large, continuous DMA mapped    */
/* buffers are allocated on driver initialization and these buffers are   */
/* then continuously reused to pass skbs to and from the VNIC server.     */
/*                                                                        */
/**************************************************************************/

#include <linux/module.h>
#include <linux/moduleparam.h>
#include <linux/types.h>
#include <linux/errno.h>
#include <linux/completion.h>
#include <linux/ioport.h>
#include <linux/dma-mapping.h>
#include <linux/kernel.h>
#include <linux/netdevice.h>
#include <linux/etherdevice.h>
#include <linux/skbuff.h>
#include <linux/init.h>
#include <linux/delay.h>
#include <linux/mm.h>
#include <linux/ethtool.h>
#include <linux/proc_fs.h>
#include <linux/if_arp.h>
#include <linux/in.h>
#include <linux/ip.h>
#include <linux/ipv6.h>
#include <linux/irq.h>
#include <linux/kthread.h>
#include <linux/seq_file.h>
#include <linux/interrupt.h>
#include <net/net_namespace.h>
#include <asm/hvcall.h>
#include <linux/atomic.h>
#include <asm/vio.h>
#include <asm/iommu.h>
#include <linux/uaccess.h>
#include <asm/firmware.h>
#include <linux/workqueue.h>
#include <linux/if_vlan.h>
#include <linux/utsname.h>

#include "ibmvnic.h"

static const char ibmvnic_driver_name[] = "ibmvnic";
static const char ibmvnic_driver_string[] = "IBM System i/p Virtual NIC Driver";

MODULE_AUTHOR("Santiago Leon");
MODULE_DESCRIPTION("IBM System i/p Virtual NIC Driver");
MODULE_LICENSE("GPL");
MODULE_VERSION(IBMVNIC_DRIVER_VERSION);

static int ibmvnic_version = IBMVNIC_INITIAL_VERSION;
static int ibmvnic_remove(struct vio_dev *);
static void release_sub_crqs(struct ibmvnic_adapter *, bool);
static int ibmvnic_reset_crq(struct ibmvnic_adapter *);
static int ibmvnic_send_crq_init(struct ibmvnic_adapter *);
static int ibmvnic_reenable_crq_queue(struct ibmvnic_adapter *);
static int ibmvnic_send_crq(struct ibmvnic_adapter *, union ibmvnic_crq *);
static int send_subcrq_indirect(struct ibmvnic_adapter *, u64, u64, u64);
static irqreturn_t ibmvnic_interrupt_rx(int irq, void *instance);
static int enable_scrq_irq(struct ibmvnic_adapter *,
			   struct ibmvnic_sub_crq_queue *);
static int disable_scrq_irq(struct ibmvnic_adapter *,
			    struct ibmvnic_sub_crq_queue *);
static int pending_scrq(struct ibmvnic_adapter *,
			struct ibmvnic_sub_crq_queue *);
static union sub_crq *ibmvnic_next_scrq(struct ibmvnic_adapter *,
					struct ibmvnic_sub_crq_queue *);
static int ibmvnic_poll(struct napi_struct *napi, int data);
static void send_query_map(struct ibmvnic_adapter *adapter);
static int send_request_map(struct ibmvnic_adapter *, dma_addr_t, __be32, u8);
static int send_request_unmap(struct ibmvnic_adapter *, u8);
static int send_login(struct ibmvnic_adapter *adapter);
static void send_query_cap(struct ibmvnic_adapter *adapter);
static int init_sub_crqs(struct ibmvnic_adapter *);
static int init_sub_crq_irqs(struct ibmvnic_adapter *adapter);
static int ibmvnic_reset_init(struct ibmvnic_adapter *, bool reset);
static void release_crq_queue(struct ibmvnic_adapter *);
static int __ibmvnic_set_mac(struct net_device *, u8 *);
static int init_crq_queue(struct ibmvnic_adapter *adapter);
static int send_query_phys_parms(struct ibmvnic_adapter *adapter);

struct ibmvnic_stat {
	char name[ETH_GSTRING_LEN];
	int offset;
};

#define IBMVNIC_STAT_OFF(stat) (offsetof(struct ibmvnic_adapter, stats) + \
			     offsetof(struct ibmvnic_statistics, stat))
#define IBMVNIC_GET_STAT(a, off) (*((u64 *)(((unsigned long)(a)) + off)))

static const struct ibmvnic_stat ibmvnic_stats[] = {
	{"rx_packets", IBMVNIC_STAT_OFF(rx_packets)},
	{"rx_bytes", IBMVNIC_STAT_OFF(rx_bytes)},
	{"tx_packets", IBMVNIC_STAT_OFF(tx_packets)},
	{"tx_bytes", IBMVNIC_STAT_OFF(tx_bytes)},
	{"ucast_tx_packets", IBMVNIC_STAT_OFF(ucast_tx_packets)},
	{"ucast_rx_packets", IBMVNIC_STAT_OFF(ucast_rx_packets)},
	{"mcast_tx_packets", IBMVNIC_STAT_OFF(mcast_tx_packets)},
	{"mcast_rx_packets", IBMVNIC_STAT_OFF(mcast_rx_packets)},
	{"bcast_tx_packets", IBMVNIC_STAT_OFF(bcast_tx_packets)},
	{"bcast_rx_packets", IBMVNIC_STAT_OFF(bcast_rx_packets)},
	{"align_errors", IBMVNIC_STAT_OFF(align_errors)},
	{"fcs_errors", IBMVNIC_STAT_OFF(fcs_errors)},
	{"single_collision_frames", IBMVNIC_STAT_OFF(single_collision_frames)},
	{"multi_collision_frames", IBMVNIC_STAT_OFF(multi_collision_frames)},
	{"sqe_test_errors", IBMVNIC_STAT_OFF(sqe_test_errors)},
	{"deferred_tx", IBMVNIC_STAT_OFF(deferred_tx)},
	{"late_collisions", IBMVNIC_STAT_OFF(late_collisions)},
	{"excess_collisions", IBMVNIC_STAT_OFF(excess_collisions)},
	{"internal_mac_tx_errors", IBMVNIC_STAT_OFF(internal_mac_tx_errors)},
	{"carrier_sense", IBMVNIC_STAT_OFF(carrier_sense)},
	{"too_long_frames", IBMVNIC_STAT_OFF(too_long_frames)},
	{"internal_mac_rx_errors", IBMVNIC_STAT_OFF(internal_mac_rx_errors)},
};

static long h_reg_sub_crq(unsigned long unit_address, unsigned long token,
			  unsigned long length, unsigned long *number,
			  unsigned long *irq)
{
	unsigned long retbuf[PLPAR_HCALL_BUFSIZE];
	long rc;

	rc = plpar_hcall(H_REG_SUB_CRQ, retbuf, unit_address, token, length);
	*number = retbuf[0];
	*irq = retbuf[1];

	return rc;
}

/**
 * ibmvnic_wait_for_completion - Check device state and wait for completion
 * @adapter: private device data
 * @comp_done: completion structure to wait for
 * @timeout: time to wait in milliseconds
 *
 * Wait for a completion signal or until the timeout limit is reached
 * while checking that the device is still active.
 */
static int ibmvnic_wait_for_completion(struct ibmvnic_adapter *adapter,
				       struct completion *comp_done,
				       unsigned long timeout)
{
	struct net_device *netdev;
	unsigned long div_timeout;
	u8 retry;

	netdev = adapter->netdev;
	retry = 5;
	div_timeout = msecs_to_jiffies(timeout / retry);
	while (true) {
		if (!adapter->crq.active) {
			netdev_err(netdev, "Device down!\n");
			return -ENODEV;
		}
		if (!retry--)
			break;
		if (wait_for_completion_timeout(comp_done, div_timeout))
			return 0;
	}
	netdev_err(netdev, "Operation timed out.\n");
	return -ETIMEDOUT;
}

static int alloc_long_term_buff(struct ibmvnic_adapter *adapter,
				struct ibmvnic_long_term_buff *ltb, int size)
{
	struct device *dev = &adapter->vdev->dev;
	int rc;

	ltb->size = size;
	ltb->buff = dma_alloc_coherent(dev, ltb->size, &ltb->addr,
				       GFP_KERNEL);

	if (!ltb->buff) {
		dev_err(dev, "Couldn't alloc long term buffer\n");
		return -ENOMEM;
	}
	ltb->map_id = adapter->map_id;
	adapter->map_id++;

	mutex_lock(&adapter->fw_lock);
	adapter->fw_done_rc = 0;
	reinit_completion(&adapter->fw_done);
	rc = send_request_map(adapter, ltb->addr,
			      ltb->size, ltb->map_id);
	if (rc) {
		dma_free_coherent(dev, ltb->size, ltb->buff, ltb->addr);
		mutex_unlock(&adapter->fw_lock);
		return rc;
	}

	rc = ibmvnic_wait_for_completion(adapter, &adapter->fw_done, 10000);
	if (rc) {
		dev_err(dev,
			"Long term map request aborted or timed out,rc = %d\n",
			rc);
		dma_free_coherent(dev, ltb->size, ltb->buff, ltb->addr);
		mutex_unlock(&adapter->fw_lock);
		return rc;
	}

	if (adapter->fw_done_rc) {
		dev_err(dev, "Couldn't map long term buffer,rc = %d\n",
			adapter->fw_done_rc);
		dma_free_coherent(dev, ltb->size, ltb->buff, ltb->addr);
		mutex_unlock(&adapter->fw_lock);
		return -1;
	}
	mutex_unlock(&adapter->fw_lock);
	return 0;
}

static void free_long_term_buff(struct ibmvnic_adapter *adapter,
				struct ibmvnic_long_term_buff *ltb)
{
	struct device *dev = &adapter->vdev->dev;

	if (!ltb->buff)
		return;

	if (adapter->reset_reason != VNIC_RESET_FAILOVER &&
	    adapter->reset_reason != VNIC_RESET_MOBILITY)
		send_request_unmap(adapter, ltb->map_id);
	dma_free_coherent(dev, ltb->size, ltb->buff, ltb->addr);
}

static int reset_long_term_buff(struct ibmvnic_adapter *adapter,
				struct ibmvnic_long_term_buff *ltb)
{
	struct device *dev = &adapter->vdev->dev;
	int rc;

	memset(ltb->buff, 0, ltb->size);

	mutex_lock(&adapter->fw_lock);
	adapter->fw_done_rc = 0;

	reinit_completion(&adapter->fw_done);
	rc = send_request_map(adapter, ltb->addr, ltb->size, ltb->map_id);
	if (rc) {
		mutex_unlock(&adapter->fw_lock);
		return rc;
	}

	rc = ibmvnic_wait_for_completion(adapter, &adapter->fw_done, 10000);
	if (rc) {
		dev_info(dev,
			 "Reset failed, long term map request timed out or aborted\n");
		mutex_unlock(&adapter->fw_lock);
		return rc;
	}

	if (adapter->fw_done_rc) {
		dev_info(dev,
			 "Reset failed, attempting to free and reallocate buffer\n");
		free_long_term_buff(adapter, ltb);
		mutex_unlock(&adapter->fw_lock);
		return alloc_long_term_buff(adapter, ltb, ltb->size);
	}
	mutex_unlock(&adapter->fw_lock);
	return 0;
}

static void deactivate_rx_pools(struct ibmvnic_adapter *adapter)
{
	int i;

	for (i = 0; i < adapter->num_active_rx_pools; i++)
		adapter->rx_pool[i].active = 0;
}

static void replenish_rx_pool(struct ibmvnic_adapter *adapter,
			      struct ibmvnic_rx_pool *pool)
{
	int count = pool->size - atomic_read(&pool->available);
	u64 handle = adapter->rx_scrq[pool->index]->handle;
	struct device *dev = &adapter->vdev->dev;
	struct ibmvnic_ind_xmit_queue *ind_bufp;
	struct ibmvnic_sub_crq_queue *rx_scrq;
	union sub_crq *sub_crq;
	int buffers_added = 0;
	unsigned long lpar_rc;
	struct sk_buff *skb;
	unsigned int offset;
	dma_addr_t dma_addr;
	unsigned char *dst;
	int shift = 0;
	int index;
	int i;

	if (!pool->active)
		return;

<<<<<<< HEAD
=======
	rx_scrq = adapter->rx_scrq[pool->index];
	ind_bufp = &rx_scrq->ind_buf;
>>>>>>> 356006a6
	for (i = 0; i < count; ++i) {
		skb = netdev_alloc_skb(adapter->netdev, pool->buff_size);
		if (!skb) {
			dev_err(dev, "Couldn't replenish rx buff\n");
			adapter->replenish_no_mem++;
			break;
		}

		index = pool->free_map[pool->next_free];

		if (pool->rx_buff[index].skb)
			dev_err(dev, "Inconsistent free_map!\n");

		/* Copy the skb to the long term mapped DMA buffer */
		offset = index * pool->buff_size;
		dst = pool->long_term_buff.buff + offset;
		memset(dst, 0, pool->buff_size);
		dma_addr = pool->long_term_buff.addr + offset;
		pool->rx_buff[index].data = dst;

		pool->free_map[pool->next_free] = IBMVNIC_INVALID_MAP;
		pool->rx_buff[index].dma = dma_addr;
		pool->rx_buff[index].skb = skb;
		pool->rx_buff[index].pool_index = pool->index;
		pool->rx_buff[index].size = pool->buff_size;

		sub_crq = &ind_bufp->indir_arr[ind_bufp->index++];
		memset(sub_crq, 0, sizeof(*sub_crq));
		sub_crq->rx_add.first = IBMVNIC_CRQ_CMD;
		sub_crq->rx_add.correlator =
		    cpu_to_be64((u64)&pool->rx_buff[index]);
		sub_crq->rx_add.ioba = cpu_to_be32(dma_addr);
		sub_crq->rx_add.map_id = pool->long_term_buff.map_id;

		/* The length field of the sCRQ is defined to be 24 bits so the
		 * buffer size needs to be left shifted by a byte before it is
		 * converted to big endian to prevent the last byte from being
		 * truncated.
		 */
#ifdef __LITTLE_ENDIAN__
		shift = 8;
#endif
<<<<<<< HEAD
		sub_crq.rx_add.len = cpu_to_be32(pool->buff_size << shift);

		lpar_rc = send_subcrq(adapter, handle, &sub_crq);
		if (lpar_rc != H_SUCCESS)
			goto failure;

		buffers_added++;
		adapter->replenish_add_buff_success++;
=======
		sub_crq->rx_add.len = cpu_to_be32(pool->buff_size << shift);
>>>>>>> 356006a6
		pool->next_free = (pool->next_free + 1) % pool->size;
		if (ind_bufp->index == IBMVNIC_MAX_IND_DESCS ||
		    i == count - 1) {
			lpar_rc =
				send_subcrq_indirect(adapter, handle,
						     (u64)ind_bufp->indir_dma,
						     (u64)ind_bufp->index);
			if (lpar_rc != H_SUCCESS)
				goto failure;
			buffers_added += ind_bufp->index;
			adapter->replenish_add_buff_success += ind_bufp->index;
			ind_bufp->index = 0;
		}
	}
	atomic_add(buffers_added, &pool->available);
	return;

failure:
	if (lpar_rc != H_PARAMETER && lpar_rc != H_CLOSED)
		dev_err_ratelimited(dev, "rx: replenish packet buffer failed\n");
	for (i = ind_bufp->index - 1; i >= 0; --i) {
		struct ibmvnic_rx_buff *rx_buff;

		pool->next_free = pool->next_free == 0 ?
				  pool->size - 1 : pool->next_free - 1;
		sub_crq = &ind_bufp->indir_arr[i];
		rx_buff = (struct ibmvnic_rx_buff *)
				be64_to_cpu(sub_crq->rx_add.correlator);
		index = (int)(rx_buff - pool->rx_buff);
		pool->free_map[pool->next_free] = index;
		dev_kfree_skb_any(pool->rx_buff[index].skb);
		pool->rx_buff[index].skb = NULL;
	}
	adapter->replenish_add_buff_failure += ind_bufp->index;
	atomic_add(buffers_added, &pool->available);
	ind_bufp->index = 0;
	if (lpar_rc == H_CLOSED || adapter->failover_pending) {
		/* Disable buffer pool replenishment and report carrier off if
		 * queue is closed or pending failover.
		 * Firmware guarantees that a signal will be sent to the
		 * driver, triggering a reset.
		 */
		deactivate_rx_pools(adapter);
		netif_carrier_off(adapter->netdev);
	}
}

static void replenish_pools(struct ibmvnic_adapter *adapter)
{
	int i;

	adapter->replenish_task_cycles++;
	for (i = 0; i < adapter->num_active_rx_pools; i++) {
		if (adapter->rx_pool[i].active)
			replenish_rx_pool(adapter, &adapter->rx_pool[i]);
	}

	netdev_dbg(adapter->netdev, "Replenished %d pools\n", i);
}

static void release_stats_buffers(struct ibmvnic_adapter *adapter)
{
	kfree(adapter->tx_stats_buffers);
	kfree(adapter->rx_stats_buffers);
	adapter->tx_stats_buffers = NULL;
	adapter->rx_stats_buffers = NULL;
}

static int init_stats_buffers(struct ibmvnic_adapter *adapter)
{
	adapter->tx_stats_buffers =
				kcalloc(IBMVNIC_MAX_QUEUES,
					sizeof(struct ibmvnic_tx_queue_stats),
					GFP_KERNEL);
	if (!adapter->tx_stats_buffers)
		return -ENOMEM;

	adapter->rx_stats_buffers =
				kcalloc(IBMVNIC_MAX_QUEUES,
					sizeof(struct ibmvnic_rx_queue_stats),
					GFP_KERNEL);
	if (!adapter->rx_stats_buffers)
		return -ENOMEM;

	return 0;
}

static void release_stats_token(struct ibmvnic_adapter *adapter)
{
	struct device *dev = &adapter->vdev->dev;

	if (!adapter->stats_token)
		return;

	dma_unmap_single(dev, adapter->stats_token,
			 sizeof(struct ibmvnic_statistics),
			 DMA_FROM_DEVICE);
	adapter->stats_token = 0;
}

static int init_stats_token(struct ibmvnic_adapter *adapter)
{
	struct device *dev = &adapter->vdev->dev;
	dma_addr_t stok;

	stok = dma_map_single(dev, &adapter->stats,
			      sizeof(struct ibmvnic_statistics),
			      DMA_FROM_DEVICE);
	if (dma_mapping_error(dev, stok)) {
		dev_err(dev, "Couldn't map stats buffer\n");
		return -1;
	}

	adapter->stats_token = stok;
	netdev_dbg(adapter->netdev, "Stats token initialized (%llx)\n", stok);
	return 0;
}

static int reset_rx_pools(struct ibmvnic_adapter *adapter)
{
	struct ibmvnic_rx_pool *rx_pool;
	u64 buff_size;
	int rx_scrqs;
	int i, j, rc;

	if (!adapter->rx_pool)
		return -1;

	buff_size = adapter->cur_rx_buf_sz;
	rx_scrqs = adapter->num_active_rx_pools;
	for (i = 0; i < rx_scrqs; i++) {
		rx_pool = &adapter->rx_pool[i];

		netdev_dbg(adapter->netdev, "Re-setting rx_pool[%d]\n", i);

		if (rx_pool->buff_size != buff_size) {
			free_long_term_buff(adapter, &rx_pool->long_term_buff);
<<<<<<< HEAD
			rx_pool->buff_size = buff_size;
=======
			rx_pool->buff_size = ALIGN(buff_size, L1_CACHE_BYTES);
>>>>>>> 356006a6
			rc = alloc_long_term_buff(adapter,
						  &rx_pool->long_term_buff,
						  rx_pool->size *
						  rx_pool->buff_size);
		} else {
			rc = reset_long_term_buff(adapter,
						  &rx_pool->long_term_buff);
		}

		if (rc)
			return rc;

		for (j = 0; j < rx_pool->size; j++)
			rx_pool->free_map[j] = j;

		memset(rx_pool->rx_buff, 0,
		       rx_pool->size * sizeof(struct ibmvnic_rx_buff));

		atomic_set(&rx_pool->available, 0);
		rx_pool->next_alloc = 0;
		rx_pool->next_free = 0;
		rx_pool->active = 1;
	}

	return 0;
}

static void release_rx_pools(struct ibmvnic_adapter *adapter)
{
	struct ibmvnic_rx_pool *rx_pool;
	int i, j;

	if (!adapter->rx_pool)
		return;

	for (i = 0; i < adapter->num_active_rx_pools; i++) {
		rx_pool = &adapter->rx_pool[i];

		netdev_dbg(adapter->netdev, "Releasing rx_pool[%d]\n", i);

		kfree(rx_pool->free_map);
		free_long_term_buff(adapter, &rx_pool->long_term_buff);

		if (!rx_pool->rx_buff)
			continue;

		for (j = 0; j < rx_pool->size; j++) {
			if (rx_pool->rx_buff[j].skb) {
				dev_kfree_skb_any(rx_pool->rx_buff[j].skb);
				rx_pool->rx_buff[j].skb = NULL;
			}
		}

		kfree(rx_pool->rx_buff);
	}

	kfree(adapter->rx_pool);
	adapter->rx_pool = NULL;
	adapter->num_active_rx_pools = 0;
}

static int init_rx_pools(struct net_device *netdev)
{
	struct ibmvnic_adapter *adapter = netdev_priv(netdev);
	struct device *dev = &adapter->vdev->dev;
	struct ibmvnic_rx_pool *rx_pool;
	int rxadd_subcrqs;
	u64 buff_size;
	int i, j;

	rxadd_subcrqs = adapter->num_active_rx_scrqs;
	buff_size = adapter->cur_rx_buf_sz;

	adapter->rx_pool = kcalloc(rxadd_subcrqs,
				   sizeof(struct ibmvnic_rx_pool),
				   GFP_KERNEL);
	if (!adapter->rx_pool) {
		dev_err(dev, "Failed to allocate rx pools\n");
		return -1;
	}

	adapter->num_active_rx_pools = rxadd_subcrqs;

	for (i = 0; i < rxadd_subcrqs; i++) {
		rx_pool = &adapter->rx_pool[i];

		netdev_dbg(adapter->netdev,
			   "Initializing rx_pool[%d], %lld buffs, %lld bytes each\n",
			   i, adapter->req_rx_add_entries_per_subcrq,
			   buff_size);

		rx_pool->size = adapter->req_rx_add_entries_per_subcrq;
		rx_pool->index = i;
<<<<<<< HEAD
		rx_pool->buff_size = buff_size;
=======
		rx_pool->buff_size = ALIGN(buff_size, L1_CACHE_BYTES);
>>>>>>> 356006a6
		rx_pool->active = 1;

		rx_pool->free_map = kcalloc(rx_pool->size, sizeof(int),
					    GFP_KERNEL);
		if (!rx_pool->free_map) {
			release_rx_pools(adapter);
			return -1;
		}

		rx_pool->rx_buff = kcalloc(rx_pool->size,
					   sizeof(struct ibmvnic_rx_buff),
					   GFP_KERNEL);
		if (!rx_pool->rx_buff) {
			dev_err(dev, "Couldn't alloc rx buffers\n");
			release_rx_pools(adapter);
			return -1;
		}

		if (alloc_long_term_buff(adapter, &rx_pool->long_term_buff,
					 rx_pool->size * rx_pool->buff_size)) {
			release_rx_pools(adapter);
			return -1;
		}

		for (j = 0; j < rx_pool->size; ++j)
			rx_pool->free_map[j] = j;

		atomic_set(&rx_pool->available, 0);
		rx_pool->next_alloc = 0;
		rx_pool->next_free = 0;
	}

	return 0;
}

static int reset_one_tx_pool(struct ibmvnic_adapter *adapter,
			     struct ibmvnic_tx_pool *tx_pool)
{
	int rc, i;

	rc = reset_long_term_buff(adapter, &tx_pool->long_term_buff);
	if (rc)
		return rc;

	memset(tx_pool->tx_buff, 0,
	       tx_pool->num_buffers *
	       sizeof(struct ibmvnic_tx_buff));

	for (i = 0; i < tx_pool->num_buffers; i++)
		tx_pool->free_map[i] = i;

	tx_pool->consumer_index = 0;
	tx_pool->producer_index = 0;

	return 0;
}

static int reset_tx_pools(struct ibmvnic_adapter *adapter)
{
	int tx_scrqs;
	int i, rc;

	if (!adapter->tx_pool)
		return -1;

	tx_scrqs = adapter->num_active_tx_pools;
	for (i = 0; i < tx_scrqs; i++) {
		rc = reset_one_tx_pool(adapter, &adapter->tso_pool[i]);
		if (rc)
			return rc;
		rc = reset_one_tx_pool(adapter, &adapter->tx_pool[i]);
		if (rc)
			return rc;
	}

	return 0;
}

static void release_vpd_data(struct ibmvnic_adapter *adapter)
{
	if (!adapter->vpd)
		return;

	kfree(adapter->vpd->buff);
	kfree(adapter->vpd);

	adapter->vpd = NULL;
}

static void release_one_tx_pool(struct ibmvnic_adapter *adapter,
				struct ibmvnic_tx_pool *tx_pool)
{
	kfree(tx_pool->tx_buff);
	kfree(tx_pool->free_map);
	free_long_term_buff(adapter, &tx_pool->long_term_buff);
}

static void release_tx_pools(struct ibmvnic_adapter *adapter)
{
	int i;

	if (!adapter->tx_pool)
		return;

	for (i = 0; i < adapter->num_active_tx_pools; i++) {
		release_one_tx_pool(adapter, &adapter->tx_pool[i]);
		release_one_tx_pool(adapter, &adapter->tso_pool[i]);
	}

	kfree(adapter->tx_pool);
	adapter->tx_pool = NULL;
	kfree(adapter->tso_pool);
	adapter->tso_pool = NULL;
	adapter->num_active_tx_pools = 0;
}

static int init_one_tx_pool(struct net_device *netdev,
			    struct ibmvnic_tx_pool *tx_pool,
			    int num_entries, int buf_size)
{
	struct ibmvnic_adapter *adapter = netdev_priv(netdev);
	int i;

	tx_pool->tx_buff = kcalloc(num_entries,
				   sizeof(struct ibmvnic_tx_buff),
				   GFP_KERNEL);
	if (!tx_pool->tx_buff)
		return -1;

	if (alloc_long_term_buff(adapter, &tx_pool->long_term_buff,
				 num_entries * buf_size))
		return -1;

	tx_pool->free_map = kcalloc(num_entries, sizeof(int), GFP_KERNEL);
	if (!tx_pool->free_map)
		return -1;

	for (i = 0; i < num_entries; i++)
		tx_pool->free_map[i] = i;

	tx_pool->consumer_index = 0;
	tx_pool->producer_index = 0;
	tx_pool->num_buffers = num_entries;
	tx_pool->buf_size = buf_size;

	return 0;
}

static int init_tx_pools(struct net_device *netdev)
{
	struct ibmvnic_adapter *adapter = netdev_priv(netdev);
	int tx_subcrqs;
	u64 buff_size;
	int i, rc;

	tx_subcrqs = adapter->num_active_tx_scrqs;
	adapter->tx_pool = kcalloc(tx_subcrqs,
				   sizeof(struct ibmvnic_tx_pool), GFP_KERNEL);
	if (!adapter->tx_pool)
		return -1;

	adapter->tso_pool = kcalloc(tx_subcrqs,
				    sizeof(struct ibmvnic_tx_pool), GFP_KERNEL);
	if (!adapter->tso_pool)
		return -1;

	adapter->num_active_tx_pools = tx_subcrqs;

	for (i = 0; i < tx_subcrqs; i++) {
		buff_size = adapter->req_mtu + VLAN_HLEN;
		buff_size = ALIGN(buff_size, L1_CACHE_BYTES);
		rc = init_one_tx_pool(netdev, &adapter->tx_pool[i],
				      adapter->req_tx_entries_per_subcrq,
				      buff_size);
		if (rc) {
			release_tx_pools(adapter);
			return rc;
		}

		rc = init_one_tx_pool(netdev, &adapter->tso_pool[i],
				      IBMVNIC_TSO_BUFS,
				      IBMVNIC_TSO_BUF_SZ);
		if (rc) {
			release_tx_pools(adapter);
			return rc;
		}
	}

	return 0;
}

static void ibmvnic_napi_enable(struct ibmvnic_adapter *adapter)
{
	int i;

	if (adapter->napi_enabled)
		return;

	for (i = 0; i < adapter->req_rx_queues; i++)
		napi_enable(&adapter->napi[i]);

	adapter->napi_enabled = true;
}

static void ibmvnic_napi_disable(struct ibmvnic_adapter *adapter)
{
	int i;

	if (!adapter->napi_enabled)
		return;

	for (i = 0; i < adapter->req_rx_queues; i++) {
		netdev_dbg(adapter->netdev, "Disabling napi[%d]\n", i);
		napi_disable(&adapter->napi[i]);
	}

	adapter->napi_enabled = false;
}

static int init_napi(struct ibmvnic_adapter *adapter)
{
	int i;

	adapter->napi = kcalloc(adapter->req_rx_queues,
				sizeof(struct napi_struct), GFP_KERNEL);
	if (!adapter->napi)
		return -ENOMEM;

	for (i = 0; i < adapter->req_rx_queues; i++) {
		netdev_dbg(adapter->netdev, "Adding napi[%d]\n", i);
		netif_napi_add(adapter->netdev, &adapter->napi[i],
			       ibmvnic_poll, NAPI_POLL_WEIGHT);
	}

	adapter->num_active_rx_napi = adapter->req_rx_queues;
	return 0;
}

static void release_napi(struct ibmvnic_adapter *adapter)
{
	int i;

	if (!adapter->napi)
		return;

	for (i = 0; i < adapter->num_active_rx_napi; i++) {
		netdev_dbg(adapter->netdev, "Releasing napi[%d]\n", i);
		netif_napi_del(&adapter->napi[i]);
	}

	kfree(adapter->napi);
	adapter->napi = NULL;
	adapter->num_active_rx_napi = 0;
	adapter->napi_enabled = false;
}

static int ibmvnic_login(struct net_device *netdev)
{
	struct ibmvnic_adapter *adapter = netdev_priv(netdev);
	unsigned long timeout = msecs_to_jiffies(20000);
	int retry_count = 0;
	int retries = 10;
	bool retry;
	int rc;

	do {
		retry = false;
		if (retry_count > retries) {
			netdev_warn(netdev, "Login attempts exceeded\n");
			return -1;
		}

		adapter->init_done_rc = 0;
		reinit_completion(&adapter->init_done);
		rc = send_login(adapter);
		if (rc)
			return rc;

		if (!wait_for_completion_timeout(&adapter->init_done,
						 timeout)) {
			netdev_warn(netdev, "Login timed out, retrying...\n");
			retry = true;
			adapter->init_done_rc = 0;
			retry_count++;
			continue;
		}

		if (adapter->init_done_rc == ABORTED) {
			netdev_warn(netdev, "Login aborted, retrying...\n");
			retry = true;
			adapter->init_done_rc = 0;
			retry_count++;
			/* FW or device may be busy, so
			 * wait a bit before retrying login
			 */
			msleep(500);
		} else if (adapter->init_done_rc == PARTIALSUCCESS) {
			retry_count++;
			release_sub_crqs(adapter, 1);

			retry = true;
			netdev_dbg(netdev,
				   "Received partial success, retrying...\n");
			adapter->init_done_rc = 0;
			reinit_completion(&adapter->init_done);
			send_query_cap(adapter);
			if (!wait_for_completion_timeout(&adapter->init_done,
							 timeout)) {
				netdev_warn(netdev,
					    "Capabilities query timed out\n");
				return -1;
			}

			rc = init_sub_crqs(adapter);
			if (rc) {
				netdev_warn(netdev,
					    "SCRQ initialization failed\n");
				return -1;
			}

			rc = init_sub_crq_irqs(adapter);
			if (rc) {
				netdev_warn(netdev,
					    "SCRQ irq initialization failed\n");
				return -1;
			}
		} else if (adapter->init_done_rc) {
			netdev_warn(netdev, "Adapter login failed\n");
			return -1;
		}
	} while (retry);

	__ibmvnic_set_mac(netdev, adapter->mac_addr);

	netdev_dbg(netdev, "[S:%d] Login succeeded\n", adapter->state);
	return 0;
}

static void release_login_buffer(struct ibmvnic_adapter *adapter)
{
	kfree(adapter->login_buf);
	adapter->login_buf = NULL;
}

static void release_login_rsp_buffer(struct ibmvnic_adapter *adapter)
{
	kfree(adapter->login_rsp_buf);
	adapter->login_rsp_buf = NULL;
}

static void release_resources(struct ibmvnic_adapter *adapter)
{
	release_vpd_data(adapter);

	release_tx_pools(adapter);
	release_rx_pools(adapter);

	release_napi(adapter);
	release_login_rsp_buffer(adapter);
}

static int set_link_state(struct ibmvnic_adapter *adapter, u8 link_state)
{
	struct net_device *netdev = adapter->netdev;
	unsigned long timeout = msecs_to_jiffies(20000);
	union ibmvnic_crq crq;
	bool resend;
	int rc;

	netdev_dbg(netdev, "setting link state %d\n", link_state);

	memset(&crq, 0, sizeof(crq));
	crq.logical_link_state.first = IBMVNIC_CRQ_CMD;
	crq.logical_link_state.cmd = LOGICAL_LINK_STATE;
	crq.logical_link_state.link_state = link_state;

	do {
		resend = false;

		reinit_completion(&adapter->init_done);
		rc = ibmvnic_send_crq(adapter, &crq);
		if (rc) {
			netdev_err(netdev, "Failed to set link state\n");
			return rc;
		}

		if (!wait_for_completion_timeout(&adapter->init_done,
						 timeout)) {
			netdev_err(netdev, "timeout setting link state\n");
			return -1;
		}

		if (adapter->init_done_rc == PARTIALSUCCESS) {
			/* Partuial success, delay and re-send */
			mdelay(1000);
			resend = true;
		} else if (adapter->init_done_rc) {
			netdev_warn(netdev, "Unable to set link state, rc=%d\n",
				    adapter->init_done_rc);
			return adapter->init_done_rc;
		}
	} while (resend);

	return 0;
}

static int set_real_num_queues(struct net_device *netdev)
{
	struct ibmvnic_adapter *adapter = netdev_priv(netdev);
	int rc;

	netdev_dbg(netdev, "Setting real tx/rx queues (%llx/%llx)\n",
		   adapter->req_tx_queues, adapter->req_rx_queues);

	rc = netif_set_real_num_tx_queues(netdev, adapter->req_tx_queues);
	if (rc) {
		netdev_err(netdev, "failed to set the number of tx queues\n");
		return rc;
	}

	rc = netif_set_real_num_rx_queues(netdev, adapter->req_rx_queues);
	if (rc)
		netdev_err(netdev, "failed to set the number of rx queues\n");

	return rc;
}

static int ibmvnic_get_vpd(struct ibmvnic_adapter *adapter)
{
	struct device *dev = &adapter->vdev->dev;
	union ibmvnic_crq crq;
	int len = 0;
	int rc;

	if (adapter->vpd->buff)
		len = adapter->vpd->len;

	mutex_lock(&adapter->fw_lock);
	adapter->fw_done_rc = 0;
	reinit_completion(&adapter->fw_done);

	crq.get_vpd_size.first = IBMVNIC_CRQ_CMD;
	crq.get_vpd_size.cmd = GET_VPD_SIZE;
	rc = ibmvnic_send_crq(adapter, &crq);
	if (rc) {
		mutex_unlock(&adapter->fw_lock);
		return rc;
	}

	rc = ibmvnic_wait_for_completion(adapter, &adapter->fw_done, 10000);
	if (rc) {
		dev_err(dev, "Could not retrieve VPD size, rc = %d\n", rc);
		mutex_unlock(&adapter->fw_lock);
		return rc;
	}
	mutex_unlock(&adapter->fw_lock);

	if (!adapter->vpd->len)
		return -ENODATA;

	if (!adapter->vpd->buff)
		adapter->vpd->buff = kzalloc(adapter->vpd->len, GFP_KERNEL);
	else if (adapter->vpd->len != len)
		adapter->vpd->buff =
			krealloc(adapter->vpd->buff,
				 adapter->vpd->len, GFP_KERNEL);

	if (!adapter->vpd->buff) {
		dev_err(dev, "Could allocate VPD buffer\n");
		return -ENOMEM;
	}

	adapter->vpd->dma_addr =
		dma_map_single(dev, adapter->vpd->buff, adapter->vpd->len,
			       DMA_FROM_DEVICE);
	if (dma_mapping_error(dev, adapter->vpd->dma_addr)) {
		dev_err(dev, "Could not map VPD buffer\n");
		kfree(adapter->vpd->buff);
		adapter->vpd->buff = NULL;
		return -ENOMEM;
	}

	mutex_lock(&adapter->fw_lock);
	adapter->fw_done_rc = 0;
	reinit_completion(&adapter->fw_done);

	crq.get_vpd.first = IBMVNIC_CRQ_CMD;
	crq.get_vpd.cmd = GET_VPD;
	crq.get_vpd.ioba = cpu_to_be32(adapter->vpd->dma_addr);
	crq.get_vpd.len = cpu_to_be32((u32)adapter->vpd->len);
	rc = ibmvnic_send_crq(adapter, &crq);
	if (rc) {
		kfree(adapter->vpd->buff);
		adapter->vpd->buff = NULL;
		mutex_unlock(&adapter->fw_lock);
		return rc;
	}

	rc = ibmvnic_wait_for_completion(adapter, &adapter->fw_done, 10000);
	if (rc) {
		dev_err(dev, "Unable to retrieve VPD, rc = %d\n", rc);
		kfree(adapter->vpd->buff);
		adapter->vpd->buff = NULL;
		mutex_unlock(&adapter->fw_lock);
		return rc;
	}

	mutex_unlock(&adapter->fw_lock);
	return 0;
}

static int init_resources(struct ibmvnic_adapter *adapter)
{
	struct net_device *netdev = adapter->netdev;
	int rc;

	rc = set_real_num_queues(netdev);
	if (rc)
		return rc;

	adapter->vpd = kzalloc(sizeof(*adapter->vpd), GFP_KERNEL);
	if (!adapter->vpd)
		return -ENOMEM;

	/* Vital Product Data (VPD) */
	rc = ibmvnic_get_vpd(adapter);
	if (rc) {
		netdev_err(netdev, "failed to initialize Vital Product Data (VPD)\n");
		return rc;
	}

	adapter->map_id = 1;

	rc = init_napi(adapter);
	if (rc)
		return rc;

	send_query_map(adapter);

	rc = init_rx_pools(netdev);
	if (rc)
		return rc;

	rc = init_tx_pools(netdev);
	return rc;
}

static int __ibmvnic_open(struct net_device *netdev)
{
	struct ibmvnic_adapter *adapter = netdev_priv(netdev);
	enum vnic_state prev_state = adapter->state;
	int i, rc;

	adapter->state = VNIC_OPENING;
	replenish_pools(adapter);
	ibmvnic_napi_enable(adapter);

	/* We're ready to receive frames, enable the sub-crq interrupts and
	 * set the logical link state to up
	 */
	for (i = 0; i < adapter->req_rx_queues; i++) {
		netdev_dbg(netdev, "Enabling rx_scrq[%d] irq\n", i);
		if (prev_state == VNIC_CLOSED)
			enable_irq(adapter->rx_scrq[i]->irq);
		enable_scrq_irq(adapter, adapter->rx_scrq[i]);
	}

	for (i = 0; i < adapter->req_tx_queues; i++) {
		netdev_dbg(netdev, "Enabling tx_scrq[%d] irq\n", i);
		if (prev_state == VNIC_CLOSED)
			enable_irq(adapter->tx_scrq[i]->irq);
		enable_scrq_irq(adapter, adapter->tx_scrq[i]);
		netdev_tx_reset_queue(netdev_get_tx_queue(netdev, i));
	}

	rc = set_link_state(adapter, IBMVNIC_LOGICAL_LNK_UP);
	if (rc) {
		for (i = 0; i < adapter->req_rx_queues; i++)
			napi_disable(&adapter->napi[i]);
		release_resources(adapter);
		return rc;
	}

	netif_tx_start_all_queues(netdev);

	if (prev_state == VNIC_CLOSED) {
		for (i = 0; i < adapter->req_rx_queues; i++)
			napi_schedule(&adapter->napi[i]);
	}

	adapter->state = VNIC_OPEN;
	return rc;
}

static int ibmvnic_open(struct net_device *netdev)
{
	struct ibmvnic_adapter *adapter = netdev_priv(netdev);
	int rc;

	/* If device failover is pending, just set device state and return.
	 * Device operation will be handled by reset routine.
	 */
	if (adapter->failover_pending) {
		adapter->state = VNIC_OPEN;
		return 0;
	}

	if (adapter->state != VNIC_CLOSED) {
		rc = ibmvnic_login(netdev);
		if (rc)
			goto out;

		rc = init_resources(adapter);
		if (rc) {
			netdev_err(netdev, "failed to initialize resources\n");
			release_resources(adapter);
			goto out;
		}
	}

	rc = __ibmvnic_open(netdev);

out:
	/*
	 * If open fails due to a pending failover, set device state and
	 * return. Device operation will be handled by reset routine.
	 */
	if (rc && adapter->failover_pending) {
		adapter->state = VNIC_OPEN;
		rc = 0;
	}
	return rc;
}

static void clean_rx_pools(struct ibmvnic_adapter *adapter)
{
	struct ibmvnic_rx_pool *rx_pool;
	struct ibmvnic_rx_buff *rx_buff;
	u64 rx_entries;
	int rx_scrqs;
	int i, j;

	if (!adapter->rx_pool)
		return;

	rx_scrqs = adapter->num_active_rx_pools;
	rx_entries = adapter->req_rx_add_entries_per_subcrq;

	/* Free any remaining skbs in the rx buffer pools */
	for (i = 0; i < rx_scrqs; i++) {
		rx_pool = &adapter->rx_pool[i];
		if (!rx_pool || !rx_pool->rx_buff)
			continue;

		netdev_dbg(adapter->netdev, "Cleaning rx_pool[%d]\n", i);
		for (j = 0; j < rx_entries; j++) {
			rx_buff = &rx_pool->rx_buff[j];
			if (rx_buff && rx_buff->skb) {
				dev_kfree_skb_any(rx_buff->skb);
				rx_buff->skb = NULL;
			}
		}
	}
}

static void clean_one_tx_pool(struct ibmvnic_adapter *adapter,
			      struct ibmvnic_tx_pool *tx_pool)
{
	struct ibmvnic_tx_buff *tx_buff;
	u64 tx_entries;
	int i;

	if (!tx_pool || !tx_pool->tx_buff)
		return;

	tx_entries = tx_pool->num_buffers;

	for (i = 0; i < tx_entries; i++) {
		tx_buff = &tx_pool->tx_buff[i];
		if (tx_buff && tx_buff->skb) {
			dev_kfree_skb_any(tx_buff->skb);
			tx_buff->skb = NULL;
		}
	}
}

static void clean_tx_pools(struct ibmvnic_adapter *adapter)
{
	int tx_scrqs;
	int i;

	if (!adapter->tx_pool || !adapter->tso_pool)
		return;

	tx_scrqs = adapter->num_active_tx_pools;

	/* Free any remaining skbs in the tx buffer pools */
	for (i = 0; i < tx_scrqs; i++) {
		netdev_dbg(adapter->netdev, "Cleaning tx_pool[%d]\n", i);
		clean_one_tx_pool(adapter, &adapter->tx_pool[i]);
		clean_one_tx_pool(adapter, &adapter->tso_pool[i]);
	}
}

static void ibmvnic_disable_irqs(struct ibmvnic_adapter *adapter)
{
	struct net_device *netdev = adapter->netdev;
	int i;

	if (adapter->tx_scrq) {
		for (i = 0; i < adapter->req_tx_queues; i++)
			if (adapter->tx_scrq[i]->irq) {
				netdev_dbg(netdev,
					   "Disabling tx_scrq[%d] irq\n", i);
				disable_scrq_irq(adapter, adapter->tx_scrq[i]);
				disable_irq(adapter->tx_scrq[i]->irq);
			}
	}

	if (adapter->rx_scrq) {
		for (i = 0; i < adapter->req_rx_queues; i++) {
			if (adapter->rx_scrq[i]->irq) {
				netdev_dbg(netdev,
					   "Disabling rx_scrq[%d] irq\n", i);
				disable_scrq_irq(adapter, adapter->rx_scrq[i]);
				disable_irq(adapter->rx_scrq[i]->irq);
			}
		}
	}
}

static void ibmvnic_cleanup(struct net_device *netdev)
{
	struct ibmvnic_adapter *adapter = netdev_priv(netdev);

	/* ensure that transmissions are stopped if called by do_reset */
	if (test_bit(0, &adapter->resetting))
		netif_tx_disable(netdev);
	else
		netif_tx_stop_all_queues(netdev);

	ibmvnic_napi_disable(adapter);
	ibmvnic_disable_irqs(adapter);

	clean_rx_pools(adapter);
	clean_tx_pools(adapter);
}

static int __ibmvnic_close(struct net_device *netdev)
{
	struct ibmvnic_adapter *adapter = netdev_priv(netdev);
	int rc = 0;

	adapter->state = VNIC_CLOSING;
	rc = set_link_state(adapter, IBMVNIC_LOGICAL_LNK_DN);
	if (rc)
		return rc;
	adapter->state = VNIC_CLOSED;
	return 0;
}

static int ibmvnic_close(struct net_device *netdev)
{
	struct ibmvnic_adapter *adapter = netdev_priv(netdev);
	int rc;

	netdev_dbg(netdev, "[S:%d FOP:%d FRR:%d] Closing\n",
		   adapter->state, adapter->failover_pending,
		   adapter->force_reset_recovery);

	/* If device failover is pending, just set device state and return.
	 * Device operation will be handled by reset routine.
	 */
	if (adapter->failover_pending) {
		adapter->state = VNIC_CLOSED;
		return 0;
	}

	rc = __ibmvnic_close(netdev);
	ibmvnic_cleanup(netdev);

	return rc;
}

/**
 * build_hdr_data - creates L2/L3/L4 header data buffer
 * @hdr_field - bitfield determining needed headers
 * @skb - socket buffer
 * @hdr_len - array of header lengths
 * @tot_len - total length of data
 *
 * Reads hdr_field to determine which headers are needed by firmware.
 * Builds a buffer containing these headers.  Saves individual header
 * lengths and total buffer length to be used to build descriptors.
 */
static int build_hdr_data(u8 hdr_field, struct sk_buff *skb,
			  int *hdr_len, u8 *hdr_data)
{
	int len = 0;
	u8 *hdr;

	if (skb_vlan_tagged(skb) && !skb_vlan_tag_present(skb))
		hdr_len[0] = sizeof(struct vlan_ethhdr);
	else
		hdr_len[0] = sizeof(struct ethhdr);

	if (skb->protocol == htons(ETH_P_IP)) {
		hdr_len[1] = ip_hdr(skb)->ihl * 4;
		if (ip_hdr(skb)->protocol == IPPROTO_TCP)
			hdr_len[2] = tcp_hdrlen(skb);
		else if (ip_hdr(skb)->protocol == IPPROTO_UDP)
			hdr_len[2] = sizeof(struct udphdr);
	} else if (skb->protocol == htons(ETH_P_IPV6)) {
		hdr_len[1] = sizeof(struct ipv6hdr);
		if (ipv6_hdr(skb)->nexthdr == IPPROTO_TCP)
			hdr_len[2] = tcp_hdrlen(skb);
		else if (ipv6_hdr(skb)->nexthdr == IPPROTO_UDP)
			hdr_len[2] = sizeof(struct udphdr);
	} else if (skb->protocol == htons(ETH_P_ARP)) {
		hdr_len[1] = arp_hdr_len(skb->dev);
		hdr_len[2] = 0;
	}

	memset(hdr_data, 0, 120);
	if ((hdr_field >> 6) & 1) {
		hdr = skb_mac_header(skb);
		memcpy(hdr_data, hdr, hdr_len[0]);
		len += hdr_len[0];
	}

	if ((hdr_field >> 5) & 1) {
		hdr = skb_network_header(skb);
		memcpy(hdr_data + len, hdr, hdr_len[1]);
		len += hdr_len[1];
	}

	if ((hdr_field >> 4) & 1) {
		hdr = skb_transport_header(skb);
		memcpy(hdr_data + len, hdr, hdr_len[2]);
		len += hdr_len[2];
	}
	return len;
}

/**
 * create_hdr_descs - create header and header extension descriptors
 * @hdr_field - bitfield determining needed headers
 * @data - buffer containing header data
 * @len - length of data buffer
 * @hdr_len - array of individual header lengths
 * @scrq_arr - descriptor array
 *
 * Creates header and, if needed, header extension descriptors and
 * places them in a descriptor array, scrq_arr
 */

static int create_hdr_descs(u8 hdr_field, u8 *hdr_data, int len, int *hdr_len,
			    union sub_crq *scrq_arr)
{
	union sub_crq hdr_desc;
	int tmp_len = len;
	int num_descs = 0;
	u8 *data, *cur;
	int tmp;

	while (tmp_len > 0) {
		cur = hdr_data + len - tmp_len;

		memset(&hdr_desc, 0, sizeof(hdr_desc));
		if (cur != hdr_data) {
			data = hdr_desc.hdr_ext.data;
			tmp = tmp_len > 29 ? 29 : tmp_len;
			hdr_desc.hdr_ext.first = IBMVNIC_CRQ_CMD;
			hdr_desc.hdr_ext.type = IBMVNIC_HDR_EXT_DESC;
			hdr_desc.hdr_ext.len = tmp;
		} else {
			data = hdr_desc.hdr.data;
			tmp = tmp_len > 24 ? 24 : tmp_len;
			hdr_desc.hdr.first = IBMVNIC_CRQ_CMD;
			hdr_desc.hdr.type = IBMVNIC_HDR_DESC;
			hdr_desc.hdr.len = tmp;
			hdr_desc.hdr.l2_len = (u8)hdr_len[0];
			hdr_desc.hdr.l3_len = cpu_to_be16((u16)hdr_len[1]);
			hdr_desc.hdr.l4_len = (u8)hdr_len[2];
			hdr_desc.hdr.flag = hdr_field << 1;
		}
		memcpy(data, cur, tmp);
		tmp_len -= tmp;
		*scrq_arr = hdr_desc;
		scrq_arr++;
		num_descs++;
	}

	return num_descs;
}

/**
 * build_hdr_descs_arr - build a header descriptor array
 * @skb - socket buffer
 * @num_entries - number of descriptors to be sent
 * @subcrq - first TX descriptor
 * @hdr_field - bit field determining which headers will be sent
 *
 * This function will build a TX descriptor array with applicable
 * L2/L3/L4 packet header descriptors to be sent by send_subcrq_indirect.
 */

static void build_hdr_descs_arr(struct sk_buff *skb,
				union sub_crq *indir_arr,
				int *num_entries, u8 hdr_field)
{
	int hdr_len[3] = {0, 0, 0};
	u8 hdr_data[140] = {0};
	int tot_len;

	tot_len = build_hdr_data(hdr_field, skb, hdr_len,
				 hdr_data);
	*num_entries += create_hdr_descs(hdr_field, hdr_data, tot_len, hdr_len,
					 indir_arr + 1);
}

static int ibmvnic_xmit_workarounds(struct sk_buff *skb,
				    struct net_device *netdev)
{
	/* For some backing devices, mishandling of small packets
	 * can result in a loss of connection or TX stall. Device
	 * architects recommend that no packet should be smaller
	 * than the minimum MTU value provided to the driver, so
	 * pad any packets to that length
	 */
	if (skb->len < netdev->min_mtu)
		return skb_put_padto(skb, netdev->min_mtu);

	return 0;
}

static void ibmvnic_tx_scrq_clean_buffer(struct ibmvnic_adapter *adapter,
					 struct ibmvnic_sub_crq_queue *tx_scrq)
{
	struct ibmvnic_ind_xmit_queue *ind_bufp;
	struct ibmvnic_tx_buff *tx_buff;
	struct ibmvnic_tx_pool *tx_pool;
	union sub_crq tx_scrq_entry;
	int queue_num;
	int entries;
	int index;
	int i;

	ind_bufp = &tx_scrq->ind_buf;
	entries = (u64)ind_bufp->index;
	queue_num = tx_scrq->pool_index;

	for (i = entries - 1; i >= 0; --i) {
		tx_scrq_entry = ind_bufp->indir_arr[i];
		if (tx_scrq_entry.v1.type != IBMVNIC_TX_DESC)
			continue;
		index = be32_to_cpu(tx_scrq_entry.v1.correlator);
		if (index & IBMVNIC_TSO_POOL_MASK) {
			tx_pool = &adapter->tso_pool[queue_num];
			index &= ~IBMVNIC_TSO_POOL_MASK;
		} else {
			tx_pool = &adapter->tx_pool[queue_num];
		}
		tx_pool->free_map[tx_pool->consumer_index] = index;
		tx_pool->consumer_index = tx_pool->consumer_index == 0 ?
					  tx_pool->num_buffers - 1 :
					  tx_pool->consumer_index - 1;
		tx_buff = &tx_pool->tx_buff[index];
		adapter->netdev->stats.tx_packets--;
		adapter->netdev->stats.tx_bytes -= tx_buff->skb->len;
		adapter->tx_stats_buffers[queue_num].packets--;
		adapter->tx_stats_buffers[queue_num].bytes -=
						tx_buff->skb->len;
		dev_kfree_skb_any(tx_buff->skb);
		tx_buff->skb = NULL;
		adapter->netdev->stats.tx_dropped++;
	}
	ind_bufp->index = 0;
	if (atomic_sub_return(entries, &tx_scrq->used) <=
	    (adapter->req_tx_entries_per_subcrq / 2) &&
	    __netif_subqueue_stopped(adapter->netdev, queue_num)) {
		netif_wake_subqueue(adapter->netdev, queue_num);
		netdev_dbg(adapter->netdev, "Started queue %d\n",
			   queue_num);
	}
}

static int ibmvnic_tx_scrq_flush(struct ibmvnic_adapter *adapter,
				 struct ibmvnic_sub_crq_queue *tx_scrq)
{
	struct ibmvnic_ind_xmit_queue *ind_bufp;
	u64 dma_addr;
	u64 entries;
	u64 handle;
	int rc;

	ind_bufp = &tx_scrq->ind_buf;
	dma_addr = (u64)ind_bufp->indir_dma;
	entries = (u64)ind_bufp->index;
	handle = tx_scrq->handle;

	if (!entries)
		return 0;
	rc = send_subcrq_indirect(adapter, handle, dma_addr, entries);
	if (rc)
		ibmvnic_tx_scrq_clean_buffer(adapter, tx_scrq);
	else
		ind_bufp->index = 0;
	return 0;
}

static netdev_tx_t ibmvnic_xmit(struct sk_buff *skb, struct net_device *netdev)
{
	struct ibmvnic_adapter *adapter = netdev_priv(netdev);
	int queue_num = skb_get_queue_mapping(skb);
	u8 *hdrs = (u8 *)&adapter->tx_rx_desc_req;
	struct device *dev = &adapter->vdev->dev;
	struct ibmvnic_ind_xmit_queue *ind_bufp;
	struct ibmvnic_tx_buff *tx_buff = NULL;
	struct ibmvnic_sub_crq_queue *tx_scrq;
	struct ibmvnic_tx_pool *tx_pool;
	unsigned int tx_send_failed = 0;
	netdev_tx_t ret = NETDEV_TX_OK;
	unsigned int tx_map_failed = 0;
	union sub_crq indir_arr[16];
	unsigned int tx_dropped = 0;
	unsigned int tx_packets = 0;
	unsigned int tx_bytes = 0;
	dma_addr_t data_dma_addr;
	struct netdev_queue *txq;
	unsigned long lpar_rc;
	union sub_crq tx_crq;
	unsigned int offset;
	int num_entries = 1;
	unsigned char *dst;
	int index = 0;
	u8 proto = 0;
<<<<<<< HEAD
	u64 handle;
	netdev_tx_t ret = NETDEV_TX_OK;
=======

	tx_scrq = adapter->tx_scrq[queue_num];
	txq = netdev_get_tx_queue(netdev, queue_num);
	ind_bufp = &tx_scrq->ind_buf;
>>>>>>> 356006a6

	if (test_bit(0, &adapter->resetting)) {
		if (!netif_subqueue_stopped(netdev, skb))
			netif_stop_subqueue(netdev, queue_num);
		dev_kfree_skb_any(skb);

		tx_send_failed++;
		tx_dropped++;
		ret = NETDEV_TX_OK;
		ibmvnic_tx_scrq_flush(adapter, tx_scrq);
		goto out;
	}

	if (ibmvnic_xmit_workarounds(skb, netdev)) {
		tx_dropped++;
		tx_send_failed++;
		ret = NETDEV_TX_OK;
		ibmvnic_tx_scrq_flush(adapter, tx_scrq);
		goto out;
	}
	if (skb_is_gso(skb))
		tx_pool = &adapter->tso_pool[queue_num];
	else
		tx_pool = &adapter->tx_pool[queue_num];

<<<<<<< HEAD
	tx_scrq = adapter->tx_scrq[queue_num];
	txq = netdev_get_tx_queue(netdev, skb_get_queue_mapping(skb));
	handle = tx_scrq->handle;

=======
>>>>>>> 356006a6
	index = tx_pool->free_map[tx_pool->consumer_index];

	if (index == IBMVNIC_INVALID_MAP) {
		dev_kfree_skb_any(skb);
		tx_send_failed++;
		tx_dropped++;
		ret = NETDEV_TX_OK;
		ibmvnic_tx_scrq_flush(adapter, tx_scrq);
		goto out;
	}

	tx_pool->free_map[tx_pool->consumer_index] = IBMVNIC_INVALID_MAP;

	offset = index * tx_pool->buf_size;
	dst = tx_pool->long_term_buff.buff + offset;
	memset(dst, 0, tx_pool->buf_size);
	data_dma_addr = tx_pool->long_term_buff.addr + offset;

	if (skb_shinfo(skb)->nr_frags) {
		int cur, i;

		/* Copy the head */
		skb_copy_from_linear_data(skb, dst, skb_headlen(skb));
		cur = skb_headlen(skb);

		/* Copy the frags */
		for (i = 0; i < skb_shinfo(skb)->nr_frags; i++) {
			const skb_frag_t *frag = &skb_shinfo(skb)->frags[i];

			memcpy(dst + cur,
			       page_address(skb_frag_page(frag)) +
			       skb_frag_off(frag), skb_frag_size(frag));
			cur += skb_frag_size(frag);
		}
	} else {
		skb_copy_from_linear_data(skb, dst, skb->len);
	}

	tx_pool->consumer_index =
	    (tx_pool->consumer_index + 1) % tx_pool->num_buffers;

	tx_buff = &tx_pool->tx_buff[index];
	tx_buff->skb = skb;
	tx_buff->index = index;
	tx_buff->pool_index = queue_num;

	memset(&tx_crq, 0, sizeof(tx_crq));
	tx_crq.v1.first = IBMVNIC_CRQ_CMD;
	tx_crq.v1.type = IBMVNIC_TX_DESC;
	tx_crq.v1.n_crq_elem = 1;
	tx_crq.v1.n_sge = 1;
	tx_crq.v1.flags1 = IBMVNIC_TX_COMP_NEEDED;

	if (skb_is_gso(skb))
		tx_crq.v1.correlator =
			cpu_to_be32(index | IBMVNIC_TSO_POOL_MASK);
	else
		tx_crq.v1.correlator = cpu_to_be32(index);
	tx_crq.v1.dma_reg = cpu_to_be16(tx_pool->long_term_buff.map_id);
	tx_crq.v1.sge_len = cpu_to_be32(skb->len);
	tx_crq.v1.ioba = cpu_to_be64(data_dma_addr);

	if (adapter->vlan_header_insertion && skb_vlan_tag_present(skb)) {
		tx_crq.v1.flags2 |= IBMVNIC_TX_VLAN_INSERT;
		tx_crq.v1.vlan_id = cpu_to_be16(skb->vlan_tci);
	}

	if (skb->protocol == htons(ETH_P_IP)) {
		tx_crq.v1.flags1 |= IBMVNIC_TX_PROT_IPV4;
		proto = ip_hdr(skb)->protocol;
	} else if (skb->protocol == htons(ETH_P_IPV6)) {
		tx_crq.v1.flags1 |= IBMVNIC_TX_PROT_IPV6;
		proto = ipv6_hdr(skb)->nexthdr;
	}

	if (proto == IPPROTO_TCP)
		tx_crq.v1.flags1 |= IBMVNIC_TX_PROT_TCP;
	else if (proto == IPPROTO_UDP)
		tx_crq.v1.flags1 |= IBMVNIC_TX_PROT_UDP;

	if (skb->ip_summed == CHECKSUM_PARTIAL) {
		tx_crq.v1.flags1 |= IBMVNIC_TX_CHKSUM_OFFLOAD;
		hdrs += 2;
	}
	if (skb_is_gso(skb)) {
		tx_crq.v1.flags1 |= IBMVNIC_TX_LSO;
		tx_crq.v1.mss = cpu_to_be16(skb_shinfo(skb)->gso_size);
		hdrs += 2;
	}
<<<<<<< HEAD
	/* determine if l2/3/4 headers are sent to firmware */
	if ((*hdrs >> 7) & 1) {
		build_hdr_descs_arr(tx_buff, &num_entries, *hdrs);
		tx_crq.v1.n_crq_elem = num_entries;
		tx_buff->num_entries = num_entries;
		tx_buff->indir_arr[0] = tx_crq;
		tx_buff->indir_dma = dma_map_single(dev, tx_buff->indir_arr,
						    sizeof(tx_buff->indir_arr),
						    DMA_TO_DEVICE);
		if (dma_mapping_error(dev, tx_buff->indir_dma)) {
			dev_kfree_skb_any(skb);
			tx_buff->skb = NULL;
			if (!firmware_has_feature(FW_FEATURE_CMO))
				dev_err(dev, "tx: unable to map descriptor array\n");
			tx_map_failed++;
			tx_dropped++;
			ret = NETDEV_TX_OK;
			goto tx_err_out;
		}
		lpar_rc = send_subcrq_indirect(adapter, handle,
					       (u64)tx_buff->indir_dma,
					       (u64)num_entries);
		dma_unmap_single(dev, tx_buff->indir_dma,
				 sizeof(tx_buff->indir_arr), DMA_TO_DEVICE);
	} else {
		tx_buff->num_entries = num_entries;
		lpar_rc = send_subcrq(adapter, handle,
				      &tx_crq);
	}
	if (lpar_rc != H_SUCCESS) {
		if (lpar_rc != H_CLOSED && lpar_rc != H_PARAMETER)
			dev_err_ratelimited(dev, "tx: send failed\n");
		dev_kfree_skb_any(skb);
		tx_buff->skb = NULL;
=======
>>>>>>> 356006a6

	if ((*hdrs >> 7) & 1)
		build_hdr_descs_arr(skb, indir_arr, &num_entries, *hdrs);

	tx_crq.v1.n_crq_elem = num_entries;
	tx_buff->num_entries = num_entries;
	/* flush buffer if current entry can not fit */
	if (num_entries + ind_bufp->index > IBMVNIC_MAX_IND_DESCS) {
		lpar_rc = ibmvnic_tx_scrq_flush(adapter, tx_scrq);
		if (lpar_rc != H_SUCCESS)
			goto tx_flush_err;
	}

	indir_arr[0] = tx_crq;
	memcpy(&ind_bufp->indir_arr[ind_bufp->index], &indir_arr[0],
	       num_entries * sizeof(struct ibmvnic_generic_scrq));
	ind_bufp->index += num_entries;
	if (__netdev_tx_sent_queue(txq, skb->len,
				   netdev_xmit_more() &&
				   ind_bufp->index < IBMVNIC_MAX_IND_DESCS)) {
		lpar_rc = ibmvnic_tx_scrq_flush(adapter, tx_scrq);
		if (lpar_rc != H_SUCCESS)
			goto tx_err;
	}

	if (atomic_add_return(num_entries, &tx_scrq->used)
					>= adapter->req_tx_entries_per_subcrq) {
		netdev_dbg(netdev, "Stopping queue %d\n", queue_num);
		netif_stop_subqueue(netdev, queue_num);
	}

	tx_packets++;
	tx_bytes += skb->len;
	txq->trans_start = jiffies;
	ret = NETDEV_TX_OK;
	goto out;

tx_flush_err:
	dev_kfree_skb_any(skb);
	tx_buff->skb = NULL;
	tx_pool->consumer_index = tx_pool->consumer_index == 0 ?
				  tx_pool->num_buffers - 1 :
				  tx_pool->consumer_index - 1;
	tx_dropped++;
tx_err:
	if (lpar_rc != H_CLOSED && lpar_rc != H_PARAMETER)
		dev_err_ratelimited(dev, "tx: send failed\n");

	if (lpar_rc == H_CLOSED || adapter->failover_pending) {
		/* Disable TX and report carrier off if queue is closed
		 * or pending failover.
		 * Firmware guarantees that a signal will be sent to the
		 * driver, triggering a reset or some other action.
		 */
		netif_tx_stop_all_queues(netdev);
		netif_carrier_off(netdev);
	}
out:
	netdev->stats.tx_dropped += tx_dropped;
	netdev->stats.tx_bytes += tx_bytes;
	netdev->stats.tx_packets += tx_packets;
	adapter->tx_send_failed += tx_send_failed;
	adapter->tx_map_failed += tx_map_failed;
	adapter->tx_stats_buffers[queue_num].packets += tx_packets;
	adapter->tx_stats_buffers[queue_num].bytes += tx_bytes;
	adapter->tx_stats_buffers[queue_num].dropped_packets += tx_dropped;

	return ret;
}

static void ibmvnic_set_multi(struct net_device *netdev)
{
	struct ibmvnic_adapter *adapter = netdev_priv(netdev);
	struct netdev_hw_addr *ha;
	union ibmvnic_crq crq;

	memset(&crq, 0, sizeof(crq));
	crq.request_capability.first = IBMVNIC_CRQ_CMD;
	crq.request_capability.cmd = REQUEST_CAPABILITY;

	if (netdev->flags & IFF_PROMISC) {
		if (!adapter->promisc_supported)
			return;
	} else {
		if (netdev->flags & IFF_ALLMULTI) {
			/* Accept all multicast */
			memset(&crq, 0, sizeof(crq));
			crq.multicast_ctrl.first = IBMVNIC_CRQ_CMD;
			crq.multicast_ctrl.cmd = MULTICAST_CTRL;
			crq.multicast_ctrl.flags = IBMVNIC_ENABLE_ALL;
			ibmvnic_send_crq(adapter, &crq);
		} else if (netdev_mc_empty(netdev)) {
			/* Reject all multicast */
			memset(&crq, 0, sizeof(crq));
			crq.multicast_ctrl.first = IBMVNIC_CRQ_CMD;
			crq.multicast_ctrl.cmd = MULTICAST_CTRL;
			crq.multicast_ctrl.flags = IBMVNIC_DISABLE_ALL;
			ibmvnic_send_crq(adapter, &crq);
		} else {
			/* Accept one or more multicast(s) */
			netdev_for_each_mc_addr(ha, netdev) {
				memset(&crq, 0, sizeof(crq));
				crq.multicast_ctrl.first = IBMVNIC_CRQ_CMD;
				crq.multicast_ctrl.cmd = MULTICAST_CTRL;
				crq.multicast_ctrl.flags = IBMVNIC_ENABLE_MC;
				ether_addr_copy(&crq.multicast_ctrl.mac_addr[0],
						ha->addr);
				ibmvnic_send_crq(adapter, &crq);
			}
		}
	}
}

static int __ibmvnic_set_mac(struct net_device *netdev, u8 *dev_addr)
{
	struct ibmvnic_adapter *adapter = netdev_priv(netdev);
	union ibmvnic_crq crq;
	int rc;

	if (!is_valid_ether_addr(dev_addr)) {
		rc = -EADDRNOTAVAIL;
		goto err;
	}

	memset(&crq, 0, sizeof(crq));
	crq.change_mac_addr.first = IBMVNIC_CRQ_CMD;
	crq.change_mac_addr.cmd = CHANGE_MAC_ADDR;
	ether_addr_copy(&crq.change_mac_addr.mac_addr[0], dev_addr);

	mutex_lock(&adapter->fw_lock);
	adapter->fw_done_rc = 0;
	reinit_completion(&adapter->fw_done);

	rc = ibmvnic_send_crq(adapter, &crq);
	if (rc) {
		rc = -EIO;
		mutex_unlock(&adapter->fw_lock);
		goto err;
	}

	rc = ibmvnic_wait_for_completion(adapter, &adapter->fw_done, 10000);
	/* netdev->dev_addr is changed in handle_change_mac_rsp function */
	if (rc || adapter->fw_done_rc) {
		rc = -EIO;
		mutex_unlock(&adapter->fw_lock);
		goto err;
	}
	mutex_unlock(&adapter->fw_lock);
	return 0;
err:
	ether_addr_copy(adapter->mac_addr, netdev->dev_addr);
	return rc;
}

static int ibmvnic_set_mac(struct net_device *netdev, void *p)
{
	struct ibmvnic_adapter *adapter = netdev_priv(netdev);
	struct sockaddr *addr = p;
	int rc;

	rc = 0;
	if (!is_valid_ether_addr(addr->sa_data))
		return -EADDRNOTAVAIL;

	if (adapter->state != VNIC_PROBED) {
		ether_addr_copy(adapter->mac_addr, addr->sa_data);
		rc = __ibmvnic_set_mac(netdev, addr->sa_data);
	}

	return rc;
}

/**
 * do_change_param_reset returns zero if we are able to keep processing reset
 * events, or non-zero if we hit a fatal error and must halt.
 */
static int do_change_param_reset(struct ibmvnic_adapter *adapter,
				 struct ibmvnic_rwi *rwi,
				 u32 reset_state)
{
	struct net_device *netdev = adapter->netdev;
	int i, rc;

	netdev_dbg(adapter->netdev, "Change param resetting driver (%d)\n",
		   rwi->reset_reason);

	netif_carrier_off(netdev);
	adapter->reset_reason = rwi->reset_reason;

	ibmvnic_cleanup(netdev);

	if (reset_state == VNIC_OPEN) {
		rc = __ibmvnic_close(netdev);
		if (rc)
			goto out;
	}

	release_resources(adapter);
	release_sub_crqs(adapter, 1);
	release_crq_queue(adapter);

	adapter->state = VNIC_PROBED;

	rc = init_crq_queue(adapter);

	if (rc) {
		netdev_err(adapter->netdev,
			   "Couldn't initialize crq. rc=%d\n", rc);
		return rc;
	}

	rc = ibmvnic_reset_init(adapter, true);
<<<<<<< HEAD
	if (rc)
		return IBMVNIC_INIT_FAILED;
=======
	if (rc) {
		rc = IBMVNIC_INIT_FAILED;
		goto out;
	}
>>>>>>> 356006a6

	/* If the adapter was in PROBE state prior to the reset,
	 * exit here.
	 */
	if (reset_state == VNIC_PROBED)
		goto out;

	rc = ibmvnic_login(netdev);
	if (rc) {
		goto out;
	}

	rc = init_resources(adapter);
	if (rc)
		goto out;

	ibmvnic_disable_irqs(adapter);

	adapter->state = VNIC_CLOSED;

	if (reset_state == VNIC_CLOSED)
		return 0;

	rc = __ibmvnic_open(netdev);
	if (rc) {
		rc = IBMVNIC_OPEN_FAILED;
		goto out;
	}

	/* refresh device's multicast list */
	ibmvnic_set_multi(netdev);

	/* kick napi */
	for (i = 0; i < adapter->req_rx_queues; i++)
		napi_schedule(&adapter->napi[i]);

out:
	if (rc)
		adapter->state = reset_state;
	return rc;
}

/**
 * do_reset returns zero if we are able to keep processing reset events, or
 * non-zero if we hit a fatal error and must halt.
 */
static int do_reset(struct ibmvnic_adapter *adapter,
		    struct ibmvnic_rwi *rwi, u32 reset_state)
{
	u64 old_num_rx_queues, old_num_tx_queues;
	u64 old_num_rx_slots, old_num_tx_slots;
	struct net_device *netdev = adapter->netdev;
	int i, rc;

	netdev_dbg(adapter->netdev,
		   "[S:%d FOP:%d] Reset reason %d, reset_state %d\n",
		   adapter->state, adapter->failover_pending,
		   rwi->reset_reason, reset_state);

	rtnl_lock();
	/*
	 * Now that we have the rtnl lock, clear any pending failover.
	 * This will ensure ibmvnic_open() has either completed or will
	 * block until failover is complete.
	 */
	if (rwi->reset_reason == VNIC_RESET_FAILOVER)
		adapter->failover_pending = false;

	netif_carrier_off(netdev);
	adapter->reset_reason = rwi->reset_reason;

	old_num_rx_queues = adapter->req_rx_queues;
	old_num_tx_queues = adapter->req_tx_queues;
	old_num_rx_slots = adapter->req_rx_add_entries_per_subcrq;
	old_num_tx_slots = adapter->req_tx_entries_per_subcrq;

	ibmvnic_cleanup(netdev);

	if (reset_state == VNIC_OPEN &&
	    adapter->reset_reason != VNIC_RESET_MOBILITY &&
	    adapter->reset_reason != VNIC_RESET_FAILOVER) {
		adapter->state = VNIC_CLOSING;

		/* Release the RTNL lock before link state change and
		 * re-acquire after the link state change to allow
		 * linkwatch_event to grab the RTNL lock and run during
		 * a reset.
		 */
		rtnl_unlock();
		rc = set_link_state(adapter, IBMVNIC_LOGICAL_LNK_DN);
		rtnl_lock();
		if (rc)
			goto out;

		if (adapter->state != VNIC_CLOSING) {
			rc = -1;
			goto out;
		}

		adapter->state = VNIC_CLOSED;
	}

	if (adapter->reset_reason != VNIC_RESET_NON_FATAL) {
		/* remove the closed state so when we call open it appears
		 * we are coming from the probed state.
		 */
		adapter->state = VNIC_PROBED;

		if (adapter->reset_reason == VNIC_RESET_MOBILITY) {
			rc = ibmvnic_reenable_crq_queue(adapter);
			release_sub_crqs(adapter, 1);
		} else {
			rc = ibmvnic_reset_crq(adapter);
			if (rc == H_CLOSED || rc == H_SUCCESS) {
				rc = vio_enable_interrupts(adapter->vdev);
				if (rc)
					netdev_err(adapter->netdev,
						   "Reset failed to enable interrupts. rc=%d\n",
						   rc);
			}
		}

		if (rc) {
			netdev_err(adapter->netdev,
				   "Reset couldn't initialize crq. rc=%d\n", rc);
			goto out;
		}

		rc = ibmvnic_reset_init(adapter, true);
		if (rc) {
			rc = IBMVNIC_INIT_FAILED;
			goto out;
		}

		/* If the adapter was in PROBE state prior to the reset,
		 * exit here.
		 */
		if (reset_state == VNIC_PROBED) {
			rc = 0;
			goto out;
		}

		rc = ibmvnic_login(netdev);
		if (rc) {
			goto out;
		}

		if (adapter->req_rx_queues != old_num_rx_queues ||
		    adapter->req_tx_queues != old_num_tx_queues ||
		    adapter->req_rx_add_entries_per_subcrq !=
		    old_num_rx_slots ||
		    adapter->req_tx_entries_per_subcrq !=
		    old_num_tx_slots ||
		    !adapter->rx_pool ||
		    !adapter->tso_pool ||
		    !adapter->tx_pool) {
			release_rx_pools(adapter);
			release_tx_pools(adapter);
			release_napi(adapter);
			release_vpd_data(adapter);

			rc = init_resources(adapter);
			if (rc)
				goto out;

		} else {
			rc = reset_tx_pools(adapter);
			if (rc) {
				netdev_dbg(adapter->netdev, "reset tx pools failed (%d)\n",
						rc);
				goto out;
			}

			rc = reset_rx_pools(adapter);
			if (rc) {
				netdev_dbg(adapter->netdev, "reset rx pools failed (%d)\n",
						rc);
				goto out;
			}
		}
		ibmvnic_disable_irqs(adapter);
	}
	adapter->state = VNIC_CLOSED;

	if (reset_state == VNIC_CLOSED) {
		rc = 0;
		goto out;
	}

	rc = __ibmvnic_open(netdev);
	if (rc) {
		rc = IBMVNIC_OPEN_FAILED;
		goto out;
	}

	/* refresh device's multicast list */
	ibmvnic_set_multi(netdev);

	/* kick napi */
	for (i = 0; i < adapter->req_rx_queues; i++)
		napi_schedule(&adapter->napi[i]);

	if (adapter->reset_reason == VNIC_RESET_FAILOVER ||
	    adapter->reset_reason == VNIC_RESET_MOBILITY) {
		call_netdevice_notifiers(NETDEV_NOTIFY_PEERS, netdev);
		call_netdevice_notifiers(NETDEV_RESEND_IGMP, netdev);
	}

	rc = 0;

out:
	/* restore the adapter state if reset failed */
	if (rc)
		adapter->state = reset_state;
	rtnl_unlock();

	netdev_dbg(adapter->netdev, "[S:%d FOP:%d] Reset done, rc %d\n",
		   adapter->state, adapter->failover_pending, rc);
	return rc;
}

static int do_hard_reset(struct ibmvnic_adapter *adapter,
			 struct ibmvnic_rwi *rwi, u32 reset_state)
{
	struct net_device *netdev = adapter->netdev;
	int rc;

	netdev_dbg(adapter->netdev, "Hard resetting driver (%d)\n",
		   rwi->reset_reason);

	netif_carrier_off(netdev);
	adapter->reset_reason = rwi->reset_reason;

	ibmvnic_cleanup(netdev);
	release_resources(adapter);
	release_sub_crqs(adapter, 0);
	release_crq_queue(adapter);

	/* remove the closed state so when we call open it appears
	 * we are coming from the probed state.
	 */
	adapter->state = VNIC_PROBED;

	reinit_completion(&adapter->init_done);
	rc = init_crq_queue(adapter);
	if (rc) {
		netdev_err(adapter->netdev,
			   "Couldn't initialize crq. rc=%d\n", rc);
		goto out;
	}

	rc = ibmvnic_reset_init(adapter, false);
	if (rc)
		goto out;

	/* If the adapter was in PROBE state prior to the reset,
	 * exit here.
	 */
	if (reset_state == VNIC_PROBED)
		goto out;

	rc = ibmvnic_login(netdev);
	if (rc)
		goto out;

	rc = init_resources(adapter);
	if (rc)
		goto out;

	ibmvnic_disable_irqs(adapter);
	adapter->state = VNIC_CLOSED;

	if (reset_state == VNIC_CLOSED)
		goto out;

	rc = __ibmvnic_open(netdev);
	if (rc) {
		rc = IBMVNIC_OPEN_FAILED;
		goto out;
	}

	call_netdevice_notifiers(NETDEV_NOTIFY_PEERS, netdev);
	call_netdevice_notifiers(NETDEV_RESEND_IGMP, netdev);
out:
	/* restore adapter state if reset failed */
	if (rc)
		adapter->state = reset_state;
	netdev_dbg(adapter->netdev, "[S:%d FOP:%d] Hard reset done, rc %d\n",
		   adapter->state, adapter->failover_pending, rc);
	return rc;
}

static struct ibmvnic_rwi *get_next_rwi(struct ibmvnic_adapter *adapter)
{
	struct ibmvnic_rwi *rwi;
	unsigned long flags;

	spin_lock_irqsave(&adapter->rwi_lock, flags);

	if (!list_empty(&adapter->rwi_list)) {
		rwi = list_first_entry(&adapter->rwi_list, struct ibmvnic_rwi,
				       list);
		list_del(&rwi->list);
	} else {
		rwi = NULL;
	}

	spin_unlock_irqrestore(&adapter->rwi_lock, flags);
	return rwi;
}

static void __ibmvnic_reset(struct work_struct *work)
{
	struct ibmvnic_rwi *rwi;
	struct ibmvnic_adapter *adapter;
	bool saved_state = false;
	unsigned long flags;
	u32 reset_state;
	int rc = 0;

	adapter = container_of(work, struct ibmvnic_adapter, ibmvnic_reset);

	if (test_and_set_bit_lock(0, &adapter->resetting)) {
		schedule_delayed_work(&adapter->ibmvnic_delayed_reset,
				      IBMVNIC_RESET_DELAY);
		return;
	}

	rwi = get_next_rwi(adapter);
	while (rwi) {
		spin_lock_irqsave(&adapter->state_lock, flags);

		if (adapter->state == VNIC_REMOVING ||
		    adapter->state == VNIC_REMOVED) {
			spin_unlock_irqrestore(&adapter->state_lock, flags);
			kfree(rwi);
			rc = EBUSY;
			break;
		}

		if (!saved_state) {
			reset_state = adapter->state;
			saved_state = true;
		}
		spin_unlock_irqrestore(&adapter->state_lock, flags);

		if (rwi->reset_reason == VNIC_RESET_CHANGE_PARAM) {
			/* CHANGE_PARAM requestor holds rtnl_lock */
			rc = do_change_param_reset(adapter, rwi, reset_state);
		} else if (adapter->force_reset_recovery) {
			/*
			 * Since we are doing a hard reset now, clear the
			 * failover_pending flag so we don't ignore any
			 * future MOBILITY or other resets.
			 */
			adapter->failover_pending = false;

			/* Transport event occurred during previous reset */
			if (adapter->wait_for_reset) {
				/* Previous was CHANGE_PARAM; caller locked */
				adapter->force_reset_recovery = false;
				rc = do_hard_reset(adapter, rwi, reset_state);
			} else {
				rtnl_lock();
				adapter->force_reset_recovery = false;
				rc = do_hard_reset(adapter, rwi, reset_state);
				rtnl_unlock();
			}
			if (rc) {
				/* give backing device time to settle down */
				netdev_dbg(adapter->netdev,
					   "[S:%d] Hard reset failed, waiting 60 secs\n",
					   adapter->state);
				set_current_state(TASK_UNINTERRUPTIBLE);
				schedule_timeout(60 * HZ);
			}
		} else if (!(rwi->reset_reason == VNIC_RESET_FATAL &&
				adapter->from_passive_init)) {
			rc = do_reset(adapter, rwi, reset_state);
		}
		kfree(rwi);
		adapter->last_reset_time = jiffies;

		if (rc)
			netdev_dbg(adapter->netdev, "Reset failed, rc=%d\n", rc);

		rwi = get_next_rwi(adapter);

		if (rwi && (rwi->reset_reason == VNIC_RESET_FAILOVER ||
			    rwi->reset_reason == VNIC_RESET_MOBILITY))
			adapter->force_reset_recovery = true;
	}

	if (adapter->wait_for_reset) {
		adapter->reset_done_rc = rc;
		complete(&adapter->reset_done);
	}

	clear_bit_unlock(0, &adapter->resetting);

	netdev_dbg(adapter->netdev,
		   "[S:%d FRR:%d WFR:%d] Done processing resets\n",
		   adapter->state, adapter->force_reset_recovery,
		   adapter->wait_for_reset);
}

static void __ibmvnic_delayed_reset(struct work_struct *work)
{
	struct ibmvnic_adapter *adapter;

	adapter = container_of(work, struct ibmvnic_adapter,
			       ibmvnic_delayed_reset.work);
	__ibmvnic_reset(&adapter->ibmvnic_reset);
}

static int ibmvnic_reset(struct ibmvnic_adapter *adapter,
			 enum ibmvnic_reset_reason reason)
{
	struct list_head *entry, *tmp_entry;
	struct ibmvnic_rwi *rwi, *tmp;
	struct net_device *netdev = adapter->netdev;
	unsigned long flags;
	int ret;

	/*
	 * If failover is pending don't schedule any other reset.
	 * Instead let the failover complete. If there is already a
	 * a failover reset scheduled, we will detect and drop the
	 * duplicate reset when walking the ->rwi_list below.
	 */
	if (adapter->state == VNIC_REMOVING ||
	    adapter->state == VNIC_REMOVED ||
	    (adapter->failover_pending && reason != VNIC_RESET_FAILOVER)) {
		ret = EBUSY;
		netdev_dbg(netdev, "Adapter removing or pending failover, skipping reset\n");
		goto err;
	}

	if (adapter->state == VNIC_PROBING) {
		netdev_warn(netdev, "Adapter reset during probe\n");
		ret = adapter->init_done_rc = EAGAIN;
		goto err;
	}

	spin_lock_irqsave(&adapter->rwi_lock, flags);

	list_for_each(entry, &adapter->rwi_list) {
		tmp = list_entry(entry, struct ibmvnic_rwi, list);
		if (tmp->reset_reason == reason) {
			netdev_dbg(netdev, "Skipping matching reset, reason=%d\n",
				   reason);
			spin_unlock_irqrestore(&adapter->rwi_lock, flags);
			ret = EBUSY;
			goto err;
		}
	}

	rwi = kzalloc(sizeof(*rwi), GFP_ATOMIC);
	if (!rwi) {
		spin_unlock_irqrestore(&adapter->rwi_lock, flags);
		ibmvnic_close(netdev);
		ret = ENOMEM;
		goto err;
	}
	/* if we just received a transport event,
	 * flush reset queue and process this reset
	 */
	if (adapter->force_reset_recovery && !list_empty(&adapter->rwi_list)) {
		list_for_each_safe(entry, tmp_entry, &adapter->rwi_list)
			list_del(entry);
	}
	rwi->reset_reason = reason;
	list_add_tail(&rwi->list, &adapter->rwi_list);
	spin_unlock_irqrestore(&adapter->rwi_lock, flags);
	netdev_dbg(adapter->netdev, "Scheduling reset (reason %d)\n", reason);
	schedule_work(&adapter->ibmvnic_reset);

	return 0;
err:
	return -ret;
}

static void ibmvnic_tx_timeout(struct net_device *dev, unsigned int txqueue)
{
	struct ibmvnic_adapter *adapter = netdev_priv(dev);

	if (test_bit(0, &adapter->resetting)) {
		netdev_err(adapter->netdev,
			   "Adapter is resetting, skip timeout reset\n");
		return;
	}
	/* No queuing up reset until at least 5 seconds (default watchdog val)
	 * after last reset
	 */
	if (time_before(jiffies, (adapter->last_reset_time + dev->watchdog_timeo))) {
		netdev_dbg(dev, "Not yet time to tx timeout.\n");
		return;
	}
	ibmvnic_reset(adapter, VNIC_RESET_TIMEOUT);
}

static void remove_buff_from_pool(struct ibmvnic_adapter *adapter,
				  struct ibmvnic_rx_buff *rx_buff)
{
	struct ibmvnic_rx_pool *pool = &adapter->rx_pool[rx_buff->pool_index];

	rx_buff->skb = NULL;

	pool->free_map[pool->next_alloc] = (int)(rx_buff - pool->rx_buff);
	pool->next_alloc = (pool->next_alloc + 1) % pool->size;

	atomic_dec(&pool->available);
}

static int ibmvnic_poll(struct napi_struct *napi, int budget)
{
	struct ibmvnic_sub_crq_queue *rx_scrq;
	struct ibmvnic_adapter *adapter;
	struct net_device *netdev;
	int frames_processed;
	int scrq_num;

	netdev = napi->dev;
	adapter = netdev_priv(netdev);
	scrq_num = (int)(napi - adapter->napi);
	frames_processed = 0;
	rx_scrq = adapter->rx_scrq[scrq_num];

restart_poll:
	while (frames_processed < budget) {
		struct sk_buff *skb;
		struct ibmvnic_rx_buff *rx_buff;
		union sub_crq *next;
		u32 length;
		u16 offset;
		u8 flags = 0;

		if (unlikely(test_bit(0, &adapter->resetting) &&
			     adapter->reset_reason != VNIC_RESET_NON_FATAL)) {
			enable_scrq_irq(adapter, rx_scrq);
			napi_complete_done(napi, frames_processed);
			return frames_processed;
		}

		if (!pending_scrq(adapter, rx_scrq))
			break;
		/* The queue entry at the current index is peeked at above
		 * to determine that there is a valid descriptor awaiting
		 * processing. We want to be sure that the current slot
		 * holds a valid descriptor before reading its contents.
		 */
		dma_rmb();
		next = ibmvnic_next_scrq(adapter, rx_scrq);
		rx_buff =
		    (struct ibmvnic_rx_buff *)be64_to_cpu(next->
							  rx_comp.correlator);
		/* do error checking */
		if (next->rx_comp.rc) {
			netdev_dbg(netdev, "rx buffer returned with rc %x\n",
				   be16_to_cpu(next->rx_comp.rc));
			/* free the entry */
			next->rx_comp.first = 0;
			dev_kfree_skb_any(rx_buff->skb);
			remove_buff_from_pool(adapter, rx_buff);
			continue;
		} else if (!rx_buff->skb) {
			/* free the entry */
			next->rx_comp.first = 0;
			remove_buff_from_pool(adapter, rx_buff);
			continue;
		}

		length = be32_to_cpu(next->rx_comp.len);
		offset = be16_to_cpu(next->rx_comp.off_frame_data);
		flags = next->rx_comp.flags;
		skb = rx_buff->skb;
		skb_copy_to_linear_data(skb, rx_buff->data + offset,
					length);

		/* VLAN Header has been stripped by the system firmware and
		 * needs to be inserted by the driver
		 */
		if (adapter->rx_vlan_header_insertion &&
		    (flags & IBMVNIC_VLAN_STRIPPED))
			__vlan_hwaccel_put_tag(skb, htons(ETH_P_8021Q),
					       ntohs(next->rx_comp.vlan_tci));

		/* free the entry */
		next->rx_comp.first = 0;
		remove_buff_from_pool(adapter, rx_buff);

		skb_put(skb, length);
		skb->protocol = eth_type_trans(skb, netdev);
		skb_record_rx_queue(skb, scrq_num);

		if (flags & IBMVNIC_IP_CHKSUM_GOOD &&
		    flags & IBMVNIC_TCP_UDP_CHKSUM_GOOD) {
			skb->ip_summed = CHECKSUM_UNNECESSARY;
		}

		length = skb->len;
		napi_gro_receive(napi, skb); /* send it up */
		netdev->stats.rx_packets++;
		netdev->stats.rx_bytes += length;
		adapter->rx_stats_buffers[scrq_num].packets++;
		adapter->rx_stats_buffers[scrq_num].bytes += length;
		frames_processed++;
	}

	if (adapter->state != VNIC_CLOSING &&
	    ((atomic_read(&adapter->rx_pool[scrq_num].available) <
	      adapter->req_rx_add_entries_per_subcrq / 2) ||
	      frames_processed < budget))
		replenish_rx_pool(adapter, &adapter->rx_pool[scrq_num]);
	if (frames_processed < budget) {
		if (napi_complete_done(napi, frames_processed)) {
			enable_scrq_irq(adapter, rx_scrq);
			if (pending_scrq(adapter, rx_scrq)) {
				rmb();
				if (napi_reschedule(napi)) {
					disable_scrq_irq(adapter, rx_scrq);
					goto restart_poll;
				}
			}
		}
	}
	return frames_processed;
}

static int wait_for_reset(struct ibmvnic_adapter *adapter)
{
	int rc, ret;

	adapter->fallback.mtu = adapter->req_mtu;
	adapter->fallback.rx_queues = adapter->req_rx_queues;
	adapter->fallback.tx_queues = adapter->req_tx_queues;
	adapter->fallback.rx_entries = adapter->req_rx_add_entries_per_subcrq;
	adapter->fallback.tx_entries = adapter->req_tx_entries_per_subcrq;

	reinit_completion(&adapter->reset_done);
	adapter->wait_for_reset = true;
	rc = ibmvnic_reset(adapter, VNIC_RESET_CHANGE_PARAM);

	if (rc) {
		ret = rc;
		goto out;
	}
	rc = ibmvnic_wait_for_completion(adapter, &adapter->reset_done, 60000);
	if (rc) {
		ret = -ENODEV;
		goto out;
	}

	ret = 0;
	if (adapter->reset_done_rc) {
		ret = -EIO;
		adapter->desired.mtu = adapter->fallback.mtu;
		adapter->desired.rx_queues = adapter->fallback.rx_queues;
		adapter->desired.tx_queues = adapter->fallback.tx_queues;
		adapter->desired.rx_entries = adapter->fallback.rx_entries;
		adapter->desired.tx_entries = adapter->fallback.tx_entries;

		reinit_completion(&adapter->reset_done);
		adapter->wait_for_reset = true;
		rc = ibmvnic_reset(adapter, VNIC_RESET_CHANGE_PARAM);
		if (rc) {
			ret = rc;
			goto out;
		}
		rc = ibmvnic_wait_for_completion(adapter, &adapter->reset_done,
						 60000);
		if (rc) {
			ret = -ENODEV;
			goto out;
		}
	}
out:
	adapter->wait_for_reset = false;

	return ret;
}

static int ibmvnic_change_mtu(struct net_device *netdev, int new_mtu)
{
	struct ibmvnic_adapter *adapter = netdev_priv(netdev);

	adapter->desired.mtu = new_mtu + ETH_HLEN;

	return wait_for_reset(adapter);
}

static netdev_features_t ibmvnic_features_check(struct sk_buff *skb,
						struct net_device *dev,
						netdev_features_t features)
{
	/* Some backing hardware adapters can not
	 * handle packets with a MSS less than 224
	 * or with only one segment.
	 */
	if (skb_is_gso(skb)) {
		if (skb_shinfo(skb)->gso_size < 224 ||
		    skb_shinfo(skb)->gso_segs == 1)
			features &= ~NETIF_F_GSO_MASK;
	}

	return features;
}

static const struct net_device_ops ibmvnic_netdev_ops = {
	.ndo_open		= ibmvnic_open,
	.ndo_stop		= ibmvnic_close,
	.ndo_start_xmit		= ibmvnic_xmit,
	.ndo_set_rx_mode	= ibmvnic_set_multi,
	.ndo_set_mac_address	= ibmvnic_set_mac,
	.ndo_validate_addr	= eth_validate_addr,
	.ndo_tx_timeout		= ibmvnic_tx_timeout,
	.ndo_change_mtu		= ibmvnic_change_mtu,
	.ndo_features_check     = ibmvnic_features_check,
};

/* ethtool functions */

static int ibmvnic_get_link_ksettings(struct net_device *netdev,
				      struct ethtool_link_ksettings *cmd)
{
	struct ibmvnic_adapter *adapter = netdev_priv(netdev);
	int rc;

	rc = send_query_phys_parms(adapter);
	if (rc) {
		adapter->speed = SPEED_UNKNOWN;
		adapter->duplex = DUPLEX_UNKNOWN;
	}
	cmd->base.speed = adapter->speed;
	cmd->base.duplex = adapter->duplex;
	cmd->base.port = PORT_FIBRE;
	cmd->base.phy_address = 0;
	cmd->base.autoneg = AUTONEG_ENABLE;

	return 0;
}

static void ibmvnic_get_drvinfo(struct net_device *netdev,
				struct ethtool_drvinfo *info)
{
	struct ibmvnic_adapter *adapter = netdev_priv(netdev);

	strlcpy(info->driver, ibmvnic_driver_name, sizeof(info->driver));
	strlcpy(info->version, IBMVNIC_DRIVER_VERSION, sizeof(info->version));
	strlcpy(info->fw_version, adapter->fw_version,
		sizeof(info->fw_version));
}

static u32 ibmvnic_get_msglevel(struct net_device *netdev)
{
	struct ibmvnic_adapter *adapter = netdev_priv(netdev);

	return adapter->msg_enable;
}

static void ibmvnic_set_msglevel(struct net_device *netdev, u32 data)
{
	struct ibmvnic_adapter *adapter = netdev_priv(netdev);

	adapter->msg_enable = data;
}

static u32 ibmvnic_get_link(struct net_device *netdev)
{
	struct ibmvnic_adapter *adapter = netdev_priv(netdev);

	/* Don't need to send a query because we request a logical link up at
	 * init and then we wait for link state indications
	 */
	return adapter->logical_link_state;
}

static void ibmvnic_get_ringparam(struct net_device *netdev,
				  struct ethtool_ringparam *ring)
{
	struct ibmvnic_adapter *adapter = netdev_priv(netdev);

	if (adapter->priv_flags & IBMVNIC_USE_SERVER_MAXES) {
		ring->rx_max_pending = adapter->max_rx_add_entries_per_subcrq;
		ring->tx_max_pending = adapter->max_tx_entries_per_subcrq;
	} else {
		ring->rx_max_pending = IBMVNIC_MAX_QUEUE_SZ;
		ring->tx_max_pending = IBMVNIC_MAX_QUEUE_SZ;
	}
	ring->rx_mini_max_pending = 0;
	ring->rx_jumbo_max_pending = 0;
	ring->rx_pending = adapter->req_rx_add_entries_per_subcrq;
	ring->tx_pending = adapter->req_tx_entries_per_subcrq;
	ring->rx_mini_pending = 0;
	ring->rx_jumbo_pending = 0;
}

static int ibmvnic_set_ringparam(struct net_device *netdev,
				 struct ethtool_ringparam *ring)
{
	struct ibmvnic_adapter *adapter = netdev_priv(netdev);
	int ret;

	ret = 0;
	adapter->desired.rx_entries = ring->rx_pending;
	adapter->desired.tx_entries = ring->tx_pending;

	ret = wait_for_reset(adapter);

	if (!ret &&
	    (adapter->req_rx_add_entries_per_subcrq != ring->rx_pending ||
	     adapter->req_tx_entries_per_subcrq != ring->tx_pending))
		netdev_info(netdev,
			    "Could not match full ringsize request. Requested: RX %d, TX %d; Allowed: RX %llu, TX %llu\n",
			    ring->rx_pending, ring->tx_pending,
			    adapter->req_rx_add_entries_per_subcrq,
			    adapter->req_tx_entries_per_subcrq);
	return ret;
}

static void ibmvnic_get_channels(struct net_device *netdev,
				 struct ethtool_channels *channels)
{
	struct ibmvnic_adapter *adapter = netdev_priv(netdev);

	if (adapter->priv_flags & IBMVNIC_USE_SERVER_MAXES) {
		channels->max_rx = adapter->max_rx_queues;
		channels->max_tx = adapter->max_tx_queues;
	} else {
		channels->max_rx = IBMVNIC_MAX_QUEUES;
		channels->max_tx = IBMVNIC_MAX_QUEUES;
	}

	channels->max_other = 0;
	channels->max_combined = 0;
	channels->rx_count = adapter->req_rx_queues;
	channels->tx_count = adapter->req_tx_queues;
	channels->other_count = 0;
	channels->combined_count = 0;
}

static int ibmvnic_set_channels(struct net_device *netdev,
				struct ethtool_channels *channels)
{
	struct ibmvnic_adapter *adapter = netdev_priv(netdev);
	int ret;

	ret = 0;
	adapter->desired.rx_queues = channels->rx_count;
	adapter->desired.tx_queues = channels->tx_count;

	ret = wait_for_reset(adapter);

	if (!ret &&
	    (adapter->req_rx_queues != channels->rx_count ||
	     adapter->req_tx_queues != channels->tx_count))
		netdev_info(netdev,
			    "Could not match full channels request. Requested: RX %d, TX %d; Allowed: RX %llu, TX %llu\n",
			    channels->rx_count, channels->tx_count,
			    adapter->req_rx_queues, adapter->req_tx_queues);
	return ret;

}

static void ibmvnic_get_strings(struct net_device *dev, u32 stringset, u8 *data)
{
	struct ibmvnic_adapter *adapter = netdev_priv(dev);
	int i;

	switch (stringset) {
	case ETH_SS_STATS:
		for (i = 0; i < ARRAY_SIZE(ibmvnic_stats);
				i++, data += ETH_GSTRING_LEN)
			memcpy(data, ibmvnic_stats[i].name, ETH_GSTRING_LEN);

		for (i = 0; i < adapter->req_tx_queues; i++) {
			snprintf(data, ETH_GSTRING_LEN, "tx%d_packets", i);
			data += ETH_GSTRING_LEN;

			snprintf(data, ETH_GSTRING_LEN, "tx%d_bytes", i);
			data += ETH_GSTRING_LEN;

			snprintf(data, ETH_GSTRING_LEN,
				 "tx%d_dropped_packets", i);
			data += ETH_GSTRING_LEN;
		}

		for (i = 0; i < adapter->req_rx_queues; i++) {
			snprintf(data, ETH_GSTRING_LEN, "rx%d_packets", i);
			data += ETH_GSTRING_LEN;

			snprintf(data, ETH_GSTRING_LEN, "rx%d_bytes", i);
			data += ETH_GSTRING_LEN;

			snprintf(data, ETH_GSTRING_LEN, "rx%d_interrupts", i);
			data += ETH_GSTRING_LEN;
		}
		break;

	case ETH_SS_PRIV_FLAGS:
		for (i = 0; i < ARRAY_SIZE(ibmvnic_priv_flags); i++)
			strcpy(data + i * ETH_GSTRING_LEN,
			       ibmvnic_priv_flags[i]);
		break;
	default:
		return;
	}
}

static int ibmvnic_get_sset_count(struct net_device *dev, int sset)
{
	struct ibmvnic_adapter *adapter = netdev_priv(dev);

	switch (sset) {
	case ETH_SS_STATS:
		return ARRAY_SIZE(ibmvnic_stats) +
		       adapter->req_tx_queues * NUM_TX_STATS +
		       adapter->req_rx_queues * NUM_RX_STATS;
	case ETH_SS_PRIV_FLAGS:
		return ARRAY_SIZE(ibmvnic_priv_flags);
	default:
		return -EOPNOTSUPP;
	}
}

static void ibmvnic_get_ethtool_stats(struct net_device *dev,
				      struct ethtool_stats *stats, u64 *data)
{
	struct ibmvnic_adapter *adapter = netdev_priv(dev);
	union ibmvnic_crq crq;
	int i, j;
	int rc;

	memset(&crq, 0, sizeof(crq));
	crq.request_statistics.first = IBMVNIC_CRQ_CMD;
	crq.request_statistics.cmd = REQUEST_STATISTICS;
	crq.request_statistics.ioba = cpu_to_be32(adapter->stats_token);
	crq.request_statistics.len =
	    cpu_to_be32(sizeof(struct ibmvnic_statistics));

	/* Wait for data to be written */
	reinit_completion(&adapter->stats_done);
	rc = ibmvnic_send_crq(adapter, &crq);
	if (rc)
		return;
	rc = ibmvnic_wait_for_completion(adapter, &adapter->stats_done, 10000);
	if (rc)
		return;

	for (i = 0; i < ARRAY_SIZE(ibmvnic_stats); i++)
		data[i] = be64_to_cpu(IBMVNIC_GET_STAT(adapter,
						ibmvnic_stats[i].offset));

	for (j = 0; j < adapter->req_tx_queues; j++) {
		data[i] = adapter->tx_stats_buffers[j].packets;
		i++;
		data[i] = adapter->tx_stats_buffers[j].bytes;
		i++;
		data[i] = adapter->tx_stats_buffers[j].dropped_packets;
		i++;
	}

	for (j = 0; j < adapter->req_rx_queues; j++) {
		data[i] = adapter->rx_stats_buffers[j].packets;
		i++;
		data[i] = adapter->rx_stats_buffers[j].bytes;
		i++;
		data[i] = adapter->rx_stats_buffers[j].interrupts;
		i++;
	}
}

static u32 ibmvnic_get_priv_flags(struct net_device *netdev)
{
	struct ibmvnic_adapter *adapter = netdev_priv(netdev);

	return adapter->priv_flags;
}

static int ibmvnic_set_priv_flags(struct net_device *netdev, u32 flags)
{
	struct ibmvnic_adapter *adapter = netdev_priv(netdev);
	bool which_maxes = !!(flags & IBMVNIC_USE_SERVER_MAXES);

	if (which_maxes)
		adapter->priv_flags |= IBMVNIC_USE_SERVER_MAXES;
	else
		adapter->priv_flags &= ~IBMVNIC_USE_SERVER_MAXES;

	return 0;
}
static const struct ethtool_ops ibmvnic_ethtool_ops = {
	.get_drvinfo		= ibmvnic_get_drvinfo,
	.get_msglevel		= ibmvnic_get_msglevel,
	.set_msglevel		= ibmvnic_set_msglevel,
	.get_link		= ibmvnic_get_link,
	.get_ringparam		= ibmvnic_get_ringparam,
	.set_ringparam		= ibmvnic_set_ringparam,
	.get_channels		= ibmvnic_get_channels,
	.set_channels		= ibmvnic_set_channels,
	.get_strings            = ibmvnic_get_strings,
	.get_sset_count         = ibmvnic_get_sset_count,
	.get_ethtool_stats	= ibmvnic_get_ethtool_stats,
	.get_link_ksettings	= ibmvnic_get_link_ksettings,
	.get_priv_flags		= ibmvnic_get_priv_flags,
	.set_priv_flags		= ibmvnic_set_priv_flags,
};

/* Routines for managing CRQs/sCRQs  */

static int reset_one_sub_crq_queue(struct ibmvnic_adapter *adapter,
				   struct ibmvnic_sub_crq_queue *scrq)
{
	int rc;

	if (!scrq) {
		netdev_dbg(adapter->netdev,
			   "Invalid scrq reset. irq (%d) or msgs (%p).\n",
			   scrq->irq, scrq->msgs);
		return -EINVAL;
	}

	if (scrq->irq) {
		free_irq(scrq->irq, scrq);
		irq_dispose_mapping(scrq->irq);
		scrq->irq = 0;
	}

	if (scrq->msgs) {
		memset(scrq->msgs, 0, 4 * PAGE_SIZE);
		atomic_set(&scrq->used, 0);
		scrq->cur = 0;
		scrq->ind_buf.index = 0;
	} else {
		netdev_dbg(adapter->netdev, "Invalid scrq reset\n");
		return -EINVAL;
	}

	rc = h_reg_sub_crq(adapter->vdev->unit_address, scrq->msg_token,
			   4 * PAGE_SIZE, &scrq->crq_num, &scrq->hw_irq);
	return rc;
}

static int reset_sub_crq_queues(struct ibmvnic_adapter *adapter)
{
	int i, rc;

	if (!adapter->tx_scrq || !adapter->rx_scrq)
		return -EINVAL;

	for (i = 0; i < adapter->req_tx_queues; i++) {
		netdev_dbg(adapter->netdev, "Re-setting tx_scrq[%d]\n", i);
		rc = reset_one_sub_crq_queue(adapter, adapter->tx_scrq[i]);
		if (rc)
			return rc;
	}

	for (i = 0; i < adapter->req_rx_queues; i++) {
		netdev_dbg(adapter->netdev, "Re-setting rx_scrq[%d]\n", i);
		rc = reset_one_sub_crq_queue(adapter, adapter->rx_scrq[i]);
		if (rc)
			return rc;
	}

	return rc;
}

static void release_sub_crq_queue(struct ibmvnic_adapter *adapter,
				  struct ibmvnic_sub_crq_queue *scrq,
				  bool do_h_free)
{
	struct device *dev = &adapter->vdev->dev;
	long rc;

	netdev_dbg(adapter->netdev, "Releasing sub-CRQ\n");

	if (do_h_free) {
		/* Close the sub-crqs */
		do {
			rc = plpar_hcall_norets(H_FREE_SUB_CRQ,
						adapter->vdev->unit_address,
						scrq->crq_num);
		} while (rc == H_BUSY || H_IS_LONG_BUSY(rc));

		if (rc) {
			netdev_err(adapter->netdev,
				   "Failed to release sub-CRQ %16lx, rc = %ld\n",
				   scrq->crq_num, rc);
		}
	}

	dma_free_coherent(dev,
			  IBMVNIC_IND_ARR_SZ,
			  scrq->ind_buf.indir_arr,
			  scrq->ind_buf.indir_dma);

	dma_unmap_single(dev, scrq->msg_token, 4 * PAGE_SIZE,
			 DMA_BIDIRECTIONAL);
	free_pages((unsigned long)scrq->msgs, 2);
	kfree(scrq);
}

static struct ibmvnic_sub_crq_queue *init_sub_crq_queue(struct ibmvnic_adapter
							*adapter)
{
	struct device *dev = &adapter->vdev->dev;
	struct ibmvnic_sub_crq_queue *scrq;
	int rc;

	scrq = kzalloc(sizeof(*scrq), GFP_KERNEL);
	if (!scrq)
		return NULL;

	scrq->msgs =
		(union sub_crq *)__get_free_pages(GFP_KERNEL | __GFP_ZERO, 2);
	if (!scrq->msgs) {
		dev_warn(dev, "Couldn't allocate crq queue messages page\n");
		goto zero_page_failed;
	}

	scrq->msg_token = dma_map_single(dev, scrq->msgs, 4 * PAGE_SIZE,
					 DMA_BIDIRECTIONAL);
	if (dma_mapping_error(dev, scrq->msg_token)) {
		dev_warn(dev, "Couldn't map crq queue messages page\n");
		goto map_failed;
	}

	rc = h_reg_sub_crq(adapter->vdev->unit_address, scrq->msg_token,
			   4 * PAGE_SIZE, &scrq->crq_num, &scrq->hw_irq);

	if (rc == H_RESOURCE)
		rc = ibmvnic_reset_crq(adapter);

	if (rc == H_CLOSED) {
		dev_warn(dev, "Partner adapter not ready, waiting.\n");
	} else if (rc) {
		dev_warn(dev, "Error %d registering sub-crq\n", rc);
		goto reg_failed;
	}

	scrq->adapter = adapter;
	scrq->size = 4 * PAGE_SIZE / sizeof(*scrq->msgs);
	scrq->ind_buf.index = 0;

	scrq->ind_buf.indir_arr =
		dma_alloc_coherent(dev,
				   IBMVNIC_IND_ARR_SZ,
				   &scrq->ind_buf.indir_dma,
				   GFP_KERNEL);

	if (!scrq->ind_buf.indir_arr)
		goto indir_failed;

	spin_lock_init(&scrq->lock);

	netdev_dbg(adapter->netdev,
		   "sub-crq initialized, num %lx, hw_irq=%lx, irq=%x\n",
		   scrq->crq_num, scrq->hw_irq, scrq->irq);

	return scrq;

indir_failed:
	do {
		rc = plpar_hcall_norets(H_FREE_SUB_CRQ,
					adapter->vdev->unit_address,
					scrq->crq_num);
	} while (rc == H_BUSY || rc == H_IS_LONG_BUSY(rc));
reg_failed:
	dma_unmap_single(dev, scrq->msg_token, 4 * PAGE_SIZE,
			 DMA_BIDIRECTIONAL);
map_failed:
	free_pages((unsigned long)scrq->msgs, 2);
zero_page_failed:
	kfree(scrq);

	return NULL;
}

static void release_sub_crqs(struct ibmvnic_adapter *adapter, bool do_h_free)
{
	int i;

	if (adapter->tx_scrq) {
		for (i = 0; i < adapter->num_active_tx_scrqs; i++) {
			if (!adapter->tx_scrq[i])
				continue;

			netdev_dbg(adapter->netdev, "Releasing tx_scrq[%d]\n",
				   i);
			if (adapter->tx_scrq[i]->irq) {
				free_irq(adapter->tx_scrq[i]->irq,
					 adapter->tx_scrq[i]);
				irq_dispose_mapping(adapter->tx_scrq[i]->irq);
				adapter->tx_scrq[i]->irq = 0;
			}

			release_sub_crq_queue(adapter, adapter->tx_scrq[i],
					      do_h_free);
		}

		kfree(adapter->tx_scrq);
		adapter->tx_scrq = NULL;
		adapter->num_active_tx_scrqs = 0;
	}

	if (adapter->rx_scrq) {
		for (i = 0; i < adapter->num_active_rx_scrqs; i++) {
			if (!adapter->rx_scrq[i])
				continue;

			netdev_dbg(adapter->netdev, "Releasing rx_scrq[%d]\n",
				   i);
			if (adapter->rx_scrq[i]->irq) {
				free_irq(adapter->rx_scrq[i]->irq,
					 adapter->rx_scrq[i]);
				irq_dispose_mapping(adapter->rx_scrq[i]->irq);
				adapter->rx_scrq[i]->irq = 0;
			}

			release_sub_crq_queue(adapter, adapter->rx_scrq[i],
					      do_h_free);
		}

		kfree(adapter->rx_scrq);
		adapter->rx_scrq = NULL;
		adapter->num_active_rx_scrqs = 0;
	}
}

static int disable_scrq_irq(struct ibmvnic_adapter *adapter,
			    struct ibmvnic_sub_crq_queue *scrq)
{
	struct device *dev = &adapter->vdev->dev;
	unsigned long rc;

	rc = plpar_hcall_norets(H_VIOCTL, adapter->vdev->unit_address,
				H_DISABLE_VIO_INTERRUPT, scrq->hw_irq, 0, 0);
	if (rc)
		dev_err(dev, "Couldn't disable scrq irq 0x%lx. rc=%ld\n",
			scrq->hw_irq, rc);
	return rc;
}

static int enable_scrq_irq(struct ibmvnic_adapter *adapter,
			   struct ibmvnic_sub_crq_queue *scrq)
{
	struct device *dev = &adapter->vdev->dev;
	unsigned long rc;

	if (scrq->hw_irq > 0x100000000ULL) {
		dev_err(dev, "bad hw_irq = %lx\n", scrq->hw_irq);
		return 1;
	}

	if (test_bit(0, &adapter->resetting) &&
	    adapter->reset_reason == VNIC_RESET_MOBILITY) {
		u64 val = (0xff000000) | scrq->hw_irq;

		rc = plpar_hcall_norets(H_EOI, val);
		/* H_EOI would fail with rc = H_FUNCTION when running
		 * in XIVE mode which is expected, but not an error.
		 */
		if (rc && (rc != H_FUNCTION))
			dev_err(dev, "H_EOI FAILED irq 0x%llx. rc=%ld\n",
				val, rc);
	}

	rc = plpar_hcall_norets(H_VIOCTL, adapter->vdev->unit_address,
				H_ENABLE_VIO_INTERRUPT, scrq->hw_irq, 0, 0);
	if (rc)
		dev_err(dev, "Couldn't enable scrq irq 0x%lx. rc=%ld\n",
			scrq->hw_irq, rc);
	return rc;
}

static int ibmvnic_complete_tx(struct ibmvnic_adapter *adapter,
			       struct ibmvnic_sub_crq_queue *scrq)
{
	struct device *dev = &adapter->vdev->dev;
	struct ibmvnic_tx_pool *tx_pool;
	struct ibmvnic_tx_buff *txbuff;
	struct netdev_queue *txq;
	union sub_crq *next;
	int index;
	int i;

restart_loop:
	while (pending_scrq(adapter, scrq)) {
		unsigned int pool = scrq->pool_index;
		int num_entries = 0;
		int total_bytes = 0;
		int num_packets = 0;

		/* The queue entry at the current index is peeked at above
		 * to determine that there is a valid descriptor awaiting
		 * processing. We want to be sure that the current slot
		 * holds a valid descriptor before reading its contents.
		 */
		dma_rmb();

		next = ibmvnic_next_scrq(adapter, scrq);
		for (i = 0; i < next->tx_comp.num_comps; i++) {
			if (next->tx_comp.rcs[i])
				dev_err(dev, "tx error %x\n",
					next->tx_comp.rcs[i]);
			index = be32_to_cpu(next->tx_comp.correlators[i]);
			if (index & IBMVNIC_TSO_POOL_MASK) {
				tx_pool = &adapter->tso_pool[pool];
				index &= ~IBMVNIC_TSO_POOL_MASK;
			} else {
				tx_pool = &adapter->tx_pool[pool];
			}

			txbuff = &tx_pool->tx_buff[index];
			num_packets++;
			num_entries += txbuff->num_entries;
			if (txbuff->skb) {
				total_bytes += txbuff->skb->len;
				dev_consume_skb_irq(txbuff->skb);
				txbuff->skb = NULL;
			} else {
				netdev_warn(adapter->netdev,
					    "TX completion received with NULL socket buffer\n");
			}
			tx_pool->free_map[tx_pool->producer_index] = index;
			tx_pool->producer_index =
				(tx_pool->producer_index + 1) %
					tx_pool->num_buffers;
		}
		/* remove tx_comp scrq*/
		next->tx_comp.first = 0;

		txq = netdev_get_tx_queue(adapter->netdev, scrq->pool_index);
		netdev_tx_completed_queue(txq, num_packets, total_bytes);

		if (atomic_sub_return(num_entries, &scrq->used) <=
		    (adapter->req_tx_entries_per_subcrq / 2) &&
		    __netif_subqueue_stopped(adapter->netdev,
					     scrq->pool_index)) {
			netif_wake_subqueue(adapter->netdev, scrq->pool_index);
			netdev_dbg(adapter->netdev, "Started queue %d\n",
				   scrq->pool_index);
		}
	}

	enable_scrq_irq(adapter, scrq);

	if (pending_scrq(adapter, scrq)) {
		disable_scrq_irq(adapter, scrq);
		goto restart_loop;
	}

	return 0;
}

static irqreturn_t ibmvnic_interrupt_tx(int irq, void *instance)
{
	struct ibmvnic_sub_crq_queue *scrq = instance;
	struct ibmvnic_adapter *adapter = scrq->adapter;

	disable_scrq_irq(adapter, scrq);
	ibmvnic_complete_tx(adapter, scrq);

	return IRQ_HANDLED;
}

static irqreturn_t ibmvnic_interrupt_rx(int irq, void *instance)
{
	struct ibmvnic_sub_crq_queue *scrq = instance;
	struct ibmvnic_adapter *adapter = scrq->adapter;

	/* When booting a kdump kernel we can hit pending interrupts
	 * prior to completing driver initialization.
	 */
	if (unlikely(adapter->state != VNIC_OPEN))
		return IRQ_NONE;

	adapter->rx_stats_buffers[scrq->scrq_num].interrupts++;

	if (napi_schedule_prep(&adapter->napi[scrq->scrq_num])) {
		disable_scrq_irq(adapter, scrq);
		__napi_schedule(&adapter->napi[scrq->scrq_num]);
	}

	return IRQ_HANDLED;
}

static int init_sub_crq_irqs(struct ibmvnic_adapter *adapter)
{
	struct device *dev = &adapter->vdev->dev;
	struct ibmvnic_sub_crq_queue *scrq;
	int i = 0, j = 0;
	int rc = 0;

	for (i = 0; i < adapter->req_tx_queues; i++) {
		netdev_dbg(adapter->netdev, "Initializing tx_scrq[%d] irq\n",
			   i);
		scrq = adapter->tx_scrq[i];
		scrq->irq = irq_create_mapping(NULL, scrq->hw_irq);

		if (!scrq->irq) {
			rc = -EINVAL;
			dev_err(dev, "Error mapping irq\n");
			goto req_tx_irq_failed;
		}

		snprintf(scrq->name, sizeof(scrq->name), "ibmvnic-%x-tx%d",
			 adapter->vdev->unit_address, i);
		rc = request_irq(scrq->irq, ibmvnic_interrupt_tx,
				 0, scrq->name, scrq);

		if (rc) {
			dev_err(dev, "Couldn't register tx irq 0x%x. rc=%d\n",
				scrq->irq, rc);
			irq_dispose_mapping(scrq->irq);
			goto req_tx_irq_failed;
		}
	}

	for (i = 0; i < adapter->req_rx_queues; i++) {
		netdev_dbg(adapter->netdev, "Initializing rx_scrq[%d] irq\n",
			   i);
		scrq = adapter->rx_scrq[i];
		scrq->irq = irq_create_mapping(NULL, scrq->hw_irq);
		if (!scrq->irq) {
			rc = -EINVAL;
			dev_err(dev, "Error mapping irq\n");
			goto req_rx_irq_failed;
		}
		snprintf(scrq->name, sizeof(scrq->name), "ibmvnic-%x-rx%d",
			 adapter->vdev->unit_address, i);
		rc = request_irq(scrq->irq, ibmvnic_interrupt_rx,
				 0, scrq->name, scrq);
		if (rc) {
			dev_err(dev, "Couldn't register rx irq 0x%x. rc=%d\n",
				scrq->irq, rc);
			irq_dispose_mapping(scrq->irq);
			goto req_rx_irq_failed;
		}
	}
	return rc;

req_rx_irq_failed:
	for (j = 0; j < i; j++) {
		free_irq(adapter->rx_scrq[j]->irq, adapter->rx_scrq[j]);
		irq_dispose_mapping(adapter->rx_scrq[j]->irq);
	}
	i = adapter->req_tx_queues;
req_tx_irq_failed:
	for (j = 0; j < i; j++) {
		free_irq(adapter->tx_scrq[j]->irq, adapter->tx_scrq[j]);
		irq_dispose_mapping(adapter->tx_scrq[j]->irq);
	}
	release_sub_crqs(adapter, 1);
	return rc;
}

static int init_sub_crqs(struct ibmvnic_adapter *adapter)
{
	struct device *dev = &adapter->vdev->dev;
	struct ibmvnic_sub_crq_queue **allqueues;
	int registered_queues = 0;
	int total_queues;
	int more = 0;
	int i;

	total_queues = adapter->req_tx_queues + adapter->req_rx_queues;

	allqueues = kcalloc(total_queues, sizeof(*allqueues), GFP_KERNEL);
	if (!allqueues)
		return -1;

	for (i = 0; i < total_queues; i++) {
		allqueues[i] = init_sub_crq_queue(adapter);
		if (!allqueues[i]) {
			dev_warn(dev, "Couldn't allocate all sub-crqs\n");
			break;
		}
		registered_queues++;
	}

	/* Make sure we were able to register the minimum number of queues */
	if (registered_queues <
	    adapter->min_tx_queues + adapter->min_rx_queues) {
		dev_err(dev, "Fatal: Couldn't init  min number of sub-crqs\n");
		goto tx_failed;
	}

	/* Distribute the failed allocated queues*/
	for (i = 0; i < total_queues - registered_queues + more ; i++) {
		netdev_dbg(adapter->netdev, "Reducing number of queues\n");
		switch (i % 3) {
		case 0:
			if (adapter->req_rx_queues > adapter->min_rx_queues)
				adapter->req_rx_queues--;
			else
				more++;
			break;
		case 1:
			if (adapter->req_tx_queues > adapter->min_tx_queues)
				adapter->req_tx_queues--;
			else
				more++;
			break;
		}
	}

	adapter->tx_scrq = kcalloc(adapter->req_tx_queues,
				   sizeof(*adapter->tx_scrq), GFP_KERNEL);
	if (!adapter->tx_scrq)
		goto tx_failed;

	for (i = 0; i < adapter->req_tx_queues; i++) {
		adapter->tx_scrq[i] = allqueues[i];
		adapter->tx_scrq[i]->pool_index = i;
		adapter->num_active_tx_scrqs++;
	}

	adapter->rx_scrq = kcalloc(adapter->req_rx_queues,
				   sizeof(*adapter->rx_scrq), GFP_KERNEL);
	if (!adapter->rx_scrq)
		goto rx_failed;

	for (i = 0; i < adapter->req_rx_queues; i++) {
		adapter->rx_scrq[i] = allqueues[i + adapter->req_tx_queues];
		adapter->rx_scrq[i]->scrq_num = i;
		adapter->num_active_rx_scrqs++;
	}

	kfree(allqueues);
	return 0;

rx_failed:
	kfree(adapter->tx_scrq);
	adapter->tx_scrq = NULL;
tx_failed:
	for (i = 0; i < registered_queues; i++)
		release_sub_crq_queue(adapter, allqueues[i], 1);
	kfree(allqueues);
	return -1;
}

static void send_request_cap(struct ibmvnic_adapter *adapter, int retry)
{
	struct device *dev = &adapter->vdev->dev;
	union ibmvnic_crq crq;
	int max_entries;

	if (!retry) {
		/* Sub-CRQ entries are 32 byte long */
		int entries_page = 4 * PAGE_SIZE / (sizeof(u64) * 4);

		if (adapter->min_tx_entries_per_subcrq > entries_page ||
		    adapter->min_rx_add_entries_per_subcrq > entries_page) {
			dev_err(dev, "Fatal, invalid entries per sub-crq\n");
			return;
		}

		if (adapter->desired.mtu)
			adapter->req_mtu = adapter->desired.mtu;
		else
			adapter->req_mtu = adapter->netdev->mtu + ETH_HLEN;

		if (!adapter->desired.tx_entries)
			adapter->desired.tx_entries =
					adapter->max_tx_entries_per_subcrq;
		if (!adapter->desired.rx_entries)
			adapter->desired.rx_entries =
					adapter->max_rx_add_entries_per_subcrq;

		max_entries = IBMVNIC_MAX_LTB_SIZE /
			      (adapter->req_mtu + IBMVNIC_BUFFER_HLEN);

		if ((adapter->req_mtu + IBMVNIC_BUFFER_HLEN) *
			adapter->desired.tx_entries > IBMVNIC_MAX_LTB_SIZE) {
			adapter->desired.tx_entries = max_entries;
		}

		if ((adapter->req_mtu + IBMVNIC_BUFFER_HLEN) *
			adapter->desired.rx_entries > IBMVNIC_MAX_LTB_SIZE) {
			adapter->desired.rx_entries = max_entries;
		}

		if (adapter->desired.tx_entries)
			adapter->req_tx_entries_per_subcrq =
					adapter->desired.tx_entries;
		else
			adapter->req_tx_entries_per_subcrq =
					adapter->max_tx_entries_per_subcrq;

		if (adapter->desired.rx_entries)
			adapter->req_rx_add_entries_per_subcrq =
					adapter->desired.rx_entries;
		else
			adapter->req_rx_add_entries_per_subcrq =
					adapter->max_rx_add_entries_per_subcrq;

		if (adapter->desired.tx_queues)
			adapter->req_tx_queues =
					adapter->desired.tx_queues;
		else
			adapter->req_tx_queues =
					adapter->opt_tx_comp_sub_queues;

		if (adapter->desired.rx_queues)
			adapter->req_rx_queues =
					adapter->desired.rx_queues;
		else
			adapter->req_rx_queues =
					adapter->opt_rx_comp_queues;

		adapter->req_rx_add_queues = adapter->max_rx_add_queues;
	}

	memset(&crq, 0, sizeof(crq));
	crq.request_capability.first = IBMVNIC_CRQ_CMD;
	crq.request_capability.cmd = REQUEST_CAPABILITY;

	crq.request_capability.capability = cpu_to_be16(REQ_TX_QUEUES);
	crq.request_capability.number = cpu_to_be64(adapter->req_tx_queues);
	atomic_inc(&adapter->running_cap_crqs);
	ibmvnic_send_crq(adapter, &crq);

	crq.request_capability.capability = cpu_to_be16(REQ_RX_QUEUES);
	crq.request_capability.number = cpu_to_be64(adapter->req_rx_queues);
	atomic_inc(&adapter->running_cap_crqs);
	ibmvnic_send_crq(adapter, &crq);

	crq.request_capability.capability = cpu_to_be16(REQ_RX_ADD_QUEUES);
	crq.request_capability.number = cpu_to_be64(adapter->req_rx_add_queues);
	atomic_inc(&adapter->running_cap_crqs);
	ibmvnic_send_crq(adapter, &crq);

	crq.request_capability.capability =
	    cpu_to_be16(REQ_TX_ENTRIES_PER_SUBCRQ);
	crq.request_capability.number =
	    cpu_to_be64(adapter->req_tx_entries_per_subcrq);
	atomic_inc(&adapter->running_cap_crqs);
	ibmvnic_send_crq(adapter, &crq);

	crq.request_capability.capability =
	    cpu_to_be16(REQ_RX_ADD_ENTRIES_PER_SUBCRQ);
	crq.request_capability.number =
	    cpu_to_be64(adapter->req_rx_add_entries_per_subcrq);
	atomic_inc(&adapter->running_cap_crqs);
	ibmvnic_send_crq(adapter, &crq);

	crq.request_capability.capability = cpu_to_be16(REQ_MTU);
	crq.request_capability.number = cpu_to_be64(adapter->req_mtu);
	atomic_inc(&adapter->running_cap_crqs);
	ibmvnic_send_crq(adapter, &crq);

	if (adapter->netdev->flags & IFF_PROMISC) {
		if (adapter->promisc_supported) {
			crq.request_capability.capability =
			    cpu_to_be16(PROMISC_REQUESTED);
			crq.request_capability.number = cpu_to_be64(1);
			atomic_inc(&adapter->running_cap_crqs);
			ibmvnic_send_crq(adapter, &crq);
		}
	} else {
		crq.request_capability.capability =
		    cpu_to_be16(PROMISC_REQUESTED);
		crq.request_capability.number = cpu_to_be64(0);
		atomic_inc(&adapter->running_cap_crqs);
		ibmvnic_send_crq(adapter, &crq);
	}
}

static int pending_scrq(struct ibmvnic_adapter *adapter,
			struct ibmvnic_sub_crq_queue *scrq)
{
	union sub_crq *entry = &scrq->msgs[scrq->cur];

	if (entry->generic.first & IBMVNIC_CRQ_CMD_RSP)
		return 1;
	else
		return 0;
}

static union sub_crq *ibmvnic_next_scrq(struct ibmvnic_adapter *adapter,
					struct ibmvnic_sub_crq_queue *scrq)
{
	union sub_crq *entry;
	unsigned long flags;

	spin_lock_irqsave(&scrq->lock, flags);
	entry = &scrq->msgs[scrq->cur];
	if (entry->generic.first & IBMVNIC_CRQ_CMD_RSP) {
		if (++scrq->cur == scrq->size)
			scrq->cur = 0;
	} else {
		entry = NULL;
	}
	spin_unlock_irqrestore(&scrq->lock, flags);

	/* Ensure that the entire buffer descriptor has been
	 * loaded before reading its contents
	 */
	dma_rmb();

	return entry;
}

static union ibmvnic_crq *ibmvnic_next_crq(struct ibmvnic_adapter *adapter)
{
	struct ibmvnic_crq_queue *queue = &adapter->crq;
	union ibmvnic_crq *crq;

	crq = &queue->msgs[queue->cur];
	if (crq->generic.first & IBMVNIC_CRQ_CMD_RSP) {
		if (++queue->cur == queue->size)
			queue->cur = 0;
	} else {
		crq = NULL;
	}

	return crq;
}

static void print_subcrq_error(struct device *dev, int rc, const char *func)
{
	switch (rc) {
	case H_PARAMETER:
		dev_warn_ratelimited(dev,
				     "%s failed: Send request is malformed or adapter failover pending. (rc=%d)\n",
				     func, rc);
		break;
	case H_CLOSED:
		dev_warn_ratelimited(dev,
				     "%s failed: Backing queue closed. Adapter is down or failover pending. (rc=%d)\n",
				     func, rc);
		break;
	default:
		dev_err_ratelimited(dev, "%s failed: (rc=%d)\n", func, rc);
		break;
	}
}

static int send_subcrq_indirect(struct ibmvnic_adapter *adapter,
				u64 remote_handle, u64 ioba, u64 num_entries)
{
	unsigned int ua = adapter->vdev->unit_address;
	struct device *dev = &adapter->vdev->dev;
	int rc;

	/* Make sure the hypervisor sees the complete request */
	mb();
	rc = plpar_hcall_norets(H_SEND_SUB_CRQ_INDIRECT, ua,
				cpu_to_be64(remote_handle),
				ioba, num_entries);

	if (rc)
		print_subcrq_error(dev, rc, __func__);

	return rc;
}

static int ibmvnic_send_crq(struct ibmvnic_adapter *adapter,
			    union ibmvnic_crq *crq)
{
	unsigned int ua = adapter->vdev->unit_address;
	struct device *dev = &adapter->vdev->dev;
	u64 *u64_crq = (u64 *)crq;
	int rc;

	netdev_dbg(adapter->netdev, "Sending CRQ: %016lx %016lx\n",
		   (unsigned long int)cpu_to_be64(u64_crq[0]),
		   (unsigned long int)cpu_to_be64(u64_crq[1]));

	if (!adapter->crq.active &&
	    crq->generic.first != IBMVNIC_CRQ_INIT_CMD) {
		dev_warn(dev, "Invalid request detected while CRQ is inactive, possible device state change during reset\n");
		return -EINVAL;
	}

	/* Make sure the hypervisor sees the complete request */
	mb();

	rc = plpar_hcall_norets(H_SEND_CRQ, ua,
				cpu_to_be64(u64_crq[0]),
				cpu_to_be64(u64_crq[1]));

	if (rc) {
		if (rc == H_CLOSED) {
			dev_warn(dev, "CRQ Queue closed\n");
			/* do not reset, report the fail, wait for passive init from server */
		}

		dev_warn(dev, "Send error (rc=%d)\n", rc);
	}

	return rc;
}

static int ibmvnic_send_crq_init(struct ibmvnic_adapter *adapter)
{
	struct device *dev = &adapter->vdev->dev;
	union ibmvnic_crq crq;
	int retries = 100;
	int rc;

	memset(&crq, 0, sizeof(crq));
	crq.generic.first = IBMVNIC_CRQ_INIT_CMD;
	crq.generic.cmd = IBMVNIC_CRQ_INIT;
	netdev_dbg(adapter->netdev, "Sending CRQ init\n");

	do {
		rc = ibmvnic_send_crq(adapter, &crq);
		if (rc != H_CLOSED)
			break;
		retries--;
		msleep(50);

	} while (retries > 0);

	if (rc) {
		dev_err(dev, "Failed to send init request, rc = %d\n", rc);
		return rc;
	}

	return 0;
}

static int send_version_xchg(struct ibmvnic_adapter *adapter)
{
	union ibmvnic_crq crq;

	memset(&crq, 0, sizeof(crq));
	crq.version_exchange.first = IBMVNIC_CRQ_CMD;
	crq.version_exchange.cmd = VERSION_EXCHANGE;
	crq.version_exchange.version = cpu_to_be16(ibmvnic_version);

	return ibmvnic_send_crq(adapter, &crq);
}

struct vnic_login_client_data {
	u8	type;
	__be16	len;
	char	name[];
} __packed;

static int vnic_client_data_len(struct ibmvnic_adapter *adapter)
{
	int len;

	/* Calculate the amount of buffer space needed for the
	 * vnic client data in the login buffer. There are four entries,
	 * OS name, LPAR name, device name, and a null last entry.
	 */
	len = 4 * sizeof(struct vnic_login_client_data);
	len += 6; /* "Linux" plus NULL */
	len += strlen(utsname()->nodename) + 1;
	len += strlen(adapter->netdev->name) + 1;

	return len;
}

static void vnic_add_client_data(struct ibmvnic_adapter *adapter,
				 struct vnic_login_client_data *vlcd)
{
	const char *os_name = "Linux";
	int len;

	/* Type 1 - LPAR OS */
	vlcd->type = 1;
	len = strlen(os_name) + 1;
	vlcd->len = cpu_to_be16(len);
	strncpy(vlcd->name, os_name, len);
	vlcd = (struct vnic_login_client_data *)(vlcd->name + len);

	/* Type 2 - LPAR name */
	vlcd->type = 2;
	len = strlen(utsname()->nodename) + 1;
	vlcd->len = cpu_to_be16(len);
	strncpy(vlcd->name, utsname()->nodename, len);
	vlcd = (struct vnic_login_client_data *)(vlcd->name + len);

	/* Type 3 - device name */
	vlcd->type = 3;
	len = strlen(adapter->netdev->name) + 1;
	vlcd->len = cpu_to_be16(len);
	strncpy(vlcd->name, adapter->netdev->name, len);
}

static int send_login(struct ibmvnic_adapter *adapter)
{
	struct ibmvnic_login_rsp_buffer *login_rsp_buffer;
	struct ibmvnic_login_buffer *login_buffer;
	struct device *dev = &adapter->vdev->dev;
	struct vnic_login_client_data *vlcd;
	dma_addr_t rsp_buffer_token;
	dma_addr_t buffer_token;
	size_t rsp_buffer_size;
	union ibmvnic_crq crq;
	int client_data_len;
	size_t buffer_size;
	__be64 *tx_list_p;
	__be64 *rx_list_p;
	int rc;
	int i;

	if (!adapter->tx_scrq || !adapter->rx_scrq) {
		netdev_err(adapter->netdev,
			   "RX or TX queues are not allocated, device login failed\n");
		return -1;
	}

	release_login_rsp_buffer(adapter);
	client_data_len = vnic_client_data_len(adapter);

	buffer_size =
	    sizeof(struct ibmvnic_login_buffer) +
	    sizeof(u64) * (adapter->req_tx_queues + adapter->req_rx_queues) +
	    client_data_len;

	login_buffer = kzalloc(buffer_size, GFP_ATOMIC);
	if (!login_buffer)
		goto buf_alloc_failed;

	buffer_token = dma_map_single(dev, login_buffer, buffer_size,
				      DMA_TO_DEVICE);
	if (dma_mapping_error(dev, buffer_token)) {
		dev_err(dev, "Couldn't map login buffer\n");
		goto buf_map_failed;
	}

	rsp_buffer_size = sizeof(struct ibmvnic_login_rsp_buffer) +
			  sizeof(u64) * adapter->req_tx_queues +
			  sizeof(u64) * adapter->req_rx_queues +
			  sizeof(u64) * adapter->req_rx_queues +
			  sizeof(u8) * IBMVNIC_TX_DESC_VERSIONS;

	login_rsp_buffer = kmalloc(rsp_buffer_size, GFP_ATOMIC);
	if (!login_rsp_buffer)
		goto buf_rsp_alloc_failed;

	rsp_buffer_token = dma_map_single(dev, login_rsp_buffer,
					  rsp_buffer_size, DMA_FROM_DEVICE);
	if (dma_mapping_error(dev, rsp_buffer_token)) {
		dev_err(dev, "Couldn't map login rsp buffer\n");
		goto buf_rsp_map_failed;
	}

	adapter->login_buf = login_buffer;
	adapter->login_buf_token = buffer_token;
	adapter->login_buf_sz = buffer_size;
	adapter->login_rsp_buf = login_rsp_buffer;
	adapter->login_rsp_buf_token = rsp_buffer_token;
	adapter->login_rsp_buf_sz = rsp_buffer_size;

	login_buffer->len = cpu_to_be32(buffer_size);
	login_buffer->version = cpu_to_be32(INITIAL_VERSION_LB);
	login_buffer->num_txcomp_subcrqs = cpu_to_be32(adapter->req_tx_queues);
	login_buffer->off_txcomp_subcrqs =
	    cpu_to_be32(sizeof(struct ibmvnic_login_buffer));
	login_buffer->num_rxcomp_subcrqs = cpu_to_be32(adapter->req_rx_queues);
	login_buffer->off_rxcomp_subcrqs =
	    cpu_to_be32(sizeof(struct ibmvnic_login_buffer) +
			sizeof(u64) * adapter->req_tx_queues);
	login_buffer->login_rsp_ioba = cpu_to_be32(rsp_buffer_token);
	login_buffer->login_rsp_len = cpu_to_be32(rsp_buffer_size);

	tx_list_p = (__be64 *)((char *)login_buffer +
				      sizeof(struct ibmvnic_login_buffer));
	rx_list_p = (__be64 *)((char *)login_buffer +
				      sizeof(struct ibmvnic_login_buffer) +
				      sizeof(u64) * adapter->req_tx_queues);

	for (i = 0; i < adapter->req_tx_queues; i++) {
		if (adapter->tx_scrq[i]) {
			tx_list_p[i] = cpu_to_be64(adapter->tx_scrq[i]->
						   crq_num);
		}
	}

	for (i = 0; i < adapter->req_rx_queues; i++) {
		if (adapter->rx_scrq[i]) {
			rx_list_p[i] = cpu_to_be64(adapter->rx_scrq[i]->
						   crq_num);
		}
	}

	/* Insert vNIC login client data */
	vlcd = (struct vnic_login_client_data *)
		((char *)rx_list_p + (sizeof(u64) * adapter->req_rx_queues));
	login_buffer->client_data_offset =
			cpu_to_be32((char *)vlcd - (char *)login_buffer);
	login_buffer->client_data_len = cpu_to_be32(client_data_len);

	vnic_add_client_data(adapter, vlcd);

	netdev_dbg(adapter->netdev, "Login Buffer:\n");
	for (i = 0; i < (adapter->login_buf_sz - 1) / 8 + 1; i++) {
		netdev_dbg(adapter->netdev, "%016lx\n",
			   ((unsigned long int *)(adapter->login_buf))[i]);
	}

	memset(&crq, 0, sizeof(crq));
	crq.login.first = IBMVNIC_CRQ_CMD;
	crq.login.cmd = LOGIN;
	crq.login.ioba = cpu_to_be32(buffer_token);
	crq.login.len = cpu_to_be32(buffer_size);

	adapter->login_pending = true;
	rc = ibmvnic_send_crq(adapter, &crq);
	if (rc) {
		adapter->login_pending = false;
		netdev_err(adapter->netdev, "Failed to send login, rc=%d\n", rc);
		goto buf_rsp_map_failed;
	}

	return 0;

buf_rsp_map_failed:
	kfree(login_rsp_buffer);
	adapter->login_rsp_buf = NULL;
buf_rsp_alloc_failed:
	dma_unmap_single(dev, buffer_token, buffer_size, DMA_TO_DEVICE);
buf_map_failed:
	kfree(login_buffer);
	adapter->login_buf = NULL;
buf_alloc_failed:
	return -1;
}

static int send_request_map(struct ibmvnic_adapter *adapter, dma_addr_t addr,
			    u32 len, u8 map_id)
{
	union ibmvnic_crq crq;

	memset(&crq, 0, sizeof(crq));
	crq.request_map.first = IBMVNIC_CRQ_CMD;
	crq.request_map.cmd = REQUEST_MAP;
	crq.request_map.map_id = map_id;
	crq.request_map.ioba = cpu_to_be32(addr);
	crq.request_map.len = cpu_to_be32(len);
	return ibmvnic_send_crq(adapter, &crq);
}

static int send_request_unmap(struct ibmvnic_adapter *adapter, u8 map_id)
{
	union ibmvnic_crq crq;

	memset(&crq, 0, sizeof(crq));
	crq.request_unmap.first = IBMVNIC_CRQ_CMD;
	crq.request_unmap.cmd = REQUEST_UNMAP;
	crq.request_unmap.map_id = map_id;
	return ibmvnic_send_crq(adapter, &crq);
}

static void send_query_map(struct ibmvnic_adapter *adapter)
{
	union ibmvnic_crq crq;

	memset(&crq, 0, sizeof(crq));
	crq.query_map.first = IBMVNIC_CRQ_CMD;
	crq.query_map.cmd = QUERY_MAP;
	ibmvnic_send_crq(adapter, &crq);
}

/* Send a series of CRQs requesting various capabilities of the VNIC server */
static void send_query_cap(struct ibmvnic_adapter *adapter)
{
	union ibmvnic_crq crq;

	atomic_set(&adapter->running_cap_crqs, 0);
	memset(&crq, 0, sizeof(crq));
	crq.query_capability.first = IBMVNIC_CRQ_CMD;
	crq.query_capability.cmd = QUERY_CAPABILITY;

	crq.query_capability.capability = cpu_to_be16(MIN_TX_QUEUES);
	atomic_inc(&adapter->running_cap_crqs);
	ibmvnic_send_crq(adapter, &crq);

	crq.query_capability.capability = cpu_to_be16(MIN_RX_QUEUES);
	atomic_inc(&adapter->running_cap_crqs);
	ibmvnic_send_crq(adapter, &crq);

	crq.query_capability.capability = cpu_to_be16(MIN_RX_ADD_QUEUES);
	atomic_inc(&adapter->running_cap_crqs);
	ibmvnic_send_crq(adapter, &crq);

	crq.query_capability.capability = cpu_to_be16(MAX_TX_QUEUES);
	atomic_inc(&adapter->running_cap_crqs);
	ibmvnic_send_crq(adapter, &crq);

	crq.query_capability.capability = cpu_to_be16(MAX_RX_QUEUES);
	atomic_inc(&adapter->running_cap_crqs);
	ibmvnic_send_crq(adapter, &crq);

	crq.query_capability.capability = cpu_to_be16(MAX_RX_ADD_QUEUES);
	atomic_inc(&adapter->running_cap_crqs);
	ibmvnic_send_crq(adapter, &crq);

	crq.query_capability.capability =
	    cpu_to_be16(MIN_TX_ENTRIES_PER_SUBCRQ);
	atomic_inc(&adapter->running_cap_crqs);
	ibmvnic_send_crq(adapter, &crq);

	crq.query_capability.capability =
	    cpu_to_be16(MIN_RX_ADD_ENTRIES_PER_SUBCRQ);
	atomic_inc(&adapter->running_cap_crqs);
	ibmvnic_send_crq(adapter, &crq);

	crq.query_capability.capability =
	    cpu_to_be16(MAX_TX_ENTRIES_PER_SUBCRQ);
	atomic_inc(&adapter->running_cap_crqs);
	ibmvnic_send_crq(adapter, &crq);

	crq.query_capability.capability =
	    cpu_to_be16(MAX_RX_ADD_ENTRIES_PER_SUBCRQ);
	atomic_inc(&adapter->running_cap_crqs);
	ibmvnic_send_crq(adapter, &crq);

	crq.query_capability.capability = cpu_to_be16(TCP_IP_OFFLOAD);
	atomic_inc(&adapter->running_cap_crqs);
	ibmvnic_send_crq(adapter, &crq);

	crq.query_capability.capability = cpu_to_be16(PROMISC_SUPPORTED);
	atomic_inc(&adapter->running_cap_crqs);
	ibmvnic_send_crq(adapter, &crq);

	crq.query_capability.capability = cpu_to_be16(MIN_MTU);
	atomic_inc(&adapter->running_cap_crqs);
	ibmvnic_send_crq(adapter, &crq);

	crq.query_capability.capability = cpu_to_be16(MAX_MTU);
	atomic_inc(&adapter->running_cap_crqs);
	ibmvnic_send_crq(adapter, &crq);

	crq.query_capability.capability = cpu_to_be16(MAX_MULTICAST_FILTERS);
	atomic_inc(&adapter->running_cap_crqs);
	ibmvnic_send_crq(adapter, &crq);

	crq.query_capability.capability = cpu_to_be16(VLAN_HEADER_INSERTION);
	atomic_inc(&adapter->running_cap_crqs);
	ibmvnic_send_crq(adapter, &crq);

	crq.query_capability.capability = cpu_to_be16(RX_VLAN_HEADER_INSERTION);
	atomic_inc(&adapter->running_cap_crqs);
	ibmvnic_send_crq(adapter, &crq);

	crq.query_capability.capability = cpu_to_be16(MAX_TX_SG_ENTRIES);
	atomic_inc(&adapter->running_cap_crqs);
	ibmvnic_send_crq(adapter, &crq);

	crq.query_capability.capability = cpu_to_be16(RX_SG_SUPPORTED);
	atomic_inc(&adapter->running_cap_crqs);
	ibmvnic_send_crq(adapter, &crq);

	crq.query_capability.capability = cpu_to_be16(OPT_TX_COMP_SUB_QUEUES);
	atomic_inc(&adapter->running_cap_crqs);
	ibmvnic_send_crq(adapter, &crq);

	crq.query_capability.capability = cpu_to_be16(OPT_RX_COMP_QUEUES);
	atomic_inc(&adapter->running_cap_crqs);
	ibmvnic_send_crq(adapter, &crq);

	crq.query_capability.capability =
			cpu_to_be16(OPT_RX_BUFADD_Q_PER_RX_COMP_Q);
	atomic_inc(&adapter->running_cap_crqs);
	ibmvnic_send_crq(adapter, &crq);

	crq.query_capability.capability =
			cpu_to_be16(OPT_TX_ENTRIES_PER_SUBCRQ);
	atomic_inc(&adapter->running_cap_crqs);
	ibmvnic_send_crq(adapter, &crq);

	crq.query_capability.capability =
			cpu_to_be16(OPT_RXBA_ENTRIES_PER_SUBCRQ);
	atomic_inc(&adapter->running_cap_crqs);
	ibmvnic_send_crq(adapter, &crq);

	crq.query_capability.capability = cpu_to_be16(TX_RX_DESC_REQ);
	atomic_inc(&adapter->running_cap_crqs);
	ibmvnic_send_crq(adapter, &crq);
}

static void send_query_ip_offload(struct ibmvnic_adapter *adapter)
{
	int buf_sz = sizeof(struct ibmvnic_query_ip_offload_buffer);
	struct device *dev = &adapter->vdev->dev;
	union ibmvnic_crq crq;

	adapter->ip_offload_tok =
		dma_map_single(dev,
			       &adapter->ip_offload_buf,
			       buf_sz,
			       DMA_FROM_DEVICE);

	if (dma_mapping_error(dev, adapter->ip_offload_tok)) {
		if (!firmware_has_feature(FW_FEATURE_CMO))
			dev_err(dev, "Couldn't map offload buffer\n");
		return;
	}

	memset(&crq, 0, sizeof(crq));
	crq.query_ip_offload.first = IBMVNIC_CRQ_CMD;
	crq.query_ip_offload.cmd = QUERY_IP_OFFLOAD;
	crq.query_ip_offload.len = cpu_to_be32(buf_sz);
	crq.query_ip_offload.ioba =
	    cpu_to_be32(adapter->ip_offload_tok);

	ibmvnic_send_crq(adapter, &crq);
}

static void send_control_ip_offload(struct ibmvnic_adapter *adapter)
{
	struct ibmvnic_control_ip_offload_buffer *ctrl_buf = &adapter->ip_offload_ctrl;
	struct ibmvnic_query_ip_offload_buffer *buf = &adapter->ip_offload_buf;
	struct device *dev = &adapter->vdev->dev;
	netdev_features_t old_hw_features = 0;
	union ibmvnic_crq crq;

	adapter->ip_offload_ctrl_tok =
		dma_map_single(dev,
			       ctrl_buf,
			       sizeof(adapter->ip_offload_ctrl),
			       DMA_TO_DEVICE);

	if (dma_mapping_error(dev, adapter->ip_offload_ctrl_tok)) {
		dev_err(dev, "Couldn't map ip offload control buffer\n");
		return;
	}

	ctrl_buf->len = cpu_to_be32(sizeof(adapter->ip_offload_ctrl));
	ctrl_buf->version = cpu_to_be32(INITIAL_VERSION_IOB);
	ctrl_buf->ipv4_chksum = buf->ipv4_chksum;
	ctrl_buf->ipv6_chksum = buf->ipv6_chksum;
	ctrl_buf->tcp_ipv4_chksum = buf->tcp_ipv4_chksum;
	ctrl_buf->udp_ipv4_chksum = buf->udp_ipv4_chksum;
	ctrl_buf->tcp_ipv6_chksum = buf->tcp_ipv6_chksum;
	ctrl_buf->udp_ipv6_chksum = buf->udp_ipv6_chksum;
	ctrl_buf->large_tx_ipv4 = buf->large_tx_ipv4;
	ctrl_buf->large_tx_ipv6 = buf->large_tx_ipv6;

	/* large_rx disabled for now, additional features needed */
	ctrl_buf->large_rx_ipv4 = 0;
	ctrl_buf->large_rx_ipv6 = 0;

	if (adapter->state != VNIC_PROBING) {
		old_hw_features = adapter->netdev->hw_features;
		adapter->netdev->hw_features = 0;
	}

	adapter->netdev->hw_features = NETIF_F_SG | NETIF_F_GSO | NETIF_F_GRO;

	if (buf->tcp_ipv4_chksum || buf->udp_ipv4_chksum)
		adapter->netdev->hw_features |= NETIF_F_IP_CSUM;

	if (buf->tcp_ipv6_chksum || buf->udp_ipv6_chksum)
		adapter->netdev->hw_features |= NETIF_F_IPV6_CSUM;

	if ((adapter->netdev->features &
	    (NETIF_F_IP_CSUM | NETIF_F_IPV6_CSUM)))
		adapter->netdev->hw_features |= NETIF_F_RXCSUM;

	if (buf->large_tx_ipv4)
		adapter->netdev->hw_features |= NETIF_F_TSO;
	if (buf->large_tx_ipv6)
		adapter->netdev->hw_features |= NETIF_F_TSO6;

	if (adapter->state == VNIC_PROBING) {
		adapter->netdev->features |= adapter->netdev->hw_features;
	} else if (old_hw_features != adapter->netdev->hw_features) {
		netdev_features_t tmp = 0;

		/* disable features no longer supported */
		adapter->netdev->features &= adapter->netdev->hw_features;
		/* turn on features now supported if previously enabled */
		tmp = (old_hw_features ^ adapter->netdev->hw_features) &
			adapter->netdev->hw_features;
		adapter->netdev->features |=
				tmp & adapter->netdev->wanted_features;
	}

	memset(&crq, 0, sizeof(crq));
	crq.control_ip_offload.first = IBMVNIC_CRQ_CMD;
	crq.control_ip_offload.cmd = CONTROL_IP_OFFLOAD;
	crq.control_ip_offload.len =
	    cpu_to_be32(sizeof(adapter->ip_offload_ctrl));
	crq.control_ip_offload.ioba = cpu_to_be32(adapter->ip_offload_ctrl_tok);
	ibmvnic_send_crq(adapter, &crq);
}

static void handle_vpd_size_rsp(union ibmvnic_crq *crq,
				struct ibmvnic_adapter *adapter)
{
	struct device *dev = &adapter->vdev->dev;

	if (crq->get_vpd_size_rsp.rc.code) {
		dev_err(dev, "Error retrieving VPD size, rc=%x\n",
			crq->get_vpd_size_rsp.rc.code);
		complete(&adapter->fw_done);
		return;
	}

	adapter->vpd->len = be64_to_cpu(crq->get_vpd_size_rsp.len);
	complete(&adapter->fw_done);
}

static void handle_vpd_rsp(union ibmvnic_crq *crq,
			   struct ibmvnic_adapter *adapter)
{
	struct device *dev = &adapter->vdev->dev;
	unsigned char *substr = NULL;
	u8 fw_level_len = 0;

	memset(adapter->fw_version, 0, 32);

	dma_unmap_single(dev, adapter->vpd->dma_addr, adapter->vpd->len,
			 DMA_FROM_DEVICE);

	if (crq->get_vpd_rsp.rc.code) {
		dev_err(dev, "Error retrieving VPD from device, rc=%x\n",
			crq->get_vpd_rsp.rc.code);
		goto complete;
	}

	/* get the position of the firmware version info
	 * located after the ASCII 'RM' substring in the buffer
	 */
	substr = strnstr(adapter->vpd->buff, "RM", adapter->vpd->len);
	if (!substr) {
		dev_info(dev, "Warning - No FW level has been provided in the VPD buffer by the VIOS Server\n");
		goto complete;
	}

	/* get length of firmware level ASCII substring */
	if ((substr + 2) < (adapter->vpd->buff + adapter->vpd->len)) {
		fw_level_len = *(substr + 2);
	} else {
		dev_info(dev, "Length of FW substr extrapolated VDP buff\n");
		goto complete;
	}

	/* copy firmware version string from vpd into adapter */
	if ((substr + 3 + fw_level_len) <
	    (adapter->vpd->buff + adapter->vpd->len)) {
		strncpy((char *)adapter->fw_version, substr + 3, fw_level_len);
	} else {
		dev_info(dev, "FW substr extrapolated VPD buff\n");
	}

complete:
	if (adapter->fw_version[0] == '\0')
		strncpy((char *)adapter->fw_version, "N/A", 3 * sizeof(char));
	complete(&adapter->fw_done);
}

static void handle_query_ip_offload_rsp(struct ibmvnic_adapter *adapter)
{
	struct device *dev = &adapter->vdev->dev;
	struct ibmvnic_query_ip_offload_buffer *buf = &adapter->ip_offload_buf;
	int i;

	dma_unmap_single(dev, adapter->ip_offload_tok,
			 sizeof(adapter->ip_offload_buf), DMA_FROM_DEVICE);

	netdev_dbg(adapter->netdev, "Query IP Offload Buffer:\n");
	for (i = 0; i < (sizeof(adapter->ip_offload_buf) - 1) / 8 + 1; i++)
		netdev_dbg(adapter->netdev, "%016lx\n",
			   ((unsigned long int *)(buf))[i]);

	netdev_dbg(adapter->netdev, "ipv4_chksum = %d\n", buf->ipv4_chksum);
	netdev_dbg(adapter->netdev, "ipv6_chksum = %d\n", buf->ipv6_chksum);
	netdev_dbg(adapter->netdev, "tcp_ipv4_chksum = %d\n",
		   buf->tcp_ipv4_chksum);
	netdev_dbg(adapter->netdev, "tcp_ipv6_chksum = %d\n",
		   buf->tcp_ipv6_chksum);
	netdev_dbg(adapter->netdev, "udp_ipv4_chksum = %d\n",
		   buf->udp_ipv4_chksum);
	netdev_dbg(adapter->netdev, "udp_ipv6_chksum = %d\n",
		   buf->udp_ipv6_chksum);
	netdev_dbg(adapter->netdev, "large_tx_ipv4 = %d\n",
		   buf->large_tx_ipv4);
	netdev_dbg(adapter->netdev, "large_tx_ipv6 = %d\n",
		   buf->large_tx_ipv6);
	netdev_dbg(adapter->netdev, "large_rx_ipv4 = %d\n",
		   buf->large_rx_ipv4);
	netdev_dbg(adapter->netdev, "large_rx_ipv6 = %d\n",
		   buf->large_rx_ipv6);
	netdev_dbg(adapter->netdev, "max_ipv4_hdr_sz = %d\n",
		   buf->max_ipv4_header_size);
	netdev_dbg(adapter->netdev, "max_ipv6_hdr_sz = %d\n",
		   buf->max_ipv6_header_size);
	netdev_dbg(adapter->netdev, "max_tcp_hdr_size = %d\n",
		   buf->max_tcp_header_size);
	netdev_dbg(adapter->netdev, "max_udp_hdr_size = %d\n",
		   buf->max_udp_header_size);
	netdev_dbg(adapter->netdev, "max_large_tx_size = %d\n",
		   buf->max_large_tx_size);
	netdev_dbg(adapter->netdev, "max_large_rx_size = %d\n",
		   buf->max_large_rx_size);
	netdev_dbg(adapter->netdev, "ipv6_ext_hdr = %d\n",
		   buf->ipv6_extension_header);
	netdev_dbg(adapter->netdev, "tcp_pseudosum_req = %d\n",
		   buf->tcp_pseudosum_req);
	netdev_dbg(adapter->netdev, "num_ipv6_ext_hd = %d\n",
		   buf->num_ipv6_ext_headers);
	netdev_dbg(adapter->netdev, "off_ipv6_ext_hd = %d\n",
		   buf->off_ipv6_ext_headers);

	send_control_ip_offload(adapter);
}

static const char *ibmvnic_fw_err_cause(u16 cause)
{
	switch (cause) {
	case ADAPTER_PROBLEM:
		return "adapter problem";
	case BUS_PROBLEM:
		return "bus problem";
	case FW_PROBLEM:
		return "firmware problem";
	case DD_PROBLEM:
		return "device driver problem";
	case EEH_RECOVERY:
		return "EEH recovery";
	case FW_UPDATED:
		return "firmware updated";
	case LOW_MEMORY:
		return "low Memory";
	default:
		return "unknown";
	}
}

static void handle_error_indication(union ibmvnic_crq *crq,
				    struct ibmvnic_adapter *adapter)
{
	struct device *dev = &adapter->vdev->dev;
	u16 cause;

	cause = be16_to_cpu(crq->error_indication.error_cause);

	dev_warn_ratelimited(dev,
			     "Firmware reports %serror, cause: %s. Starting recovery...\n",
			     crq->error_indication.flags
				& IBMVNIC_FATAL_ERROR ? "FATAL " : "",
			     ibmvnic_fw_err_cause(cause));

	if (crq->error_indication.flags & IBMVNIC_FATAL_ERROR)
		ibmvnic_reset(adapter, VNIC_RESET_FATAL);
	else
		ibmvnic_reset(adapter, VNIC_RESET_NON_FATAL);
}

static int handle_change_mac_rsp(union ibmvnic_crq *crq,
				 struct ibmvnic_adapter *adapter)
{
	struct net_device *netdev = adapter->netdev;
	struct device *dev = &adapter->vdev->dev;
	long rc;

	rc = crq->change_mac_addr_rsp.rc.code;
	if (rc) {
		dev_err(dev, "Error %ld in CHANGE_MAC_ADDR_RSP\n", rc);
		goto out;
	}
	/* crq->change_mac_addr.mac_addr is the requested one
	 * crq->change_mac_addr_rsp.mac_addr is the returned valid one.
	 */
	ether_addr_copy(netdev->dev_addr,
			&crq->change_mac_addr_rsp.mac_addr[0]);
	ether_addr_copy(adapter->mac_addr,
			&crq->change_mac_addr_rsp.mac_addr[0]);
out:
	complete(&adapter->fw_done);
	return rc;
}

static void handle_request_cap_rsp(union ibmvnic_crq *crq,
				   struct ibmvnic_adapter *adapter)
{
	struct device *dev = &adapter->vdev->dev;
	u64 *req_value;
	char *name;

	atomic_dec(&adapter->running_cap_crqs);
	switch (be16_to_cpu(crq->request_capability_rsp.capability)) {
	case REQ_TX_QUEUES:
		req_value = &adapter->req_tx_queues;
		name = "tx";
		break;
	case REQ_RX_QUEUES:
		req_value = &adapter->req_rx_queues;
		name = "rx";
		break;
	case REQ_RX_ADD_QUEUES:
		req_value = &adapter->req_rx_add_queues;
		name = "rx_add";
		break;
	case REQ_TX_ENTRIES_PER_SUBCRQ:
		req_value = &adapter->req_tx_entries_per_subcrq;
		name = "tx_entries_per_subcrq";
		break;
	case REQ_RX_ADD_ENTRIES_PER_SUBCRQ:
		req_value = &adapter->req_rx_add_entries_per_subcrq;
		name = "rx_add_entries_per_subcrq";
		break;
	case REQ_MTU:
		req_value = &adapter->req_mtu;
		name = "mtu";
		break;
	case PROMISC_REQUESTED:
		req_value = &adapter->promisc;
		name = "promisc";
		break;
	default:
		dev_err(dev, "Got invalid cap request rsp %d\n",
			crq->request_capability.capability);
		return;
	}

	switch (crq->request_capability_rsp.rc.code) {
	case SUCCESS:
		break;
	case PARTIALSUCCESS:
		dev_info(dev, "req=%lld, rsp=%ld in %s queue, retrying.\n",
			 *req_value,
			 (long int)be64_to_cpu(crq->request_capability_rsp.
					       number), name);

		if (be16_to_cpu(crq->request_capability_rsp.capability) ==
		    REQ_MTU) {
			pr_err("mtu of %llu is not supported. Reverting.\n",
			       *req_value);
			*req_value = adapter->fallback.mtu;
		} else {
			*req_value =
				be64_to_cpu(crq->request_capability_rsp.number);
		}

		send_request_cap(adapter, 1);
		return;
	default:
		dev_err(dev, "Error %d in request cap rsp\n",
			crq->request_capability_rsp.rc.code);
		return;
	}

	/* Done receiving requested capabilities, query IP offload support */
	if (atomic_read(&adapter->running_cap_crqs) == 0) {
		adapter->wait_capability = false;
		send_query_ip_offload(adapter);
	}
}

static int handle_login_rsp(union ibmvnic_crq *login_rsp_crq,
			    struct ibmvnic_adapter *adapter)
{
	struct device *dev = &adapter->vdev->dev;
	struct net_device *netdev = adapter->netdev;
	struct ibmvnic_login_rsp_buffer *login_rsp = adapter->login_rsp_buf;
	struct ibmvnic_login_buffer *login = adapter->login_buf;
	u64 *tx_handle_array;
	u64 *rx_handle_array;
	int num_tx_pools;
	int num_rx_pools;
	u64 *size_array;
	int i;

	/* CHECK: Test/set of login_pending does not need to be atomic
	 * because only ibmvnic_tasklet tests/clears this.
	 */
	if (!adapter->login_pending) {
		netdev_warn(netdev, "Ignoring unexpected login response\n");
		return 0;
	}
	adapter->login_pending = false;

	dma_unmap_single(dev, adapter->login_buf_token, adapter->login_buf_sz,
			 DMA_TO_DEVICE);
	dma_unmap_single(dev, adapter->login_rsp_buf_token,
			 adapter->login_rsp_buf_sz, DMA_FROM_DEVICE);

	/* If the number of queues requested can't be allocated by the
	 * server, the login response will return with code 1. We will need
	 * to resend the login buffer with fewer queues requested.
	 */
	if (login_rsp_crq->generic.rc.code) {
		adapter->init_done_rc = login_rsp_crq->generic.rc.code;
		complete(&adapter->init_done);
		return 0;
	}

	netdev->mtu = adapter->req_mtu - ETH_HLEN;

	netdev_dbg(adapter->netdev, "Login Response Buffer:\n");
	for (i = 0; i < (adapter->login_rsp_buf_sz - 1) / 8 + 1; i++) {
		netdev_dbg(adapter->netdev, "%016lx\n",
			   ((unsigned long int *)(adapter->login_rsp_buf))[i]);
	}

	/* Sanity checks */
	if (login->num_txcomp_subcrqs != login_rsp->num_txsubm_subcrqs ||
	    (be32_to_cpu(login->num_rxcomp_subcrqs) *
	     adapter->req_rx_add_queues !=
	     be32_to_cpu(login_rsp->num_rxadd_subcrqs))) {
		dev_err(dev, "FATAL: Inconsistent login and login rsp\n");
		ibmvnic_reset(adapter, VNIC_RESET_FATAL);
		return -EIO;
	}
	size_array = (u64 *)((u8 *)(adapter->login_rsp_buf) +
		be32_to_cpu(adapter->login_rsp_buf->off_rxadd_buff_size));
	/* variable buffer sizes are not supported, so just read the
	 * first entry.
	 */
	adapter->cur_rx_buf_sz = be64_to_cpu(size_array[0]);

	num_tx_pools = be32_to_cpu(adapter->login_rsp_buf->num_txsubm_subcrqs);
	num_rx_pools = be32_to_cpu(adapter->login_rsp_buf->num_rxadd_subcrqs);

	tx_handle_array = (u64 *)((u8 *)(adapter->login_rsp_buf) +
				  be32_to_cpu(adapter->login_rsp_buf->off_txsubm_subcrqs));
	rx_handle_array = (u64 *)((u8 *)(adapter->login_rsp_buf) +
				  be32_to_cpu(adapter->login_rsp_buf->off_rxadd_subcrqs));

	for (i = 0; i < num_tx_pools; i++)
		adapter->tx_scrq[i]->handle = tx_handle_array[i];

	for (i = 0; i < num_rx_pools; i++)
		adapter->rx_scrq[i]->handle = rx_handle_array[i];

	adapter->num_active_tx_scrqs = num_tx_pools;
	adapter->num_active_rx_scrqs = num_rx_pools;
	release_login_rsp_buffer(adapter);
	release_login_buffer(adapter);
	complete(&adapter->init_done);

	return 0;
}

static void handle_request_unmap_rsp(union ibmvnic_crq *crq,
				     struct ibmvnic_adapter *adapter)
{
	struct device *dev = &adapter->vdev->dev;
	long rc;

	rc = crq->request_unmap_rsp.rc.code;
	if (rc)
		dev_err(dev, "Error %ld in REQUEST_UNMAP_RSP\n", rc);
}

static void handle_query_map_rsp(union ibmvnic_crq *crq,
				 struct ibmvnic_adapter *adapter)
{
	struct net_device *netdev = adapter->netdev;
	struct device *dev = &adapter->vdev->dev;
	long rc;

	rc = crq->query_map_rsp.rc.code;
	if (rc) {
		dev_err(dev, "Error %ld in QUERY_MAP_RSP\n", rc);
		return;
	}
	netdev_dbg(netdev, "page_size = %d\ntot_pages = %d\nfree_pages = %d\n",
		   crq->query_map_rsp.page_size, crq->query_map_rsp.tot_pages,
		   crq->query_map_rsp.free_pages);
}

static void handle_query_cap_rsp(union ibmvnic_crq *crq,
				 struct ibmvnic_adapter *adapter)
{
	struct net_device *netdev = adapter->netdev;
	struct device *dev = &adapter->vdev->dev;
	long rc;

	atomic_dec(&adapter->running_cap_crqs);
	netdev_dbg(netdev, "Outstanding queries: %d\n",
		   atomic_read(&adapter->running_cap_crqs));
	rc = crq->query_capability.rc.code;
	if (rc) {
		dev_err(dev, "Error %ld in QUERY_CAP_RSP\n", rc);
		goto out;
	}

	switch (be16_to_cpu(crq->query_capability.capability)) {
	case MIN_TX_QUEUES:
		adapter->min_tx_queues =
		    be64_to_cpu(crq->query_capability.number);
		netdev_dbg(netdev, "min_tx_queues = %lld\n",
			   adapter->min_tx_queues);
		break;
	case MIN_RX_QUEUES:
		adapter->min_rx_queues =
		    be64_to_cpu(crq->query_capability.number);
		netdev_dbg(netdev, "min_rx_queues = %lld\n",
			   adapter->min_rx_queues);
		break;
	case MIN_RX_ADD_QUEUES:
		adapter->min_rx_add_queues =
		    be64_to_cpu(crq->query_capability.number);
		netdev_dbg(netdev, "min_rx_add_queues = %lld\n",
			   adapter->min_rx_add_queues);
		break;
	case MAX_TX_QUEUES:
		adapter->max_tx_queues =
		    be64_to_cpu(crq->query_capability.number);
		netdev_dbg(netdev, "max_tx_queues = %lld\n",
			   adapter->max_tx_queues);
		break;
	case MAX_RX_QUEUES:
		adapter->max_rx_queues =
		    be64_to_cpu(crq->query_capability.number);
		netdev_dbg(netdev, "max_rx_queues = %lld\n",
			   adapter->max_rx_queues);
		break;
	case MAX_RX_ADD_QUEUES:
		adapter->max_rx_add_queues =
		    be64_to_cpu(crq->query_capability.number);
		netdev_dbg(netdev, "max_rx_add_queues = %lld\n",
			   adapter->max_rx_add_queues);
		break;
	case MIN_TX_ENTRIES_PER_SUBCRQ:
		adapter->min_tx_entries_per_subcrq =
		    be64_to_cpu(crq->query_capability.number);
		netdev_dbg(netdev, "min_tx_entries_per_subcrq = %lld\n",
			   adapter->min_tx_entries_per_subcrq);
		break;
	case MIN_RX_ADD_ENTRIES_PER_SUBCRQ:
		adapter->min_rx_add_entries_per_subcrq =
		    be64_to_cpu(crq->query_capability.number);
		netdev_dbg(netdev, "min_rx_add_entrs_per_subcrq = %lld\n",
			   adapter->min_rx_add_entries_per_subcrq);
		break;
	case MAX_TX_ENTRIES_PER_SUBCRQ:
		adapter->max_tx_entries_per_subcrq =
		    be64_to_cpu(crq->query_capability.number);
		netdev_dbg(netdev, "max_tx_entries_per_subcrq = %lld\n",
			   adapter->max_tx_entries_per_subcrq);
		break;
	case MAX_RX_ADD_ENTRIES_PER_SUBCRQ:
		adapter->max_rx_add_entries_per_subcrq =
		    be64_to_cpu(crq->query_capability.number);
		netdev_dbg(netdev, "max_rx_add_entrs_per_subcrq = %lld\n",
			   adapter->max_rx_add_entries_per_subcrq);
		break;
	case TCP_IP_OFFLOAD:
		adapter->tcp_ip_offload =
		    be64_to_cpu(crq->query_capability.number);
		netdev_dbg(netdev, "tcp_ip_offload = %lld\n",
			   adapter->tcp_ip_offload);
		break;
	case PROMISC_SUPPORTED:
		adapter->promisc_supported =
		    be64_to_cpu(crq->query_capability.number);
		netdev_dbg(netdev, "promisc_supported = %lld\n",
			   adapter->promisc_supported);
		break;
	case MIN_MTU:
		adapter->min_mtu = be64_to_cpu(crq->query_capability.number);
		netdev->min_mtu = adapter->min_mtu - ETH_HLEN;
		netdev_dbg(netdev, "min_mtu = %lld\n", adapter->min_mtu);
		break;
	case MAX_MTU:
		adapter->max_mtu = be64_to_cpu(crq->query_capability.number);
		netdev->max_mtu = adapter->max_mtu - ETH_HLEN;
		netdev_dbg(netdev, "max_mtu = %lld\n", adapter->max_mtu);
		break;
	case MAX_MULTICAST_FILTERS:
		adapter->max_multicast_filters =
		    be64_to_cpu(crq->query_capability.number);
		netdev_dbg(netdev, "max_multicast_filters = %lld\n",
			   adapter->max_multicast_filters);
		break;
	case VLAN_HEADER_INSERTION:
		adapter->vlan_header_insertion =
		    be64_to_cpu(crq->query_capability.number);
		if (adapter->vlan_header_insertion)
			netdev->features |= NETIF_F_HW_VLAN_STAG_TX;
		netdev_dbg(netdev, "vlan_header_insertion = %lld\n",
			   adapter->vlan_header_insertion);
		break;
	case RX_VLAN_HEADER_INSERTION:
		adapter->rx_vlan_header_insertion =
		    be64_to_cpu(crq->query_capability.number);
		netdev_dbg(netdev, "rx_vlan_header_insertion = %lld\n",
			   adapter->rx_vlan_header_insertion);
		break;
	case MAX_TX_SG_ENTRIES:
		adapter->max_tx_sg_entries =
		    be64_to_cpu(crq->query_capability.number);
		netdev_dbg(netdev, "max_tx_sg_entries = %lld\n",
			   adapter->max_tx_sg_entries);
		break;
	case RX_SG_SUPPORTED:
		adapter->rx_sg_supported =
		    be64_to_cpu(crq->query_capability.number);
		netdev_dbg(netdev, "rx_sg_supported = %lld\n",
			   adapter->rx_sg_supported);
		break;
	case OPT_TX_COMP_SUB_QUEUES:
		adapter->opt_tx_comp_sub_queues =
		    be64_to_cpu(crq->query_capability.number);
		netdev_dbg(netdev, "opt_tx_comp_sub_queues = %lld\n",
			   adapter->opt_tx_comp_sub_queues);
		break;
	case OPT_RX_COMP_QUEUES:
		adapter->opt_rx_comp_queues =
		    be64_to_cpu(crq->query_capability.number);
		netdev_dbg(netdev, "opt_rx_comp_queues = %lld\n",
			   adapter->opt_rx_comp_queues);
		break;
	case OPT_RX_BUFADD_Q_PER_RX_COMP_Q:
		adapter->opt_rx_bufadd_q_per_rx_comp_q =
		    be64_to_cpu(crq->query_capability.number);
		netdev_dbg(netdev, "opt_rx_bufadd_q_per_rx_comp_q = %lld\n",
			   adapter->opt_rx_bufadd_q_per_rx_comp_q);
		break;
	case OPT_TX_ENTRIES_PER_SUBCRQ:
		adapter->opt_tx_entries_per_subcrq =
		    be64_to_cpu(crq->query_capability.number);
		netdev_dbg(netdev, "opt_tx_entries_per_subcrq = %lld\n",
			   adapter->opt_tx_entries_per_subcrq);
		break;
	case OPT_RXBA_ENTRIES_PER_SUBCRQ:
		adapter->opt_rxba_entries_per_subcrq =
		    be64_to_cpu(crq->query_capability.number);
		netdev_dbg(netdev, "opt_rxba_entries_per_subcrq = %lld\n",
			   adapter->opt_rxba_entries_per_subcrq);
		break;
	case TX_RX_DESC_REQ:
		adapter->tx_rx_desc_req = crq->query_capability.number;
		netdev_dbg(netdev, "tx_rx_desc_req = %llx\n",
			   adapter->tx_rx_desc_req);
		break;

	default:
		netdev_err(netdev, "Got invalid cap rsp %d\n",
			   crq->query_capability.capability);
	}

out:
	if (atomic_read(&adapter->running_cap_crqs) == 0) {
		adapter->wait_capability = false;
		send_request_cap(adapter, 0);
	}
}

static int send_query_phys_parms(struct ibmvnic_adapter *adapter)
{
	union ibmvnic_crq crq;
	int rc;

	memset(&crq, 0, sizeof(crq));
	crq.query_phys_parms.first = IBMVNIC_CRQ_CMD;
	crq.query_phys_parms.cmd = QUERY_PHYS_PARMS;

	mutex_lock(&adapter->fw_lock);
	adapter->fw_done_rc = 0;
	reinit_completion(&adapter->fw_done);

	rc = ibmvnic_send_crq(adapter, &crq);
	if (rc) {
		mutex_unlock(&adapter->fw_lock);
		return rc;
	}

	rc = ibmvnic_wait_for_completion(adapter, &adapter->fw_done, 10000);
	if (rc) {
		mutex_unlock(&adapter->fw_lock);
		return rc;
	}

	mutex_unlock(&adapter->fw_lock);
	return adapter->fw_done_rc ? -EIO : 0;
}

static int handle_query_phys_parms_rsp(union ibmvnic_crq *crq,
				       struct ibmvnic_adapter *adapter)
{
	struct net_device *netdev = adapter->netdev;
	int rc;
	__be32 rspeed = cpu_to_be32(crq->query_phys_parms_rsp.speed);

	rc = crq->query_phys_parms_rsp.rc.code;
	if (rc) {
		netdev_err(netdev, "Error %d in QUERY_PHYS_PARMS\n", rc);
		return rc;
	}
	switch (rspeed) {
	case IBMVNIC_10MBPS:
		adapter->speed = SPEED_10;
		break;
	case IBMVNIC_100MBPS:
		adapter->speed = SPEED_100;
		break;
	case IBMVNIC_1GBPS:
		adapter->speed = SPEED_1000;
		break;
	case IBMVNIC_10GBPS:
		adapter->speed = SPEED_10000;
		break;
	case IBMVNIC_25GBPS:
		adapter->speed = SPEED_25000;
		break;
	case IBMVNIC_40GBPS:
		adapter->speed = SPEED_40000;
		break;
	case IBMVNIC_50GBPS:
		adapter->speed = SPEED_50000;
		break;
	case IBMVNIC_100GBPS:
		adapter->speed = SPEED_100000;
		break;
	case IBMVNIC_200GBPS:
		adapter->speed = SPEED_200000;
		break;
	default:
		if (netif_carrier_ok(netdev))
			netdev_warn(netdev, "Unknown speed 0x%08x\n", rspeed);
		adapter->speed = SPEED_UNKNOWN;
	}
	if (crq->query_phys_parms_rsp.flags1 & IBMVNIC_FULL_DUPLEX)
		adapter->duplex = DUPLEX_FULL;
	else if (crq->query_phys_parms_rsp.flags1 & IBMVNIC_HALF_DUPLEX)
		adapter->duplex = DUPLEX_HALF;
	else
		adapter->duplex = DUPLEX_UNKNOWN;

	return rc;
}

static void ibmvnic_handle_crq(union ibmvnic_crq *crq,
			       struct ibmvnic_adapter *adapter)
{
	struct ibmvnic_generic_crq *gen_crq = &crq->generic;
	struct net_device *netdev = adapter->netdev;
	struct device *dev = &adapter->vdev->dev;
	u64 *u64_crq = (u64 *)crq;
	long rc;

	netdev_dbg(netdev, "Handling CRQ: %016lx %016lx\n",
		   (unsigned long int)cpu_to_be64(u64_crq[0]),
		   (unsigned long int)cpu_to_be64(u64_crq[1]));
	switch (gen_crq->first) {
	case IBMVNIC_CRQ_INIT_RSP:
		switch (gen_crq->cmd) {
		case IBMVNIC_CRQ_INIT:
			dev_info(dev, "Partner initialized\n");
			adapter->from_passive_init = true;
<<<<<<< HEAD
=======
			/* Discard any stale login responses from prev reset.
			 * CHECK: should we clear even on INIT_COMPLETE?
			 */
			adapter->login_pending = false;

>>>>>>> 356006a6
			if (!completion_done(&adapter->init_done)) {
				complete(&adapter->init_done);
				adapter->init_done_rc = -EIO;
			}
			ibmvnic_reset(adapter, VNIC_RESET_FAILOVER);
			break;
		case IBMVNIC_CRQ_INIT_COMPLETE:
			dev_info(dev, "Partner initialization complete\n");
			adapter->crq.active = true;
			send_version_xchg(adapter);
			break;
		default:
			dev_err(dev, "Unknown crq cmd: %d\n", gen_crq->cmd);
		}
		return;
	case IBMVNIC_CRQ_XPORT_EVENT:
		netif_carrier_off(netdev);
		adapter->crq.active = false;
		/* terminate any thread waiting for a response
		 * from the device
		 */
		if (!completion_done(&adapter->fw_done)) {
			adapter->fw_done_rc = -EIO;
			complete(&adapter->fw_done);
		}
		if (!completion_done(&adapter->stats_done))
			complete(&adapter->stats_done);
		if (test_bit(0, &adapter->resetting))
			adapter->force_reset_recovery = true;
		if (gen_crq->cmd == IBMVNIC_PARTITION_MIGRATED) {
			dev_info(dev, "Migrated, re-enabling adapter\n");
			ibmvnic_reset(adapter, VNIC_RESET_MOBILITY);
		} else if (gen_crq->cmd == IBMVNIC_DEVICE_FAILOVER) {
			dev_info(dev, "Backing device failover detected\n");
			adapter->failover_pending = true;
		} else {
			/* The adapter lost the connection */
			dev_err(dev, "Virtual Adapter failed (rc=%d)\n",
				gen_crq->cmd);
			ibmvnic_reset(adapter, VNIC_RESET_FATAL);
		}
		return;
	case IBMVNIC_CRQ_CMD_RSP:
		break;
	default:
		dev_err(dev, "Got an invalid msg type 0x%02x\n",
			gen_crq->first);
		return;
	}

	switch (gen_crq->cmd) {
	case VERSION_EXCHANGE_RSP:
		rc = crq->version_exchange_rsp.rc.code;
		if (rc) {
			dev_err(dev, "Error %ld in VERSION_EXCHG_RSP\n", rc);
			break;
		}
		ibmvnic_version =
			    be16_to_cpu(crq->version_exchange_rsp.version);
		dev_info(dev, "Partner protocol version is %d\n",
			 ibmvnic_version);
		send_query_cap(adapter);
		break;
	case QUERY_CAPABILITY_RSP:
		handle_query_cap_rsp(crq, adapter);
		break;
	case QUERY_MAP_RSP:
		handle_query_map_rsp(crq, adapter);
		break;
	case REQUEST_MAP_RSP:
		adapter->fw_done_rc = crq->request_map_rsp.rc.code;
		complete(&adapter->fw_done);
		break;
	case REQUEST_UNMAP_RSP:
		handle_request_unmap_rsp(crq, adapter);
		break;
	case REQUEST_CAPABILITY_RSP:
		handle_request_cap_rsp(crq, adapter);
		break;
	case LOGIN_RSP:
		netdev_dbg(netdev, "Got Login Response\n");
		handle_login_rsp(crq, adapter);
		break;
	case LOGICAL_LINK_STATE_RSP:
		netdev_dbg(netdev,
			   "Got Logical Link State Response, state: %d rc: %d\n",
			   crq->logical_link_state_rsp.link_state,
			   crq->logical_link_state_rsp.rc.code);
		adapter->logical_link_state =
		    crq->logical_link_state_rsp.link_state;
		adapter->init_done_rc = crq->logical_link_state_rsp.rc.code;
		complete(&adapter->init_done);
		break;
	case LINK_STATE_INDICATION:
		netdev_dbg(netdev, "Got Logical Link State Indication\n");
		adapter->phys_link_state =
		    crq->link_state_indication.phys_link_state;
		adapter->logical_link_state =
		    crq->link_state_indication.logical_link_state;
		if (adapter->phys_link_state && adapter->logical_link_state)
			netif_carrier_on(netdev);
		else
			netif_carrier_off(netdev);
		break;
	case CHANGE_MAC_ADDR_RSP:
		netdev_dbg(netdev, "Got MAC address change Response\n");
		adapter->fw_done_rc = handle_change_mac_rsp(crq, adapter);
		break;
	case ERROR_INDICATION:
		netdev_dbg(netdev, "Got Error Indication\n");
		handle_error_indication(crq, adapter);
		break;
	case REQUEST_STATISTICS_RSP:
		netdev_dbg(netdev, "Got Statistics Response\n");
		complete(&adapter->stats_done);
		break;
	case QUERY_IP_OFFLOAD_RSP:
		netdev_dbg(netdev, "Got Query IP offload Response\n");
		handle_query_ip_offload_rsp(adapter);
		break;
	case MULTICAST_CTRL_RSP:
		netdev_dbg(netdev, "Got multicast control Response\n");
		break;
	case CONTROL_IP_OFFLOAD_RSP:
		netdev_dbg(netdev, "Got Control IP offload Response\n");
		dma_unmap_single(dev, adapter->ip_offload_ctrl_tok,
				 sizeof(adapter->ip_offload_ctrl),
				 DMA_TO_DEVICE);
		complete(&adapter->init_done);
		break;
	case COLLECT_FW_TRACE_RSP:
		netdev_dbg(netdev, "Got Collect firmware trace Response\n");
		complete(&adapter->fw_done);
		break;
	case GET_VPD_SIZE_RSP:
		handle_vpd_size_rsp(crq, adapter);
		break;
	case GET_VPD_RSP:
		handle_vpd_rsp(crq, adapter);
		break;
	case QUERY_PHYS_PARMS_RSP:
		adapter->fw_done_rc = handle_query_phys_parms_rsp(crq, adapter);
		complete(&adapter->fw_done);
		break;
	default:
		netdev_err(netdev, "Got an invalid cmd type 0x%02x\n",
			   gen_crq->cmd);
	}
}

static irqreturn_t ibmvnic_interrupt(int irq, void *instance)
{
	struct ibmvnic_adapter *adapter = instance;

	tasklet_schedule(&adapter->tasklet);
	return IRQ_HANDLED;
}

static void ibmvnic_tasklet(struct tasklet_struct *t)
{
	struct ibmvnic_adapter *adapter = from_tasklet(adapter, t, tasklet);
	struct ibmvnic_crq_queue *queue = &adapter->crq;
	union ibmvnic_crq *crq;
	unsigned long flags;
	bool done = false;

	spin_lock_irqsave(&queue->lock, flags);
	while (!done) {
		/* Pull all the valid messages off the CRQ */
		while ((crq = ibmvnic_next_crq(adapter)) != NULL) {
			ibmvnic_handle_crq(crq, adapter);
			crq->generic.first = 0;
		}

		/* remain in tasklet until all
		 * capabilities responses are received
		 */
		if (!adapter->wait_capability)
			done = true;
	}
	/* if capabilities CRQ's were sent in this tasklet, the following
	 * tasklet must wait until all responses are received
	 */
	if (atomic_read(&adapter->running_cap_crqs) != 0)
		adapter->wait_capability = true;
	spin_unlock_irqrestore(&queue->lock, flags);
}

static int ibmvnic_reenable_crq_queue(struct ibmvnic_adapter *adapter)
{
	struct vio_dev *vdev = adapter->vdev;
	int rc;

	do {
		rc = plpar_hcall_norets(H_ENABLE_CRQ, vdev->unit_address);
	} while (rc == H_IN_PROGRESS || rc == H_BUSY || H_IS_LONG_BUSY(rc));

	if (rc)
		dev_err(&vdev->dev, "Error enabling adapter (rc=%d)\n", rc);

	return rc;
}

static int ibmvnic_reset_crq(struct ibmvnic_adapter *adapter)
{
	struct ibmvnic_crq_queue *crq = &adapter->crq;
	struct device *dev = &adapter->vdev->dev;
	struct vio_dev *vdev = adapter->vdev;
	int rc;

	/* Close the CRQ */
	do {
		rc = plpar_hcall_norets(H_FREE_CRQ, vdev->unit_address);
	} while (rc == H_BUSY || H_IS_LONG_BUSY(rc));

	/* Clean out the queue */
	if (!crq->msgs)
		return -EINVAL;

	memset(crq->msgs, 0, PAGE_SIZE);
	crq->cur = 0;
	crq->active = false;

	/* And re-open it again */
	rc = plpar_hcall_norets(H_REG_CRQ, vdev->unit_address,
				crq->msg_token, PAGE_SIZE);

	if (rc == H_CLOSED)
		/* Adapter is good, but other end is not ready */
		dev_warn(dev, "Partner adapter not ready\n");
	else if (rc != 0)
		dev_warn(dev, "Couldn't register crq (rc=%d)\n", rc);

	return rc;
}

static void release_crq_queue(struct ibmvnic_adapter *adapter)
{
	struct ibmvnic_crq_queue *crq = &adapter->crq;
	struct vio_dev *vdev = adapter->vdev;
	long rc;

	if (!crq->msgs)
		return;

	netdev_dbg(adapter->netdev, "Releasing CRQ\n");
	free_irq(vdev->irq, adapter);
	tasklet_kill(&adapter->tasklet);
	do {
		rc = plpar_hcall_norets(H_FREE_CRQ, vdev->unit_address);
	} while (rc == H_BUSY || H_IS_LONG_BUSY(rc));

	dma_unmap_single(&vdev->dev, crq->msg_token, PAGE_SIZE,
			 DMA_BIDIRECTIONAL);
	free_page((unsigned long)crq->msgs);
	crq->msgs = NULL;
	crq->active = false;
}

static int init_crq_queue(struct ibmvnic_adapter *adapter)
{
	struct ibmvnic_crq_queue *crq = &adapter->crq;
	struct device *dev = &adapter->vdev->dev;
	struct vio_dev *vdev = adapter->vdev;
	int rc, retrc = -ENOMEM;

	if (crq->msgs)
		return 0;

	crq->msgs = (union ibmvnic_crq *)get_zeroed_page(GFP_KERNEL);
	/* Should we allocate more than one page? */

	if (!crq->msgs)
		return -ENOMEM;

	crq->size = PAGE_SIZE / sizeof(*crq->msgs);
	crq->msg_token = dma_map_single(dev, crq->msgs, PAGE_SIZE,
					DMA_BIDIRECTIONAL);
	if (dma_mapping_error(dev, crq->msg_token))
		goto map_failed;

	rc = plpar_hcall_norets(H_REG_CRQ, vdev->unit_address,
				crq->msg_token, PAGE_SIZE);

	if (rc == H_RESOURCE)
		/* maybe kexecing and resource is busy. try a reset */
		rc = ibmvnic_reset_crq(adapter);
	retrc = rc;

	if (rc == H_CLOSED) {
		dev_warn(dev, "Partner adapter not ready\n");
	} else if (rc) {
		dev_warn(dev, "Error %d opening adapter\n", rc);
		goto reg_crq_failed;
	}

	retrc = 0;

	tasklet_setup(&adapter->tasklet, (void *)ibmvnic_tasklet);

	netdev_dbg(adapter->netdev, "registering irq 0x%x\n", vdev->irq);
	snprintf(crq->name, sizeof(crq->name), "ibmvnic-%x",
		 adapter->vdev->unit_address);
	rc = request_irq(vdev->irq, ibmvnic_interrupt, 0, crq->name, adapter);
	if (rc) {
		dev_err(dev, "Couldn't register irq 0x%x. rc=%d\n",
			vdev->irq, rc);
		goto req_irq_failed;
	}

	rc = vio_enable_interrupts(vdev);
	if (rc) {
		dev_err(dev, "Error %d enabling interrupts\n", rc);
		goto req_irq_failed;
	}

	crq->cur = 0;
	spin_lock_init(&crq->lock);

	return retrc;

req_irq_failed:
	tasklet_kill(&adapter->tasklet);
	do {
		rc = plpar_hcall_norets(H_FREE_CRQ, vdev->unit_address);
	} while (rc == H_BUSY || H_IS_LONG_BUSY(rc));
reg_crq_failed:
	dma_unmap_single(dev, crq->msg_token, PAGE_SIZE, DMA_BIDIRECTIONAL);
map_failed:
	free_page((unsigned long)crq->msgs);
	crq->msgs = NULL;
	return retrc;
}

static int ibmvnic_reset_init(struct ibmvnic_adapter *adapter, bool reset)
{
	struct device *dev = &adapter->vdev->dev;
	unsigned long timeout = msecs_to_jiffies(20000);
	u64 old_num_rx_queues, old_num_tx_queues;
	int rc;

	adapter->from_passive_init = false;

	if (reset) {
		old_num_rx_queues = adapter->req_rx_queues;
		old_num_tx_queues = adapter->req_tx_queues;
		reinit_completion(&adapter->init_done);
	}

	adapter->init_done_rc = 0;
	rc = ibmvnic_send_crq_init(adapter);
	if (rc) {
		dev_err(dev, "Send crq init failed with error %d\n", rc);
		return rc;
	}

	if (!wait_for_completion_timeout(&adapter->init_done, timeout)) {
		dev_err(dev, "Initialization sequence timed out\n");
		return -1;
	}

	if (adapter->init_done_rc) {
		release_crq_queue(adapter);
		return adapter->init_done_rc;
	}

	if (adapter->from_passive_init) {
		adapter->state = VNIC_OPEN;
		adapter->from_passive_init = false;
		return -1;
	}

	if (reset &&
	    test_bit(0, &adapter->resetting) && !adapter->wait_for_reset &&
	    adapter->reset_reason != VNIC_RESET_MOBILITY) {
		if (adapter->req_rx_queues != old_num_rx_queues ||
		    adapter->req_tx_queues != old_num_tx_queues) {
			release_sub_crqs(adapter, 0);
			rc = init_sub_crqs(adapter);
		} else {
			rc = reset_sub_crq_queues(adapter);
		}
	} else {
		rc = init_sub_crqs(adapter);
	}

	if (rc) {
		dev_err(dev, "Initialization of sub crqs failed\n");
		release_crq_queue(adapter);
		return rc;
	}

	rc = init_sub_crq_irqs(adapter);
	if (rc) {
		dev_err(dev, "Failed to initialize sub crq irqs\n");
		release_crq_queue(adapter);
	}

	return rc;
}

static struct device_attribute dev_attr_failover;

static int ibmvnic_probe(struct vio_dev *dev, const struct vio_device_id *id)
{
	struct ibmvnic_adapter *adapter;
	struct net_device *netdev;
	unsigned char *mac_addr_p;
	int rc;

	dev_dbg(&dev->dev, "entering ibmvnic_probe for UA 0x%x\n",
		dev->unit_address);

	mac_addr_p = (unsigned char *)vio_get_attribute(dev,
							VETH_MAC_ADDR, NULL);
	if (!mac_addr_p) {
		dev_err(&dev->dev,
			"(%s:%3.3d) ERROR: Can't find MAC_ADDR attribute\n",
			__FILE__, __LINE__);
		return 0;
	}

	netdev = alloc_etherdev_mq(sizeof(struct ibmvnic_adapter),
				   IBMVNIC_MAX_QUEUES);
	if (!netdev)
		return -ENOMEM;

	adapter = netdev_priv(netdev);
	adapter->state = VNIC_PROBING;
	dev_set_drvdata(&dev->dev, netdev);
	adapter->vdev = dev;
	adapter->netdev = netdev;
	adapter->login_pending = false;

	ether_addr_copy(adapter->mac_addr, mac_addr_p);
	ether_addr_copy(netdev->dev_addr, adapter->mac_addr);
	netdev->irq = dev->irq;
	netdev->netdev_ops = &ibmvnic_netdev_ops;
	netdev->ethtool_ops = &ibmvnic_ethtool_ops;
	SET_NETDEV_DEV(netdev, &dev->dev);

	spin_lock_init(&adapter->stats_lock);

	INIT_WORK(&adapter->ibmvnic_reset, __ibmvnic_reset);
	INIT_DELAYED_WORK(&adapter->ibmvnic_delayed_reset,
			  __ibmvnic_delayed_reset);
	INIT_LIST_HEAD(&adapter->rwi_list);
	spin_lock_init(&adapter->rwi_lock);
	spin_lock_init(&adapter->state_lock);
	mutex_init(&adapter->fw_lock);
	init_completion(&adapter->init_done);
	init_completion(&adapter->fw_done);
	init_completion(&adapter->reset_done);
	init_completion(&adapter->stats_done);
	clear_bit(0, &adapter->resetting);

	do {
		rc = init_crq_queue(adapter);
		if (rc) {
			dev_err(&dev->dev, "Couldn't initialize crq. rc=%d\n",
				rc);
			goto ibmvnic_init_fail;
		}

		rc = ibmvnic_reset_init(adapter, false);
		if (rc && rc != EAGAIN)
			goto ibmvnic_init_fail;
	} while (rc == EAGAIN);

	rc = init_stats_buffers(adapter);
	if (rc)
		goto ibmvnic_init_fail;

	rc = init_stats_token(adapter);
	if (rc)
		goto ibmvnic_stats_fail;

	netdev->mtu = adapter->req_mtu - ETH_HLEN;
	netdev->min_mtu = adapter->min_mtu - ETH_HLEN;
	netdev->max_mtu = adapter->max_mtu - ETH_HLEN;

	rc = device_create_file(&dev->dev, &dev_attr_failover);
	if (rc)
		goto ibmvnic_dev_file_err;

	netif_carrier_off(netdev);
	rc = register_netdev(netdev);
	if (rc) {
		dev_err(&dev->dev, "failed to register netdev rc=%d\n", rc);
		goto ibmvnic_register_fail;
	}
	dev_info(&dev->dev, "ibmvnic registered\n");

	adapter->state = VNIC_PROBED;

	adapter->wait_for_reset = false;
	adapter->last_reset_time = jiffies;
	return 0;

ibmvnic_register_fail:
	device_remove_file(&dev->dev, &dev_attr_failover);

ibmvnic_dev_file_err:
	release_stats_token(adapter);

ibmvnic_stats_fail:
	release_stats_buffers(adapter);

ibmvnic_init_fail:
	release_sub_crqs(adapter, 1);
	release_crq_queue(adapter);
	mutex_destroy(&adapter->fw_lock);
	free_netdev(netdev);

	return rc;
}

static int ibmvnic_remove(struct vio_dev *dev)
{
	struct net_device *netdev = dev_get_drvdata(&dev->dev);
	struct ibmvnic_adapter *adapter = netdev_priv(netdev);
	unsigned long flags;

	spin_lock_irqsave(&adapter->state_lock, flags);
	if (test_bit(0, &adapter->resetting)) {
		spin_unlock_irqrestore(&adapter->state_lock, flags);
		return -EBUSY;
	}

	adapter->state = VNIC_REMOVING;
	spin_unlock_irqrestore(&adapter->state_lock, flags);

	flush_work(&adapter->ibmvnic_reset);
	flush_delayed_work(&adapter->ibmvnic_delayed_reset);

	rtnl_lock();
	unregister_netdevice(netdev);

	release_resources(adapter);
	release_sub_crqs(adapter, 1);
	release_crq_queue(adapter);

	release_stats_token(adapter);
	release_stats_buffers(adapter);

	adapter->state = VNIC_REMOVED;

	rtnl_unlock();
	mutex_destroy(&adapter->fw_lock);
	device_remove_file(&dev->dev, &dev_attr_failover);
	free_netdev(netdev);
	dev_set_drvdata(&dev->dev, NULL);

	return 0;
}

static ssize_t failover_store(struct device *dev, struct device_attribute *attr,
			      const char *buf, size_t count)
{
	struct net_device *netdev = dev_get_drvdata(dev);
	struct ibmvnic_adapter *adapter = netdev_priv(netdev);
	unsigned long retbuf[PLPAR_HCALL_BUFSIZE];
	__be64 session_token;
	long rc;

	if (!sysfs_streq(buf, "1"))
		return -EINVAL;

	rc = plpar_hcall(H_VIOCTL, retbuf, adapter->vdev->unit_address,
			 H_GET_SESSION_TOKEN, 0, 0, 0);
	if (rc) {
		netdev_err(netdev, "Couldn't retrieve session token, rc %ld\n",
			   rc);
		return -EINVAL;
	}

	session_token = (__be64)retbuf[0];
	netdev_dbg(netdev, "Initiating client failover, session id %llx\n",
		   be64_to_cpu(session_token));
	rc = plpar_hcall_norets(H_VIOCTL, adapter->vdev->unit_address,
				H_SESSION_ERR_DETECTED, session_token, 0, 0);
	if (rc) {
		netdev_err(netdev, "Client initiated failover failed, rc %ld\n",
			   rc);
		return -EINVAL;
	}

	return count;
}

static DEVICE_ATTR_WO(failover);

static unsigned long ibmvnic_get_desired_dma(struct vio_dev *vdev)
{
	struct net_device *netdev = dev_get_drvdata(&vdev->dev);
	struct ibmvnic_adapter *adapter;
	struct iommu_table *tbl;
	unsigned long ret = 0;
	int i;

	tbl = get_iommu_table_base(&vdev->dev);

	/* netdev inits at probe time along with the structures we need below*/
	if (!netdev)
		return IOMMU_PAGE_ALIGN(IBMVNIC_IO_ENTITLEMENT_DEFAULT, tbl);

	adapter = netdev_priv(netdev);

	ret += PAGE_SIZE; /* the crq message queue */
	ret += IOMMU_PAGE_ALIGN(sizeof(struct ibmvnic_statistics), tbl);

	for (i = 0; i < adapter->req_tx_queues + adapter->req_rx_queues; i++)
		ret += 4 * PAGE_SIZE; /* the scrq message queue */

	for (i = 0; i < adapter->num_active_rx_pools; i++)
		ret += adapter->rx_pool[i].size *
		    IOMMU_PAGE_ALIGN(adapter->rx_pool[i].buff_size, tbl);

	return ret;
}

static int ibmvnic_resume(struct device *dev)
{
	struct net_device *netdev = dev_get_drvdata(dev);
	struct ibmvnic_adapter *adapter = netdev_priv(netdev);

	if (adapter->state != VNIC_OPEN)
		return 0;

	tasklet_schedule(&adapter->tasklet);

	return 0;
}

static const struct vio_device_id ibmvnic_device_table[] = {
	{"network", "IBM,vnic"},
	{"", "" }
};
MODULE_DEVICE_TABLE(vio, ibmvnic_device_table);

static const struct dev_pm_ops ibmvnic_pm_ops = {
	.resume = ibmvnic_resume
};

static struct vio_driver ibmvnic_driver = {
	.id_table       = ibmvnic_device_table,
	.probe          = ibmvnic_probe,
	.remove         = ibmvnic_remove,
	.get_desired_dma = ibmvnic_get_desired_dma,
	.name		= ibmvnic_driver_name,
	.pm		= &ibmvnic_pm_ops,
};

/* module functions */
static int __init ibmvnic_module_init(void)
{
	pr_info("%s: %s %s\n", ibmvnic_driver_name, ibmvnic_driver_string,
		IBMVNIC_DRIVER_VERSION);

	return vio_register_driver(&ibmvnic_driver);
}

static void __exit ibmvnic_module_exit(void)
{
	vio_unregister_driver(&ibmvnic_driver);
}

module_init(ibmvnic_module_init);
module_exit(ibmvnic_module_exit);<|MERGE_RESOLUTION|>--- conflicted
+++ resolved
@@ -320,11 +320,8 @@
 	if (!pool->active)
 		return;
 
-<<<<<<< HEAD
-=======
 	rx_scrq = adapter->rx_scrq[pool->index];
 	ind_bufp = &rx_scrq->ind_buf;
->>>>>>> 356006a6
 	for (i = 0; i < count; ++i) {
 		skb = netdev_alloc_skb(adapter->netdev, pool->buff_size);
 		if (!skb) {
@@ -367,18 +364,7 @@
 #ifdef __LITTLE_ENDIAN__
 		shift = 8;
 #endif
-<<<<<<< HEAD
-		sub_crq.rx_add.len = cpu_to_be32(pool->buff_size << shift);
-
-		lpar_rc = send_subcrq(adapter, handle, &sub_crq);
-		if (lpar_rc != H_SUCCESS)
-			goto failure;
-
-		buffers_added++;
-		adapter->replenish_add_buff_success++;
-=======
 		sub_crq->rx_add.len = cpu_to_be32(pool->buff_size << shift);
->>>>>>> 356006a6
 		pool->next_free = (pool->next_free + 1) % pool->size;
 		if (ind_bufp->index == IBMVNIC_MAX_IND_DESCS ||
 		    i == count - 1) {
@@ -516,11 +502,7 @@
 
 		if (rx_pool->buff_size != buff_size) {
 			free_long_term_buff(adapter, &rx_pool->long_term_buff);
-<<<<<<< HEAD
-			rx_pool->buff_size = buff_size;
-=======
 			rx_pool->buff_size = ALIGN(buff_size, L1_CACHE_BYTES);
->>>>>>> 356006a6
 			rc = alloc_long_term_buff(adapter,
 						  &rx_pool->long_term_buff,
 						  rx_pool->size *
@@ -614,11 +596,7 @@
 
 		rx_pool->size = adapter->req_rx_add_entries_per_subcrq;
 		rx_pool->index = i;
-<<<<<<< HEAD
-		rx_pool->buff_size = buff_size;
-=======
 		rx_pool->buff_size = ALIGN(buff_size, L1_CACHE_BYTES);
->>>>>>> 356006a6
 		rx_pool->active = 1;
 
 		rx_pool->free_map = kcalloc(rx_pool->size, sizeof(int),
@@ -1656,15 +1634,10 @@
 	unsigned char *dst;
 	int index = 0;
 	u8 proto = 0;
-<<<<<<< HEAD
-	u64 handle;
-	netdev_tx_t ret = NETDEV_TX_OK;
-=======
 
 	tx_scrq = adapter->tx_scrq[queue_num];
 	txq = netdev_get_tx_queue(netdev, queue_num);
 	ind_bufp = &tx_scrq->ind_buf;
->>>>>>> 356006a6
 
 	if (test_bit(0, &adapter->resetting)) {
 		if (!netif_subqueue_stopped(netdev, skb))
@@ -1690,13 +1663,6 @@
 	else
 		tx_pool = &adapter->tx_pool[queue_num];
 
-<<<<<<< HEAD
-	tx_scrq = adapter->tx_scrq[queue_num];
-	txq = netdev_get_tx_queue(netdev, skb_get_queue_mapping(skb));
-	handle = tx_scrq->handle;
-
-=======
->>>>>>> 356006a6
 	index = tx_pool->free_map[tx_pool->consumer_index];
 
 	if (index == IBMVNIC_INVALID_MAP) {
@@ -1786,43 +1752,6 @@
 		tx_crq.v1.mss = cpu_to_be16(skb_shinfo(skb)->gso_size);
 		hdrs += 2;
 	}
-<<<<<<< HEAD
-	/* determine if l2/3/4 headers are sent to firmware */
-	if ((*hdrs >> 7) & 1) {
-		build_hdr_descs_arr(tx_buff, &num_entries, *hdrs);
-		tx_crq.v1.n_crq_elem = num_entries;
-		tx_buff->num_entries = num_entries;
-		tx_buff->indir_arr[0] = tx_crq;
-		tx_buff->indir_dma = dma_map_single(dev, tx_buff->indir_arr,
-						    sizeof(tx_buff->indir_arr),
-						    DMA_TO_DEVICE);
-		if (dma_mapping_error(dev, tx_buff->indir_dma)) {
-			dev_kfree_skb_any(skb);
-			tx_buff->skb = NULL;
-			if (!firmware_has_feature(FW_FEATURE_CMO))
-				dev_err(dev, "tx: unable to map descriptor array\n");
-			tx_map_failed++;
-			tx_dropped++;
-			ret = NETDEV_TX_OK;
-			goto tx_err_out;
-		}
-		lpar_rc = send_subcrq_indirect(adapter, handle,
-					       (u64)tx_buff->indir_dma,
-					       (u64)num_entries);
-		dma_unmap_single(dev, tx_buff->indir_dma,
-				 sizeof(tx_buff->indir_arr), DMA_TO_DEVICE);
-	} else {
-		tx_buff->num_entries = num_entries;
-		lpar_rc = send_subcrq(adapter, handle,
-				      &tx_crq);
-	}
-	if (lpar_rc != H_SUCCESS) {
-		if (lpar_rc != H_CLOSED && lpar_rc != H_PARAMETER)
-			dev_err_ratelimited(dev, "tx: send failed\n");
-		dev_kfree_skb_any(skb);
-		tx_buff->skb = NULL;
-=======
->>>>>>> 356006a6
 
 	if ((*hdrs >> 7) & 1)
 		build_hdr_descs_arr(skb, indir_arr, &num_entries, *hdrs);
@@ -2035,15 +1964,10 @@
 	}
 
 	rc = ibmvnic_reset_init(adapter, true);
-<<<<<<< HEAD
-	if (rc)
-		return IBMVNIC_INIT_FAILED;
-=======
 	if (rc) {
 		rc = IBMVNIC_INIT_FAILED;
 		goto out;
 	}
->>>>>>> 356006a6
 
 	/* If the adapter was in PROBE state prior to the reset,
 	 * exit here.
@@ -4988,14 +4912,11 @@
 		case IBMVNIC_CRQ_INIT:
 			dev_info(dev, "Partner initialized\n");
 			adapter->from_passive_init = true;
-<<<<<<< HEAD
-=======
 			/* Discard any stale login responses from prev reset.
 			 * CHECK: should we clear even on INIT_COMPLETE?
 			 */
 			adapter->login_pending = false;
 
->>>>>>> 356006a6
 			if (!completion_done(&adapter->init_done)) {
 				complete(&adapter->init_done);
 				adapter->init_done_rc = -EIO;
