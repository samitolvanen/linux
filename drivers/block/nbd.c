// SPDX-License-Identifier: GPL-2.0-or-later
/*
 * Network block device - make block devices work over TCP
 *
 * Note that you can not swap over this thing, yet. Seems to work but
 * deadlocks sometimes - you can not swap over TCP in general.
 * 
 * Copyright 1997-2000, 2008 Pavel Machek <pavel@ucw.cz>
 * Parts copyright 2001 Steven Whitehouse <steve@chygwyn.com>
 *
 * (part of code stolen from loop.c)
 */

#include <linux/major.h>

#include <linux/blkdev.h>
#include <linux/module.h>
#include <linux/init.h>
#include <linux/sched.h>
#include <linux/sched/mm.h>
#include <linux/fs.h>
#include <linux/bio.h>
#include <linux/stat.h>
#include <linux/errno.h>
#include <linux/file.h>
#include <linux/ioctl.h>
#include <linux/mutex.h>
#include <linux/compiler.h>
#include <linux/completion.h>
#include <linux/err.h>
#include <linux/kernel.h>
#include <linux/slab.h>
#include <net/sock.h>
#include <linux/net.h>
#include <linux/kthread.h>
#include <linux/types.h>
#include <linux/debugfs.h>
#include <linux/blk-mq.h>

#include <linux/uaccess.h>
#include <asm/types.h>

#include <linux/nbd.h>
#include <linux/nbd-netlink.h>
#include <net/genetlink.h>

#define CREATE_TRACE_POINTS
#include <trace/events/nbd.h>

static DEFINE_IDR(nbd_index_idr);
static DEFINE_MUTEX(nbd_index_mutex);
static int nbd_total_devices = 0;

struct nbd_sock {
	struct socket *sock;
	struct mutex tx_lock;
	struct request *pending;
	int sent;
	bool dead;
	int fallback_index;
	int cookie;
};

struct recv_thread_args {
	struct work_struct work;
	struct nbd_device *nbd;
	int index;
};

struct link_dead_args {
	struct work_struct work;
	int index;
};

#define NBD_RT_TIMEDOUT			0
#define NBD_RT_DISCONNECT_REQUESTED	1
#define NBD_RT_DISCONNECTED		2
#define NBD_RT_HAS_PID_FILE		3
#define NBD_RT_HAS_CONFIG_REF		4
#define NBD_RT_BOUND			5
#define NBD_RT_DESTROY_ON_DISCONNECT	6
#define NBD_RT_DISCONNECT_ON_CLOSE	7

#define NBD_DESTROY_ON_DISCONNECT	0
#define NBD_DISCONNECT_REQUESTED	1

struct nbd_config {
	u32 flags;
	unsigned long runtime_flags;
	u64 dead_conn_timeout;

	struct nbd_sock **socks;
	int num_connections;
	atomic_t live_connections;
	wait_queue_head_t conn_wait;

	atomic_t recv_threads;
	wait_queue_head_t recv_wq;
	loff_t blksize;
	loff_t bytesize;
#if IS_ENABLED(CONFIG_DEBUG_FS)
	struct dentry *dbg_dir;
#endif
};

struct nbd_device {
	struct blk_mq_tag_set tag_set;

	int index;
	refcount_t config_refs;
	refcount_t refs;
	struct nbd_config *config;
	struct mutex config_lock;
	struct gendisk *disk;
	struct workqueue_struct *recv_workq;

	struct list_head list;
	struct task_struct *task_recv;
	struct task_struct *task_setup;

	struct completion *destroy_complete;
	unsigned long flags;
};

#define NBD_CMD_REQUEUED	1

struct nbd_cmd {
	struct nbd_device *nbd;
	struct mutex lock;
	int index;
	int cookie;
	int retries;
	blk_status_t status;
	unsigned long flags;
	u32 cmd_cookie;
};

#if IS_ENABLED(CONFIG_DEBUG_FS)
static struct dentry *nbd_dbg_dir;
#endif

#define nbd_name(nbd) ((nbd)->disk->disk_name)

#define NBD_MAGIC 0x68797548

#define NBD_DEF_BLKSIZE 1024

static unsigned int nbds_max = 16;
static int max_part = 16;
static int part_shift;

static int nbd_dev_dbg_init(struct nbd_device *nbd);
static void nbd_dev_dbg_close(struct nbd_device *nbd);
static void nbd_config_put(struct nbd_device *nbd);
static void nbd_connect_reply(struct genl_info *info, int index);
static int nbd_genl_status(struct sk_buff *skb, struct genl_info *info);
static void nbd_dead_link_work(struct work_struct *work);
static void nbd_disconnect_and_put(struct nbd_device *nbd);

static inline struct device *nbd_to_dev(struct nbd_device *nbd)
{
	return disk_to_dev(nbd->disk);
}

static void nbd_requeue_cmd(struct nbd_cmd *cmd)
{
	struct request *req = blk_mq_rq_from_pdu(cmd);

	if (!test_and_set_bit(NBD_CMD_REQUEUED, &cmd->flags))
		blk_mq_requeue_request(req, true);
}

#define NBD_COOKIE_BITS 32

static u64 nbd_cmd_handle(struct nbd_cmd *cmd)
{
	struct request *req = blk_mq_rq_from_pdu(cmd);
	u32 tag = blk_mq_unique_tag(req);
	u64 cookie = cmd->cmd_cookie;

	return (cookie << NBD_COOKIE_BITS) | tag;
}

static u32 nbd_handle_to_tag(u64 handle)
{
	return (u32)handle;
}

static u32 nbd_handle_to_cookie(u64 handle)
{
	return (u32)(handle >> NBD_COOKIE_BITS);
}

static const char *nbdcmd_to_ascii(int cmd)
{
	switch (cmd) {
	case  NBD_CMD_READ: return "read";
	case NBD_CMD_WRITE: return "write";
	case  NBD_CMD_DISC: return "disconnect";
	case NBD_CMD_FLUSH: return "flush";
	case  NBD_CMD_TRIM: return "trim/discard";
	}
	return "invalid";
}

static ssize_t pid_show(struct device *dev,
			struct device_attribute *attr, char *buf)
{
	struct gendisk *disk = dev_to_disk(dev);
	struct nbd_device *nbd = (struct nbd_device *)disk->private_data;

	return sprintf(buf, "%d\n", task_pid_nr(nbd->task_recv));
}

static const struct device_attribute pid_attr = {
	.attr = { .name = "pid", .mode = 0444},
	.show = pid_show,
};

static void nbd_dev_remove(struct nbd_device *nbd)
{
	struct gendisk *disk = nbd->disk;
	struct request_queue *q;

	if (disk) {
		q = disk->queue;
		del_gendisk(disk);
		blk_cleanup_queue(q);
		blk_mq_free_tag_set(&nbd->tag_set);
		disk->private_data = NULL;
		put_disk(disk);
	}

	/*
	 * Place this in the last just before the nbd is freed to
	 * make sure that the disk and the related kobject are also
	 * totally removed to avoid duplicate creation of the same
	 * one.
	 */
	if (test_bit(NBD_DESTROY_ON_DISCONNECT, &nbd->flags) && nbd->destroy_complete)
		complete(nbd->destroy_complete);

	kfree(nbd);
}

static void nbd_put(struct nbd_device *nbd)
{
	if (refcount_dec_and_mutex_lock(&nbd->refs,
					&nbd_index_mutex)) {
		idr_remove(&nbd_index_idr, nbd->index);
		nbd_dev_remove(nbd);
		mutex_unlock(&nbd_index_mutex);
	}
}

static int nbd_disconnected(struct nbd_config *config)
{
	return test_bit(NBD_RT_DISCONNECTED, &config->runtime_flags) ||
		test_bit(NBD_RT_DISCONNECT_REQUESTED, &config->runtime_flags);
}

static void nbd_mark_nsock_dead(struct nbd_device *nbd, struct nbd_sock *nsock,
				int notify)
{
	if (!nsock->dead && notify && !nbd_disconnected(nbd->config)) {
		struct link_dead_args *args;
		args = kmalloc(sizeof(struct link_dead_args), GFP_NOIO);
		if (args) {
			INIT_WORK(&args->work, nbd_dead_link_work);
			args->index = nbd->index;
			queue_work(system_wq, &args->work);
		}
	}
	if (!nsock->dead) {
		kernel_sock_shutdown(nsock->sock, SHUT_RDWR);
		if (atomic_dec_return(&nbd->config->live_connections) == 0) {
			if (test_and_clear_bit(NBD_RT_DISCONNECT_REQUESTED,
					       &nbd->config->runtime_flags)) {
				set_bit(NBD_RT_DISCONNECTED,
					&nbd->config->runtime_flags);
				dev_info(nbd_to_dev(nbd),
					"Disconnected due to user request.\n");
			}
		}
	}
	nsock->dead = true;
	nsock->pending = NULL;
	nsock->sent = 0;
}

static void nbd_size_clear(struct nbd_device *nbd)
{
	if (nbd->config->bytesize) {
		set_capacity(nbd->disk, 0);
		kobject_uevent(&nbd_to_dev(nbd)->kobj, KOBJ_CHANGE);
	}
}

<<<<<<< HEAD
static void nbd_size_update(struct nbd_device *nbd, bool start)
=======
static int nbd_set_size(struct nbd_device *nbd, loff_t bytesize,
		loff_t blksize)
>>>>>>> 356006a6
{
	if (!blksize)
		blksize = NBD_DEF_BLKSIZE;
	if (blksize < 512 || blksize > PAGE_SIZE || !is_power_of_2(blksize))
		return -EINVAL;

	nbd->config->bytesize = bytesize;
	nbd->config->blksize = blksize;

	if (!nbd->task_recv)
		return 0;

	if (nbd->config->flags & NBD_FLAG_SEND_TRIM) {
		nbd->disk->queue->limits.discard_granularity = blksize;
		nbd->disk->queue->limits.discard_alignment = blksize;
		blk_queue_max_discard_sectors(nbd->disk->queue, UINT_MAX);
	}
<<<<<<< HEAD
	blk_queue_logical_block_size(nbd->disk->queue, config->blksize);
	blk_queue_physical_block_size(nbd->disk->queue, config->blksize);
	set_capacity(nbd->disk, nr_sectors);
	if (bdev) {
		if (bdev->bd_disk) {
			bd_set_nr_sectors(bdev, nr_sectors);
			if (start)
				set_blocksize(bdev, config->blksize);
		} else
			set_bit(GD_NEED_PART_SCAN, &nbd->disk->state);
		bdput(bdev);
	}
	kobject_uevent(&nbd_to_dev(nbd)->kobj, KOBJ_CHANGE);
}

static void nbd_size_set(struct nbd_device *nbd, loff_t blocksize,
			 loff_t nr_blocks)
{
	struct nbd_config *config = nbd->config;
	config->blksize = blocksize;
	config->bytesize = blocksize * nr_blocks;
	if (nbd->task_recv != NULL)
		nbd_size_update(nbd, false);
=======
	blk_queue_logical_block_size(nbd->disk->queue, blksize);
	blk_queue_physical_block_size(nbd->disk->queue, blksize);

	set_bit(GD_NEED_PART_SCAN, &nbd->disk->state);
	if (!set_capacity_and_notify(nbd->disk, bytesize >> 9))
		kobject_uevent(&nbd_to_dev(nbd)->kobj, KOBJ_CHANGE);
	return 0;
>>>>>>> 356006a6
}

static void nbd_complete_rq(struct request *req)
{
	struct nbd_cmd *cmd = blk_mq_rq_to_pdu(req);

	dev_dbg(nbd_to_dev(cmd->nbd), "request %p: %s\n", req,
		cmd->status ? "failed" : "done");

	blk_mq_end_request(req, cmd->status);
}

/*
 * Forcibly shutdown the socket causing all listeners to error
 */
static void sock_shutdown(struct nbd_device *nbd)
{
	struct nbd_config *config = nbd->config;
	int i;

	if (config->num_connections == 0)
		return;
	if (test_and_set_bit(NBD_RT_DISCONNECTED, &config->runtime_flags))
		return;

	for (i = 0; i < config->num_connections; i++) {
		struct nbd_sock *nsock = config->socks[i];
		mutex_lock(&nsock->tx_lock);
		nbd_mark_nsock_dead(nbd, nsock, 0);
		mutex_unlock(&nsock->tx_lock);
	}
	dev_warn(disk_to_dev(nbd->disk), "shutting down sockets\n");
}

static u32 req_to_nbd_cmd_type(struct request *req)
{
	switch (req_op(req)) {
	case REQ_OP_DISCARD:
		return NBD_CMD_TRIM;
	case REQ_OP_FLUSH:
		return NBD_CMD_FLUSH;
	case REQ_OP_WRITE:
		return NBD_CMD_WRITE;
	case REQ_OP_READ:
		return NBD_CMD_READ;
	default:
		return U32_MAX;
	}
}

static enum blk_eh_timer_return nbd_xmit_timeout(struct request *req,
						 bool reserved)
{
	struct nbd_cmd *cmd = blk_mq_rq_to_pdu(req);
	struct nbd_device *nbd = cmd->nbd;
	struct nbd_config *config;

	if (!mutex_trylock(&cmd->lock))
		return BLK_EH_RESET_TIMER;

	if (!refcount_inc_not_zero(&nbd->config_refs)) {
		cmd->status = BLK_STS_TIMEOUT;
		mutex_unlock(&cmd->lock);
		goto done;
	}
	config = nbd->config;

	if (config->num_connections > 1 ||
	    (config->num_connections == 1 && nbd->tag_set.timeout)) {
		dev_err_ratelimited(nbd_to_dev(nbd),
				    "Connection timed out, retrying (%d/%d alive)\n",
				    atomic_read(&config->live_connections),
				    config->num_connections);
		/*
		 * Hooray we have more connections, requeue this IO, the submit
		 * path will put it on a real connection. Or if only one
		 * connection is configured, the submit path will wait util
		 * a new connection is reconfigured or util dead timeout.
		 */
		if (config->socks) {
			if (cmd->index < config->num_connections) {
				struct nbd_sock *nsock =
					config->socks[cmd->index];
				mutex_lock(&nsock->tx_lock);
				/* We can have multiple outstanding requests, so
				 * we don't want to mark the nsock dead if we've
				 * already reconnected with a new socket, so
				 * only mark it dead if its the same socket we
				 * were sent out on.
				 */
				if (cmd->cookie == nsock->cookie)
					nbd_mark_nsock_dead(nbd, nsock, 1);
				mutex_unlock(&nsock->tx_lock);
			}
			mutex_unlock(&cmd->lock);
			nbd_requeue_cmd(cmd);
			nbd_config_put(nbd);
			return BLK_EH_DONE;
		}
	}

	if (!nbd->tag_set.timeout) {
		/*
		 * Userspace sets timeout=0 to disable socket disconnection,
		 * so just warn and reset the timer.
		 */
		struct nbd_sock *nsock = config->socks[cmd->index];
		cmd->retries++;
		dev_info(nbd_to_dev(nbd), "Possible stuck request %p: control (%s@%llu,%uB). Runtime %u seconds\n",
			req, nbdcmd_to_ascii(req_to_nbd_cmd_type(req)),
			(unsigned long long)blk_rq_pos(req) << 9,
			blk_rq_bytes(req), (req->timeout / HZ) * cmd->retries);

		mutex_lock(&nsock->tx_lock);
		if (cmd->cookie != nsock->cookie) {
			nbd_requeue_cmd(cmd);
			mutex_unlock(&nsock->tx_lock);
			mutex_unlock(&cmd->lock);
			nbd_config_put(nbd);
			return BLK_EH_DONE;
		}
		mutex_unlock(&nsock->tx_lock);
		mutex_unlock(&cmd->lock);
		nbd_config_put(nbd);
		return BLK_EH_RESET_TIMER;
	}

	dev_err_ratelimited(nbd_to_dev(nbd), "Connection timed out\n");
	set_bit(NBD_RT_TIMEDOUT, &config->runtime_flags);
	cmd->status = BLK_STS_IOERR;
	mutex_unlock(&cmd->lock);
	sock_shutdown(nbd);
	nbd_config_put(nbd);
done:
	blk_mq_complete_request(req);
	return BLK_EH_DONE;
}

/*
 *  Send or receive packet.
 */
static int sock_xmit(struct nbd_device *nbd, int index, int send,
		     struct iov_iter *iter, int msg_flags, int *sent)
{
	struct nbd_config *config = nbd->config;
	struct socket *sock = config->socks[index]->sock;
	int result;
	struct msghdr msg;
	unsigned int noreclaim_flag;

	if (unlikely(!sock)) {
		dev_err_ratelimited(disk_to_dev(nbd->disk),
			"Attempted %s on closed socket in sock_xmit\n",
			(send ? "send" : "recv"));
		return -EINVAL;
	}

	msg.msg_iter = *iter;

	noreclaim_flag = memalloc_noreclaim_save();
	do {
		sock->sk->sk_allocation = GFP_NOIO | __GFP_MEMALLOC;
		msg.msg_name = NULL;
		msg.msg_namelen = 0;
		msg.msg_control = NULL;
		msg.msg_controllen = 0;
		msg.msg_flags = msg_flags | MSG_NOSIGNAL;

		if (send)
			result = sock_sendmsg(sock, &msg);
		else
			result = sock_recvmsg(sock, &msg, msg.msg_flags);

		if (result <= 0) {
			if (result == 0)
				result = -EPIPE; /* short read */
			break;
		}
		if (sent)
			*sent += result;
	} while (msg_data_left(&msg));

	memalloc_noreclaim_restore(noreclaim_flag);

	return result;
}

/*
 * Different settings for sk->sk_sndtimeo can result in different return values
 * if there is a signal pending when we enter sendmsg, because reasons?
 */
static inline int was_interrupted(int result)
{
	return result == -ERESTARTSYS || result == -EINTR;
}

/* always call with the tx_lock held */
static int nbd_send_cmd(struct nbd_device *nbd, struct nbd_cmd *cmd, int index)
{
	struct request *req = blk_mq_rq_from_pdu(cmd);
	struct nbd_config *config = nbd->config;
	struct nbd_sock *nsock = config->socks[index];
	int result;
	struct nbd_request request = {.magic = htonl(NBD_REQUEST_MAGIC)};
	struct kvec iov = {.iov_base = &request, .iov_len = sizeof(request)};
	struct iov_iter from;
	unsigned long size = blk_rq_bytes(req);
	struct bio *bio;
	u64 handle;
	u32 type;
	u32 nbd_cmd_flags = 0;
	int sent = nsock->sent, skip = 0;

	iov_iter_kvec(&from, WRITE, &iov, 1, sizeof(request));

	type = req_to_nbd_cmd_type(req);
	if (type == U32_MAX)
		return -EIO;

	if (rq_data_dir(req) == WRITE &&
	    (config->flags & NBD_FLAG_READ_ONLY)) {
		dev_err_ratelimited(disk_to_dev(nbd->disk),
				    "Write on read-only\n");
		return -EIO;
	}

	if (req->cmd_flags & REQ_FUA)
		nbd_cmd_flags |= NBD_CMD_FLAG_FUA;

	/* We did a partial send previously, and we at least sent the whole
	 * request struct, so just go and send the rest of the pages in the
	 * request.
	 */
	if (sent) {
		if (sent >= sizeof(request)) {
			skip = sent - sizeof(request);

			/* initialize handle for tracing purposes */
			handle = nbd_cmd_handle(cmd);

			goto send_pages;
		}
		iov_iter_advance(&from, sent);
	} else {
		cmd->cmd_cookie++;
	}
	cmd->index = index;
	cmd->cookie = nsock->cookie;
	cmd->retries = 0;
	request.type = htonl(type | nbd_cmd_flags);
	if (type != NBD_CMD_FLUSH) {
		request.from = cpu_to_be64((u64)blk_rq_pos(req) << 9);
		request.len = htonl(size);
	}
	handle = nbd_cmd_handle(cmd);
	memcpy(request.handle, &handle, sizeof(handle));

	trace_nbd_send_request(&request, nbd->index, blk_mq_rq_from_pdu(cmd));

	dev_dbg(nbd_to_dev(nbd), "request %p: sending control (%s@%llu,%uB)\n",
		req, nbdcmd_to_ascii(type),
		(unsigned long long)blk_rq_pos(req) << 9, blk_rq_bytes(req));
	result = sock_xmit(nbd, index, 1, &from,
			(type == NBD_CMD_WRITE) ? MSG_MORE : 0, &sent);
	trace_nbd_header_sent(req, handle);
	if (result <= 0) {
		if (was_interrupted(result)) {
			/* If we havne't sent anything we can just return BUSY,
			 * however if we have sent something we need to make
			 * sure we only allow this req to be sent until we are
			 * completely done.
			 */
			if (sent) {
				nsock->pending = req;
				nsock->sent = sent;
			}
			set_bit(NBD_CMD_REQUEUED, &cmd->flags);
			return BLK_STS_RESOURCE;
		}
		dev_err_ratelimited(disk_to_dev(nbd->disk),
			"Send control failed (result %d)\n", result);
		return -EAGAIN;
	}
send_pages:
	if (type != NBD_CMD_WRITE)
		goto out;

	bio = req->bio;
	while (bio) {
		struct bio *next = bio->bi_next;
		struct bvec_iter iter;
		struct bio_vec bvec;

		bio_for_each_segment(bvec, bio, iter) {
			bool is_last = !next && bio_iter_last(bvec, iter);
			int flags = is_last ? 0 : MSG_MORE;

			dev_dbg(nbd_to_dev(nbd), "request %p: sending %d bytes data\n",
				req, bvec.bv_len);
			iov_iter_bvec(&from, WRITE, &bvec, 1, bvec.bv_len);
			if (skip) {
				if (skip >= iov_iter_count(&from)) {
					skip -= iov_iter_count(&from);
					continue;
				}
				iov_iter_advance(&from, skip);
				skip = 0;
			}
			result = sock_xmit(nbd, index, 1, &from, flags, &sent);
			if (result <= 0) {
				if (was_interrupted(result)) {
					/* We've already sent the header, we
					 * have no choice but to set pending and
					 * return BUSY.
					 */
					nsock->pending = req;
					nsock->sent = sent;
					set_bit(NBD_CMD_REQUEUED, &cmd->flags);
					return BLK_STS_RESOURCE;
				}
				dev_err(disk_to_dev(nbd->disk),
					"Send data failed (result %d)\n",
					result);
				return -EAGAIN;
			}
			/*
			 * The completion might already have come in,
			 * so break for the last one instead of letting
			 * the iterator do it. This prevents use-after-free
			 * of the bio.
			 */
			if (is_last)
				break;
		}
		bio = next;
	}
out:
	trace_nbd_payload_sent(req, handle);
	nsock->pending = NULL;
	nsock->sent = 0;
	return 0;
}

/* NULL returned = something went wrong, inform userspace */
static struct nbd_cmd *nbd_read_stat(struct nbd_device *nbd, int index)
{
	struct nbd_config *config = nbd->config;
	int result;
	struct nbd_reply reply;
	struct nbd_cmd *cmd;
	struct request *req = NULL;
	u64 handle;
	u16 hwq;
	u32 tag;
	struct kvec iov = {.iov_base = &reply, .iov_len = sizeof(reply)};
	struct iov_iter to;
	int ret = 0;

	reply.magic = 0;
	iov_iter_kvec(&to, READ, &iov, 1, sizeof(reply));
	result = sock_xmit(nbd, index, 0, &to, MSG_WAITALL, NULL);
	if (result <= 0) {
		if (!nbd_disconnected(config))
			dev_err(disk_to_dev(nbd->disk),
				"Receive control failed (result %d)\n", result);
		return ERR_PTR(result);
	}

	if (ntohl(reply.magic) != NBD_REPLY_MAGIC) {
		dev_err(disk_to_dev(nbd->disk), "Wrong magic (0x%lx)\n",
				(unsigned long)ntohl(reply.magic));
		return ERR_PTR(-EPROTO);
	}

	memcpy(&handle, reply.handle, sizeof(handle));
	tag = nbd_handle_to_tag(handle);
	hwq = blk_mq_unique_tag_to_hwq(tag);
	if (hwq < nbd->tag_set.nr_hw_queues)
		req = blk_mq_tag_to_rq(nbd->tag_set.tags[hwq],
				       blk_mq_unique_tag_to_tag(tag));
	if (!req || !blk_mq_request_started(req)) {
		dev_err(disk_to_dev(nbd->disk), "Unexpected reply (%d) %p\n",
			tag, req);
		return ERR_PTR(-ENOENT);
	}
	trace_nbd_header_received(req, handle);
	cmd = blk_mq_rq_to_pdu(req);

	mutex_lock(&cmd->lock);
	if (cmd->cmd_cookie != nbd_handle_to_cookie(handle)) {
		dev_err(disk_to_dev(nbd->disk), "Double reply on req %p, cmd_cookie %u, handle cookie %u\n",
			req, cmd->cmd_cookie, nbd_handle_to_cookie(handle));
		ret = -ENOENT;
		goto out;
	}
	if (cmd->status != BLK_STS_OK) {
		dev_err(disk_to_dev(nbd->disk), "Command already handled %p\n",
			req);
		ret = -ENOENT;
		goto out;
	}
	if (test_bit(NBD_CMD_REQUEUED, &cmd->flags)) {
		dev_err(disk_to_dev(nbd->disk), "Raced with timeout on req %p\n",
			req);
		ret = -ENOENT;
		goto out;
	}
	if (ntohl(reply.error)) {
		dev_err(disk_to_dev(nbd->disk), "Other side returned error (%d)\n",
			ntohl(reply.error));
		cmd->status = BLK_STS_IOERR;
		goto out;
	}

	dev_dbg(nbd_to_dev(nbd), "request %p: got reply\n", req);
	if (rq_data_dir(req) != WRITE) {
		struct req_iterator iter;
		struct bio_vec bvec;

		rq_for_each_segment(bvec, req, iter) {
			iov_iter_bvec(&to, READ, &bvec, 1, bvec.bv_len);
			result = sock_xmit(nbd, index, 0, &to, MSG_WAITALL, NULL);
			if (result <= 0) {
				dev_err(disk_to_dev(nbd->disk), "Receive data failed (result %d)\n",
					result);
				/*
				 * If we've disconnected, we need to make sure we
				 * complete this request, otherwise error out
				 * and let the timeout stuff handle resubmitting
				 * this request onto another connection.
				 */
				if (nbd_disconnected(config)) {
					cmd->status = BLK_STS_IOERR;
					goto out;
				}
				ret = -EIO;
				goto out;
			}
			dev_dbg(nbd_to_dev(nbd), "request %p: got %d bytes data\n",
				req, bvec.bv_len);
		}
	}
out:
	trace_nbd_payload_received(req, handle);
	mutex_unlock(&cmd->lock);
	return ret ? ERR_PTR(ret) : cmd;
}

static void recv_work(struct work_struct *work)
{
	struct recv_thread_args *args = container_of(work,
						     struct recv_thread_args,
						     work);
	struct nbd_device *nbd = args->nbd;
	struct nbd_config *config = nbd->config;
	struct nbd_cmd *cmd;
	struct request *rq;

	while (1) {
		cmd = nbd_read_stat(nbd, args->index);
		if (IS_ERR(cmd)) {
			struct nbd_sock *nsock = config->socks[args->index];

			mutex_lock(&nsock->tx_lock);
			nbd_mark_nsock_dead(nbd, nsock, 1);
			mutex_unlock(&nsock->tx_lock);
			break;
		}

		rq = blk_mq_rq_from_pdu(cmd);
		if (likely(!blk_should_fake_timeout(rq->q)))
			blk_mq_complete_request(rq);
	}
	nbd_config_put(nbd);
	atomic_dec(&config->recv_threads);
	wake_up(&config->recv_wq);
	kfree(args);
}

static bool nbd_clear_req(struct request *req, void *data, bool reserved)
{
	struct nbd_cmd *cmd = blk_mq_rq_to_pdu(req);

	mutex_lock(&cmd->lock);
	cmd->status = BLK_STS_IOERR;
	mutex_unlock(&cmd->lock);

	blk_mq_complete_request(req);
	return true;
}

static void nbd_clear_que(struct nbd_device *nbd)
{
	blk_mq_quiesce_queue(nbd->disk->queue);
	blk_mq_tagset_busy_iter(&nbd->tag_set, nbd_clear_req, NULL);
	blk_mq_unquiesce_queue(nbd->disk->queue);
	dev_dbg(disk_to_dev(nbd->disk), "queue cleared\n");
}

static int find_fallback(struct nbd_device *nbd, int index)
{
	struct nbd_config *config = nbd->config;
	int new_index = -1;
	struct nbd_sock *nsock = config->socks[index];
	int fallback = nsock->fallback_index;

	if (test_bit(NBD_RT_DISCONNECTED, &config->runtime_flags))
		return new_index;

	if (config->num_connections <= 1) {
		dev_err_ratelimited(disk_to_dev(nbd->disk),
				    "Dead connection, failed to find a fallback\n");
		return new_index;
	}

	if (fallback >= 0 && fallback < config->num_connections &&
	    !config->socks[fallback]->dead)
		return fallback;

	if (nsock->fallback_index < 0 ||
	    nsock->fallback_index >= config->num_connections ||
	    config->socks[nsock->fallback_index]->dead) {
		int i;
		for (i = 0; i < config->num_connections; i++) {
			if (i == index)
				continue;
			if (!config->socks[i]->dead) {
				new_index = i;
				break;
			}
		}
		nsock->fallback_index = new_index;
		if (new_index < 0) {
			dev_err_ratelimited(disk_to_dev(nbd->disk),
					    "Dead connection, failed to find a fallback\n");
			return new_index;
		}
	}
	new_index = nsock->fallback_index;
	return new_index;
}

static int wait_for_reconnect(struct nbd_device *nbd)
{
	struct nbd_config *config = nbd->config;
	if (!config->dead_conn_timeout)
		return 0;
	if (test_bit(NBD_RT_DISCONNECTED, &config->runtime_flags))
		return 0;
	return wait_event_timeout(config->conn_wait,
				  atomic_read(&config->live_connections) > 0,
				  config->dead_conn_timeout) > 0;
}

static int nbd_handle_cmd(struct nbd_cmd *cmd, int index)
{
	struct request *req = blk_mq_rq_from_pdu(cmd);
	struct nbd_device *nbd = cmd->nbd;
	struct nbd_config *config;
	struct nbd_sock *nsock;
	int ret;

	if (!refcount_inc_not_zero(&nbd->config_refs)) {
		dev_err_ratelimited(disk_to_dev(nbd->disk),
				    "Socks array is empty\n");
		blk_mq_start_request(req);
		return -EINVAL;
	}
	config = nbd->config;

	if (index >= config->num_connections) {
		dev_err_ratelimited(disk_to_dev(nbd->disk),
				    "Attempted send on invalid socket\n");
		nbd_config_put(nbd);
		blk_mq_start_request(req);
		return -EINVAL;
	}
	cmd->status = BLK_STS_OK;
again:
	nsock = config->socks[index];
	mutex_lock(&nsock->tx_lock);
	if (nsock->dead) {
		int old_index = index;
		index = find_fallback(nbd, index);
		mutex_unlock(&nsock->tx_lock);
		if (index < 0) {
			if (wait_for_reconnect(nbd)) {
				index = old_index;
				goto again;
			}
			/* All the sockets should already be down at this point,
			 * we just want to make sure that DISCONNECTED is set so
			 * any requests that come in that were queue'ed waiting
			 * for the reconnect timer don't trigger the timer again
			 * and instead just error out.
			 */
			sock_shutdown(nbd);
			nbd_config_put(nbd);
			blk_mq_start_request(req);
			return -EIO;
		}
		goto again;
	}

	/* Handle the case that we have a pending request that was partially
	 * transmitted that _has_ to be serviced first.  We need to call requeue
	 * here so that it gets put _after_ the request that is already on the
	 * dispatch list.
	 */
	blk_mq_start_request(req);
	if (unlikely(nsock->pending && nsock->pending != req)) {
		nbd_requeue_cmd(cmd);
		ret = 0;
		goto out;
	}
	/*
	 * Some failures are related to the link going down, so anything that
	 * returns EAGAIN can be retried on a different socket.
	 */
	ret = nbd_send_cmd(nbd, cmd, index);
	if (ret == -EAGAIN) {
		dev_err_ratelimited(disk_to_dev(nbd->disk),
				    "Request send failed, requeueing\n");
		nbd_mark_nsock_dead(nbd, nsock, 1);
		nbd_requeue_cmd(cmd);
		ret = 0;
	}
out:
	mutex_unlock(&nsock->tx_lock);
	nbd_config_put(nbd);
	return ret;
}

static blk_status_t nbd_queue_rq(struct blk_mq_hw_ctx *hctx,
			const struct blk_mq_queue_data *bd)
{
	struct nbd_cmd *cmd = blk_mq_rq_to_pdu(bd->rq);
	int ret;

	/*
	 * Since we look at the bio's to send the request over the network we
	 * need to make sure the completion work doesn't mark this request done
	 * before we are done doing our send.  This keeps us from dereferencing
	 * freed data if we have particularly fast completions (ie we get the
	 * completion before we exit sock_xmit on the last bvec) or in the case
	 * that the server is misbehaving (or there was an error) before we're
	 * done sending everything over the wire.
	 */
	mutex_lock(&cmd->lock);
	clear_bit(NBD_CMD_REQUEUED, &cmd->flags);

	/* We can be called directly from the user space process, which means we
	 * could possibly have signals pending so our sendmsg will fail.  In
	 * this case we need to return that we are busy, otherwise error out as
	 * appropriate.
	 */
	ret = nbd_handle_cmd(cmd, hctx->queue_num);
	if (ret < 0)
		ret = BLK_STS_IOERR;
	else if (!ret)
		ret = BLK_STS_OK;
	mutex_unlock(&cmd->lock);

	return ret;
}

static struct socket *nbd_get_socket(struct nbd_device *nbd, unsigned long fd,
				     int *err)
{
	struct socket *sock;

	*err = 0;
	sock = sockfd_lookup(fd, err);
	if (!sock)
		return NULL;

	if (sock->ops->shutdown == sock_no_shutdown) {
		dev_err(disk_to_dev(nbd->disk), "Unsupported socket: shutdown callout must be supported.\n");
		*err = -EINVAL;
		sockfd_put(sock);
		return NULL;
	}

	return sock;
}

static int nbd_add_socket(struct nbd_device *nbd, unsigned long arg,
			  bool netlink)
{
	struct nbd_config *config = nbd->config;
	struct socket *sock;
	struct nbd_sock **socks;
	struct nbd_sock *nsock;
	int err;

	sock = nbd_get_socket(nbd, arg, &err);
	if (!sock)
		return err;

	if (!netlink && !nbd->task_setup &&
	    !test_bit(NBD_RT_BOUND, &config->runtime_flags))
		nbd->task_setup = current;

	if (!netlink &&
	    (nbd->task_setup != current ||
	     test_bit(NBD_RT_BOUND, &config->runtime_flags))) {
		dev_err(disk_to_dev(nbd->disk),
			"Device being setup by another task");
		err = -EBUSY;
		goto put_socket;
	}

	nsock = kzalloc(sizeof(*nsock), GFP_KERNEL);
	if (!nsock) {
		err = -ENOMEM;
		goto put_socket;
	}

	socks = krealloc(config->socks, (config->num_connections + 1) *
			 sizeof(struct nbd_sock *), GFP_KERNEL);
	if (!socks) {
		kfree(nsock);
		err = -ENOMEM;
		goto put_socket;
	}

	config->socks = socks;

	nsock->fallback_index = -1;
	nsock->dead = false;
	mutex_init(&nsock->tx_lock);
	nsock->sock = sock;
	nsock->pending = NULL;
	nsock->sent = 0;
	nsock->cookie = 0;
	socks[config->num_connections++] = nsock;
	atomic_inc(&config->live_connections);

	return 0;

put_socket:
	sockfd_put(sock);
	return err;
}

static int nbd_reconnect_socket(struct nbd_device *nbd, unsigned long arg)
{
	struct nbd_config *config = nbd->config;
	struct socket *sock, *old;
	struct recv_thread_args *args;
	int i;
	int err;

	sock = nbd_get_socket(nbd, arg, &err);
	if (!sock)
		return err;

	args = kzalloc(sizeof(*args), GFP_KERNEL);
	if (!args) {
		sockfd_put(sock);
		return -ENOMEM;
	}

	for (i = 0; i < config->num_connections; i++) {
		struct nbd_sock *nsock = config->socks[i];

		if (!nsock->dead)
			continue;

		mutex_lock(&nsock->tx_lock);
		if (!nsock->dead) {
			mutex_unlock(&nsock->tx_lock);
			continue;
		}
		sk_set_memalloc(sock->sk);
		if (nbd->tag_set.timeout)
			sock->sk->sk_sndtimeo = nbd->tag_set.timeout;
		atomic_inc(&config->recv_threads);
		refcount_inc(&nbd->config_refs);
		old = nsock->sock;
		nsock->fallback_index = -1;
		nsock->sock = sock;
		nsock->dead = false;
		INIT_WORK(&args->work, recv_work);
		args->index = i;
		args->nbd = nbd;
		nsock->cookie++;
		mutex_unlock(&nsock->tx_lock);
		sockfd_put(old);

		clear_bit(NBD_RT_DISCONNECTED, &config->runtime_flags);

		/* We take the tx_mutex in an error path in the recv_work, so we
		 * need to queue_work outside of the tx_mutex.
		 */
		queue_work(nbd->recv_workq, &args->work);

		atomic_inc(&config->live_connections);
		wake_up(&config->conn_wait);
		return 0;
	}
	sockfd_put(sock);
	kfree(args);
	return -ENOSPC;
}

static void nbd_bdev_reset(struct block_device *bdev)
{
	if (bdev->bd_openers > 1)
		return;
	set_capacity(bdev->bd_disk, 0);
}

static void nbd_parse_flags(struct nbd_device *nbd)
{
	struct nbd_config *config = nbd->config;
	if (config->flags & NBD_FLAG_READ_ONLY)
		set_disk_ro(nbd->disk, true);
	else
		set_disk_ro(nbd->disk, false);
	if (config->flags & NBD_FLAG_SEND_TRIM)
		blk_queue_flag_set(QUEUE_FLAG_DISCARD, nbd->disk->queue);
	if (config->flags & NBD_FLAG_SEND_FLUSH) {
		if (config->flags & NBD_FLAG_SEND_FUA)
			blk_queue_write_cache(nbd->disk->queue, true, true);
		else
			blk_queue_write_cache(nbd->disk->queue, true, false);
	}
	else
		blk_queue_write_cache(nbd->disk->queue, false, false);
}

static void send_disconnects(struct nbd_device *nbd)
{
	struct nbd_config *config = nbd->config;
	struct nbd_request request = {
		.magic = htonl(NBD_REQUEST_MAGIC),
		.type = htonl(NBD_CMD_DISC),
	};
	struct kvec iov = {.iov_base = &request, .iov_len = sizeof(request)};
	struct iov_iter from;
	int i, ret;

	for (i = 0; i < config->num_connections; i++) {
		struct nbd_sock *nsock = config->socks[i];

		iov_iter_kvec(&from, WRITE, &iov, 1, sizeof(request));
		mutex_lock(&nsock->tx_lock);
		ret = sock_xmit(nbd, i, 1, &from, 0, NULL);
		if (ret <= 0)
			dev_err(disk_to_dev(nbd->disk),
				"Send disconnect failed %d\n", ret);
		mutex_unlock(&nsock->tx_lock);
	}
}

static int nbd_disconnect(struct nbd_device *nbd)
{
	struct nbd_config *config = nbd->config;

	dev_info(disk_to_dev(nbd->disk), "NBD_DISCONNECT\n");
	set_bit(NBD_RT_DISCONNECT_REQUESTED, &config->runtime_flags);
	set_bit(NBD_DISCONNECT_REQUESTED, &nbd->flags);
	send_disconnects(nbd);
	return 0;
}

static void nbd_clear_sock(struct nbd_device *nbd)
{
	sock_shutdown(nbd);
	nbd_clear_que(nbd);
	nbd->task_setup = NULL;
}

static void nbd_config_put(struct nbd_device *nbd)
{
	if (refcount_dec_and_mutex_lock(&nbd->config_refs,
					&nbd->config_lock)) {
		struct nbd_config *config = nbd->config;
		nbd_dev_dbg_close(nbd);
		nbd_size_clear(nbd);
		if (test_and_clear_bit(NBD_RT_HAS_PID_FILE,
				       &config->runtime_flags))
			device_remove_file(disk_to_dev(nbd->disk), &pid_attr);
		nbd->task_recv = NULL;
		nbd_clear_sock(nbd);
		if (config->num_connections) {
			int i;
			for (i = 0; i < config->num_connections; i++) {
				sockfd_put(config->socks[i]->sock);
				kfree(config->socks[i]);
			}
			kfree(config->socks);
		}
		kfree(nbd->config);
		nbd->config = NULL;

		if (nbd->recv_workq)
			destroy_workqueue(nbd->recv_workq);
		nbd->recv_workq = NULL;

		nbd->tag_set.timeout = 0;
		nbd->disk->queue->limits.discard_granularity = 0;
		nbd->disk->queue->limits.discard_alignment = 0;
		blk_queue_max_discard_sectors(nbd->disk->queue, UINT_MAX);
		blk_queue_flag_clear(QUEUE_FLAG_DISCARD, nbd->disk->queue);

		mutex_unlock(&nbd->config_lock);
		nbd_put(nbd);
		module_put(THIS_MODULE);
	}
}

static int nbd_start_device(struct nbd_device *nbd)
{
	struct nbd_config *config = nbd->config;
	int num_connections = config->num_connections;
	int error = 0, i;

	if (nbd->task_recv)
		return -EBUSY;
	if (!config->socks)
		return -EINVAL;
	if (num_connections > 1 &&
	    !(config->flags & NBD_FLAG_CAN_MULTI_CONN)) {
		dev_err(disk_to_dev(nbd->disk), "server does not support multiple connections per device.\n");
		return -EINVAL;
	}

	nbd->recv_workq = alloc_workqueue("knbd%d-recv",
					  WQ_MEM_RECLAIM | WQ_HIGHPRI |
					  WQ_UNBOUND, 0, nbd->index);
	if (!nbd->recv_workq) {
		dev_err(disk_to_dev(nbd->disk), "Could not allocate knbd recv work queue.\n");
		return -ENOMEM;
	}

	blk_mq_update_nr_hw_queues(&nbd->tag_set, config->num_connections);
	nbd->task_recv = current;

	nbd_parse_flags(nbd);

	error = device_create_file(disk_to_dev(nbd->disk), &pid_attr);
	if (error) {
		dev_err(disk_to_dev(nbd->disk), "device_create_file failed!\n");
		return error;
	}
	set_bit(NBD_RT_HAS_PID_FILE, &config->runtime_flags);

	nbd_dev_dbg_init(nbd);
	for (i = 0; i < num_connections; i++) {
		struct recv_thread_args *args;

		args = kzalloc(sizeof(*args), GFP_KERNEL);
		if (!args) {
			sock_shutdown(nbd);
			/*
			 * If num_connections is m (2 < m),
			 * and NO.1 ~ NO.n(1 < n < m) kzallocs are successful.
			 * But NO.(n + 1) failed. We still have n recv threads.
			 * So, add flush_workqueue here to prevent recv threads
			 * dropping the last config_refs and trying to destroy
			 * the workqueue from inside the workqueue.
			 */
			if (i)
				flush_workqueue(nbd->recv_workq);
			return -ENOMEM;
		}
		sk_set_memalloc(config->socks[i]->sock->sk);
		if (nbd->tag_set.timeout)
			config->socks[i]->sock->sk->sk_sndtimeo =
				nbd->tag_set.timeout;
		atomic_inc(&config->recv_threads);
		refcount_inc(&nbd->config_refs);
		INIT_WORK(&args->work, recv_work);
		args->nbd = nbd;
		args->index = i;
		queue_work(nbd->recv_workq, &args->work);
	}
<<<<<<< HEAD
	nbd_size_update(nbd, true);
	return error;
=======
	return nbd_set_size(nbd, config->bytesize, config->blksize);
>>>>>>> 356006a6
}

static int nbd_start_device_ioctl(struct nbd_device *nbd, struct block_device *bdev)
{
	struct nbd_config *config = nbd->config;
	int ret;

	ret = nbd_start_device(nbd);
	if (ret)
		return ret;

	if (max_part)
		set_bit(GD_NEED_PART_SCAN, &nbd->disk->state);
	mutex_unlock(&nbd->config_lock);
	ret = wait_event_interruptible(config->recv_wq,
					 atomic_read(&config->recv_threads) == 0);
	if (ret)
		sock_shutdown(nbd);
	flush_workqueue(nbd->recv_workq);

	mutex_lock(&nbd->config_lock);
	nbd_bdev_reset(bdev);
	/* user requested, ignore socket errors */
	if (test_bit(NBD_RT_DISCONNECT_REQUESTED, &config->runtime_flags))
		ret = 0;
	if (test_bit(NBD_RT_TIMEDOUT, &config->runtime_flags))
		ret = -ETIMEDOUT;
	return ret;
}

static void nbd_clear_sock_ioctl(struct nbd_device *nbd,
				 struct block_device *bdev)
{
	sock_shutdown(nbd);
	__invalidate_device(bdev, true);
	nbd_bdev_reset(bdev);
	if (test_and_clear_bit(NBD_RT_HAS_CONFIG_REF,
			       &nbd->config->runtime_flags))
		nbd_config_put(nbd);
}

static void nbd_set_cmd_timeout(struct nbd_device *nbd, u64 timeout)
{
	nbd->tag_set.timeout = timeout * HZ;
	if (timeout)
		blk_queue_rq_timeout(nbd->disk->queue, timeout * HZ);
	else
		blk_queue_rq_timeout(nbd->disk->queue, 30 * HZ);
}

/* Must be called with config_lock held */
static int __nbd_ioctl(struct block_device *bdev, struct nbd_device *nbd,
		       unsigned int cmd, unsigned long arg)
{
	struct nbd_config *config = nbd->config;

	switch (cmd) {
	case NBD_DISCONNECT:
		return nbd_disconnect(nbd);
	case NBD_CLEAR_SOCK:
		nbd_clear_sock_ioctl(nbd, bdev);
		return 0;
	case NBD_SET_SOCK:
		return nbd_add_socket(nbd, arg, false);
	case NBD_SET_BLKSIZE:
		return nbd_set_size(nbd, config->bytesize, arg);
	case NBD_SET_SIZE:
		return nbd_set_size(nbd, arg, config->blksize);
	case NBD_SET_SIZE_BLOCKS:
		return nbd_set_size(nbd, arg * config->blksize,
				    config->blksize);
	case NBD_SET_TIMEOUT:
		nbd_set_cmd_timeout(nbd, arg);
		return 0;

	case NBD_SET_FLAGS:
		config->flags = arg;
		return 0;
	case NBD_DO_IT:
		return nbd_start_device_ioctl(nbd, bdev);
	case NBD_CLEAR_QUE:
		/*
		 * This is for compatibility only.  The queue is always cleared
		 * by NBD_DO_IT or NBD_CLEAR_SOCK.
		 */
		return 0;
	case NBD_PRINT_DEBUG:
		/*
		 * For compatibility only, we no longer keep a list of
		 * outstanding requests.
		 */
		return 0;
	}
	return -ENOTTY;
}

static int nbd_ioctl(struct block_device *bdev, fmode_t mode,
		     unsigned int cmd, unsigned long arg)
{
	struct nbd_device *nbd = bdev->bd_disk->private_data;
	struct nbd_config *config = nbd->config;
	int error = -EINVAL;

	if (!capable(CAP_SYS_ADMIN))
		return -EPERM;

	/* The block layer will pass back some non-nbd ioctls in case we have
	 * special handling for them, but we don't so just return an error.
	 */
	if (_IOC_TYPE(cmd) != 0xab)
		return -EINVAL;

	mutex_lock(&nbd->config_lock);

	/* Don't allow ioctl operations on a nbd device that was created with
	 * netlink, unless it's DISCONNECT or CLEAR_SOCK, which are fine.
	 */
	if (!test_bit(NBD_RT_BOUND, &config->runtime_flags) ||
	    (cmd == NBD_DISCONNECT || cmd == NBD_CLEAR_SOCK))
		error = __nbd_ioctl(bdev, nbd, cmd, arg);
	else
		dev_err(nbd_to_dev(nbd), "Cannot use ioctl interface on a netlink controlled device.\n");
	mutex_unlock(&nbd->config_lock);
	return error;
}

static struct nbd_config *nbd_alloc_config(void)
{
	struct nbd_config *config;

	config = kzalloc(sizeof(struct nbd_config), GFP_NOFS);
	if (!config)
		return NULL;
	atomic_set(&config->recv_threads, 0);
	init_waitqueue_head(&config->recv_wq);
	init_waitqueue_head(&config->conn_wait);
	config->blksize = NBD_DEF_BLKSIZE;
	atomic_set(&config->live_connections, 0);
	try_module_get(THIS_MODULE);
	return config;
}

static int nbd_open(struct block_device *bdev, fmode_t mode)
{
	struct nbd_device *nbd;
	int ret = 0;

	mutex_lock(&nbd_index_mutex);
	nbd = bdev->bd_disk->private_data;
	if (!nbd) {
		ret = -ENXIO;
		goto out;
	}
	if (!refcount_inc_not_zero(&nbd->refs)) {
		ret = -ENXIO;
		goto out;
	}
	if (!refcount_inc_not_zero(&nbd->config_refs)) {
		struct nbd_config *config;

		mutex_lock(&nbd->config_lock);
		if (refcount_inc_not_zero(&nbd->config_refs)) {
			mutex_unlock(&nbd->config_lock);
			goto out;
		}
		config = nbd->config = nbd_alloc_config();
		if (!config) {
			ret = -ENOMEM;
			mutex_unlock(&nbd->config_lock);
			goto out;
		}
		refcount_set(&nbd->config_refs, 1);
		refcount_inc(&nbd->refs);
		mutex_unlock(&nbd->config_lock);
		set_bit(GD_NEED_PART_SCAN, &bdev->bd_disk->state);
	} else if (nbd_disconnected(nbd->config)) {
		set_bit(GD_NEED_PART_SCAN, &bdev->bd_disk->state);
	}
out:
	mutex_unlock(&nbd_index_mutex);
	return ret;
}

static void nbd_release(struct gendisk *disk, fmode_t mode)
{
	struct nbd_device *nbd = disk->private_data;

	if (test_bit(NBD_RT_DISCONNECT_ON_CLOSE, &nbd->config->runtime_flags) &&
			disk->part0->bd_openers == 0)
		nbd_disconnect_and_put(nbd);
	bdput(bdev);

	nbd_config_put(nbd);
	nbd_put(nbd);
}

static const struct block_device_operations nbd_fops =
{
	.owner =	THIS_MODULE,
	.open =		nbd_open,
	.release =	nbd_release,
	.ioctl =	nbd_ioctl,
	.compat_ioctl =	nbd_ioctl,
};

#if IS_ENABLED(CONFIG_DEBUG_FS)

static int nbd_dbg_tasks_show(struct seq_file *s, void *unused)
{
	struct nbd_device *nbd = s->private;

	if (nbd->task_recv)
		seq_printf(s, "recv: %d\n", task_pid_nr(nbd->task_recv));

	return 0;
}

static int nbd_dbg_tasks_open(struct inode *inode, struct file *file)
{
	return single_open(file, nbd_dbg_tasks_show, inode->i_private);
}

static const struct file_operations nbd_dbg_tasks_ops = {
	.open = nbd_dbg_tasks_open,
	.read = seq_read,
	.llseek = seq_lseek,
	.release = single_release,
};

static int nbd_dbg_flags_show(struct seq_file *s, void *unused)
{
	struct nbd_device *nbd = s->private;
	u32 flags = nbd->config->flags;

	seq_printf(s, "Hex: 0x%08x\n\n", flags);

	seq_puts(s, "Known flags:\n");

	if (flags & NBD_FLAG_HAS_FLAGS)
		seq_puts(s, "NBD_FLAG_HAS_FLAGS\n");
	if (flags & NBD_FLAG_READ_ONLY)
		seq_puts(s, "NBD_FLAG_READ_ONLY\n");
	if (flags & NBD_FLAG_SEND_FLUSH)
		seq_puts(s, "NBD_FLAG_SEND_FLUSH\n");
	if (flags & NBD_FLAG_SEND_FUA)
		seq_puts(s, "NBD_FLAG_SEND_FUA\n");
	if (flags & NBD_FLAG_SEND_TRIM)
		seq_puts(s, "NBD_FLAG_SEND_TRIM\n");

	return 0;
}

static int nbd_dbg_flags_open(struct inode *inode, struct file *file)
{
	return single_open(file, nbd_dbg_flags_show, inode->i_private);
}

static const struct file_operations nbd_dbg_flags_ops = {
	.open = nbd_dbg_flags_open,
	.read = seq_read,
	.llseek = seq_lseek,
	.release = single_release,
};

static int nbd_dev_dbg_init(struct nbd_device *nbd)
{
	struct dentry *dir;
	struct nbd_config *config = nbd->config;

	if (!nbd_dbg_dir)
		return -EIO;

	dir = debugfs_create_dir(nbd_name(nbd), nbd_dbg_dir);
	if (!dir) {
		dev_err(nbd_to_dev(nbd), "Failed to create debugfs dir for '%s'\n",
			nbd_name(nbd));
		return -EIO;
	}
	config->dbg_dir = dir;

	debugfs_create_file("tasks", 0444, dir, nbd, &nbd_dbg_tasks_ops);
	debugfs_create_u64("size_bytes", 0444, dir, &config->bytesize);
	debugfs_create_u32("timeout", 0444, dir, &nbd->tag_set.timeout);
	debugfs_create_u64("blocksize", 0444, dir, &config->blksize);
	debugfs_create_file("flags", 0444, dir, nbd, &nbd_dbg_flags_ops);

	return 0;
}

static void nbd_dev_dbg_close(struct nbd_device *nbd)
{
	debugfs_remove_recursive(nbd->config->dbg_dir);
}

static int nbd_dbg_init(void)
{
	struct dentry *dbg_dir;

	dbg_dir = debugfs_create_dir("nbd", NULL);
	if (!dbg_dir)
		return -EIO;

	nbd_dbg_dir = dbg_dir;

	return 0;
}

static void nbd_dbg_close(void)
{
	debugfs_remove_recursive(nbd_dbg_dir);
}

#else  /* IS_ENABLED(CONFIG_DEBUG_FS) */

static int nbd_dev_dbg_init(struct nbd_device *nbd)
{
	return 0;
}

static void nbd_dev_dbg_close(struct nbd_device *nbd)
{
}

static int nbd_dbg_init(void)
{
	return 0;
}

static void nbd_dbg_close(void)
{
}

#endif

static int nbd_init_request(struct blk_mq_tag_set *set, struct request *rq,
			    unsigned int hctx_idx, unsigned int numa_node)
{
	struct nbd_cmd *cmd = blk_mq_rq_to_pdu(rq);
	cmd->nbd = set->driver_data;
	cmd->flags = 0;
	mutex_init(&cmd->lock);
	return 0;
}

static const struct blk_mq_ops nbd_mq_ops = {
	.queue_rq	= nbd_queue_rq,
	.complete	= nbd_complete_rq,
	.init_request	= nbd_init_request,
	.timeout	= nbd_xmit_timeout,
};

static int nbd_dev_add(int index)
{
	struct nbd_device *nbd;
	struct gendisk *disk;
	struct request_queue *q;
	int err = -ENOMEM;

	nbd = kzalloc(sizeof(struct nbd_device), GFP_KERNEL);
	if (!nbd)
		goto out;

	disk = alloc_disk(1 << part_shift);
	if (!disk)
		goto out_free_nbd;

	if (index >= 0) {
		err = idr_alloc(&nbd_index_idr, nbd, index, index + 1,
				GFP_KERNEL);
		if (err == -ENOSPC)
			err = -EEXIST;
	} else {
		err = idr_alloc(&nbd_index_idr, nbd, 0, 0, GFP_KERNEL);
		if (err >= 0)
			index = err;
	}
	if (err < 0)
		goto out_free_disk;

	nbd->index = index;
	nbd->disk = disk;
	nbd->tag_set.ops = &nbd_mq_ops;
	nbd->tag_set.nr_hw_queues = 1;
	nbd->tag_set.queue_depth = 128;
	nbd->tag_set.numa_node = NUMA_NO_NODE;
	nbd->tag_set.cmd_size = sizeof(struct nbd_cmd);
	nbd->tag_set.flags = BLK_MQ_F_SHOULD_MERGE |
		BLK_MQ_F_BLOCKING;
	nbd->tag_set.driver_data = nbd;
	nbd->destroy_complete = NULL;

	err = blk_mq_alloc_tag_set(&nbd->tag_set);
	if (err)
		goto out_free_idr;

	q = blk_mq_init_queue(&nbd->tag_set);
	if (IS_ERR(q)) {
		err = PTR_ERR(q);
		goto out_free_tags;
	}
	disk->queue = q;

	/*
	 * Tell the block layer that we are not a rotational device
	 */
	blk_queue_flag_set(QUEUE_FLAG_NONROT, disk->queue);
	blk_queue_flag_clear(QUEUE_FLAG_ADD_RANDOM, disk->queue);
	disk->queue->limits.discard_granularity = 0;
	disk->queue->limits.discard_alignment = 0;
	blk_queue_max_discard_sectors(disk->queue, 0);
	blk_queue_max_segment_size(disk->queue, UINT_MAX);
	blk_queue_max_segments(disk->queue, USHRT_MAX);
	blk_queue_max_hw_sectors(disk->queue, 65536);
	disk->queue->limits.max_sectors = 256;

	mutex_init(&nbd->config_lock);
	refcount_set(&nbd->config_refs, 0);
	refcount_set(&nbd->refs, 1);
	INIT_LIST_HEAD(&nbd->list);
	disk->major = NBD_MAJOR;
	disk->first_minor = index << part_shift;
	disk->fops = &nbd_fops;
	disk->private_data = nbd;
	sprintf(disk->disk_name, "nbd%d", index);
	add_disk(disk);
	nbd_total_devices++;
	return index;

out_free_tags:
	blk_mq_free_tag_set(&nbd->tag_set);
out_free_idr:
	idr_remove(&nbd_index_idr, index);
out_free_disk:
	put_disk(disk);
out_free_nbd:
	kfree(nbd);
out:
	return err;
}

static int find_free_cb(int id, void *ptr, void *data)
{
	struct nbd_device *nbd = ptr;
	struct nbd_device **found = data;

	if (!refcount_read(&nbd->config_refs)) {
		*found = nbd;
		return 1;
	}
	return 0;
}

/* Netlink interface. */
static const struct nla_policy nbd_attr_policy[NBD_ATTR_MAX + 1] = {
	[NBD_ATTR_INDEX]		=	{ .type = NLA_U32 },
	[NBD_ATTR_SIZE_BYTES]		=	{ .type = NLA_U64 },
	[NBD_ATTR_BLOCK_SIZE_BYTES]	=	{ .type = NLA_U64 },
	[NBD_ATTR_TIMEOUT]		=	{ .type = NLA_U64 },
	[NBD_ATTR_SERVER_FLAGS]		=	{ .type = NLA_U64 },
	[NBD_ATTR_CLIENT_FLAGS]		=	{ .type = NLA_U64 },
	[NBD_ATTR_SOCKETS]		=	{ .type = NLA_NESTED},
	[NBD_ATTR_DEAD_CONN_TIMEOUT]	=	{ .type = NLA_U64 },
	[NBD_ATTR_DEVICE_LIST]		=	{ .type = NLA_NESTED},
};

static const struct nla_policy nbd_sock_policy[NBD_SOCK_MAX + 1] = {
	[NBD_SOCK_FD]			=	{ .type = NLA_U32 },
};

/* We don't use this right now since we don't parse the incoming list, but we
 * still want it here so userspace knows what to expect.
 */
static const struct nla_policy __attribute__((unused))
nbd_device_policy[NBD_DEVICE_ATTR_MAX + 1] = {
	[NBD_DEVICE_INDEX]		=	{ .type = NLA_U32 },
	[NBD_DEVICE_CONNECTED]		=	{ .type = NLA_U8 },
};

static int nbd_genl_size_set(struct genl_info *info, struct nbd_device *nbd)
{
	struct nbd_config *config = nbd->config;
	u64 bsize = config->blksize;
	u64 bytes = config->bytesize;

	if (info->attrs[NBD_ATTR_SIZE_BYTES])
		bytes = nla_get_u64(info->attrs[NBD_ATTR_SIZE_BYTES]);

	if (info->attrs[NBD_ATTR_BLOCK_SIZE_BYTES])
		bsize = nla_get_u64(info->attrs[NBD_ATTR_BLOCK_SIZE_BYTES]);

	if (bytes != config->bytesize || bsize != config->blksize)
		return nbd_set_size(nbd, bytes, bsize);
	return 0;
}

static int nbd_genl_connect(struct sk_buff *skb, struct genl_info *info)
{
	DECLARE_COMPLETION_ONSTACK(destroy_complete);
	struct nbd_device *nbd = NULL;
	struct nbd_config *config;
	int index = -1;
	int ret;
	bool put_dev = false;

	if (!netlink_capable(skb, CAP_SYS_ADMIN))
		return -EPERM;

	if (info->attrs[NBD_ATTR_INDEX])
		index = nla_get_u32(info->attrs[NBD_ATTR_INDEX]);
	if (!info->attrs[NBD_ATTR_SOCKETS]) {
		printk(KERN_ERR "nbd: must specify at least one socket\n");
		return -EINVAL;
	}
	if (!info->attrs[NBD_ATTR_SIZE_BYTES]) {
		printk(KERN_ERR "nbd: must specify a size in bytes for the device\n");
		return -EINVAL;
	}
again:
	mutex_lock(&nbd_index_mutex);
	if (index == -1) {
		ret = idr_for_each(&nbd_index_idr, &find_free_cb, &nbd);
		if (ret == 0) {
			int new_index;
			new_index = nbd_dev_add(-1);
			if (new_index < 0) {
				mutex_unlock(&nbd_index_mutex);
				printk(KERN_ERR "nbd: failed to add new device\n");
				return new_index;
			}
			nbd = idr_find(&nbd_index_idr, new_index);
		}
	} else {
		nbd = idr_find(&nbd_index_idr, index);
		if (!nbd) {
			ret = nbd_dev_add(index);
			if (ret < 0) {
				mutex_unlock(&nbd_index_mutex);
				printk(KERN_ERR "nbd: failed to add new device\n");
				return ret;
			}
			nbd = idr_find(&nbd_index_idr, index);
		}
	}
	if (!nbd) {
		printk(KERN_ERR "nbd: couldn't find device at index %d\n",
		       index);
		mutex_unlock(&nbd_index_mutex);
		return -EINVAL;
	}

	if (test_bit(NBD_DESTROY_ON_DISCONNECT, &nbd->flags) &&
	    test_bit(NBD_DISCONNECT_REQUESTED, &nbd->flags)) {
		nbd->destroy_complete = &destroy_complete;
		mutex_unlock(&nbd_index_mutex);

		/* Wait untill the the nbd stuff is totally destroyed */
		wait_for_completion(&destroy_complete);
		goto again;
	}

	if (!refcount_inc_not_zero(&nbd->refs)) {
		mutex_unlock(&nbd_index_mutex);
		if (index == -1)
			goto again;
		printk(KERN_ERR "nbd: device at index %d is going down\n",
		       index);
		return -EINVAL;
	}
	mutex_unlock(&nbd_index_mutex);

	mutex_lock(&nbd->config_lock);
	if (refcount_read(&nbd->config_refs)) {
		mutex_unlock(&nbd->config_lock);
		nbd_put(nbd);
		if (index == -1)
			goto again;
		printk(KERN_ERR "nbd: nbd%d already in use\n", index);
		return -EBUSY;
	}
	if (WARN_ON(nbd->config)) {
		mutex_unlock(&nbd->config_lock);
		nbd_put(nbd);
		return -EINVAL;
	}
	config = nbd->config = nbd_alloc_config();
	if (!nbd->config) {
		mutex_unlock(&nbd->config_lock);
		nbd_put(nbd);
		printk(KERN_ERR "nbd: couldn't allocate config\n");
		return -ENOMEM;
	}
	refcount_set(&nbd->config_refs, 1);
	set_bit(NBD_RT_BOUND, &config->runtime_flags);

	ret = nbd_genl_size_set(info, nbd);
	if (ret)
		goto out;

	if (info->attrs[NBD_ATTR_TIMEOUT])
		nbd_set_cmd_timeout(nbd,
				    nla_get_u64(info->attrs[NBD_ATTR_TIMEOUT]));
	if (info->attrs[NBD_ATTR_DEAD_CONN_TIMEOUT]) {
		config->dead_conn_timeout =
			nla_get_u64(info->attrs[NBD_ATTR_DEAD_CONN_TIMEOUT]);
		config->dead_conn_timeout *= HZ;
	}
	if (info->attrs[NBD_ATTR_SERVER_FLAGS])
		config->flags =
			nla_get_u64(info->attrs[NBD_ATTR_SERVER_FLAGS]);
	if (info->attrs[NBD_ATTR_CLIENT_FLAGS]) {
		u64 flags = nla_get_u64(info->attrs[NBD_ATTR_CLIENT_FLAGS]);
		if (flags & NBD_CFLAG_DESTROY_ON_DISCONNECT) {
			set_bit(NBD_RT_DESTROY_ON_DISCONNECT,
				&config->runtime_flags);
			set_bit(NBD_DESTROY_ON_DISCONNECT, &nbd->flags);
			put_dev = true;
		} else {
			clear_bit(NBD_DESTROY_ON_DISCONNECT, &nbd->flags);
		}
		if (flags & NBD_CFLAG_DISCONNECT_ON_CLOSE) {
			set_bit(NBD_RT_DISCONNECT_ON_CLOSE,
				&config->runtime_flags);
		}
	}

	if (info->attrs[NBD_ATTR_SOCKETS]) {
		struct nlattr *attr;
		int rem, fd;

		nla_for_each_nested(attr, info->attrs[NBD_ATTR_SOCKETS],
				    rem) {
			struct nlattr *socks[NBD_SOCK_MAX+1];

			if (nla_type(attr) != NBD_SOCK_ITEM) {
				printk(KERN_ERR "nbd: socks must be embedded in a SOCK_ITEM attr\n");
				ret = -EINVAL;
				goto out;
			}
			ret = nla_parse_nested_deprecated(socks, NBD_SOCK_MAX,
							  attr,
							  nbd_sock_policy,
							  info->extack);
			if (ret != 0) {
				printk(KERN_ERR "nbd: error processing sock list\n");
				ret = -EINVAL;
				goto out;
			}
			if (!socks[NBD_SOCK_FD])
				continue;
			fd = (int)nla_get_u32(socks[NBD_SOCK_FD]);
			ret = nbd_add_socket(nbd, fd, true);
			if (ret)
				goto out;
		}
	}
	ret = nbd_start_device(nbd);
out:
	mutex_unlock(&nbd->config_lock);
	if (!ret) {
		set_bit(NBD_RT_HAS_CONFIG_REF, &config->runtime_flags);
		refcount_inc(&nbd->config_refs);
		nbd_connect_reply(info, nbd->index);
	}
	nbd_config_put(nbd);
	if (put_dev)
		nbd_put(nbd);
	return ret;
}

static void nbd_disconnect_and_put(struct nbd_device *nbd)
{
	mutex_lock(&nbd->config_lock);
	nbd_disconnect(nbd);
	nbd_clear_sock(nbd);
	mutex_unlock(&nbd->config_lock);
	/*
	 * Make sure recv thread has finished, so it does not drop the last
	 * config ref and try to destroy the workqueue from inside the work
	 * queue.
	 */
	flush_workqueue(nbd->recv_workq);
	if (test_and_clear_bit(NBD_RT_HAS_CONFIG_REF,
			       &nbd->config->runtime_flags))
		nbd_config_put(nbd);
}

static int nbd_genl_disconnect(struct sk_buff *skb, struct genl_info *info)
{
	struct nbd_device *nbd;
	int index;

	if (!netlink_capable(skb, CAP_SYS_ADMIN))
		return -EPERM;

	if (!info->attrs[NBD_ATTR_INDEX]) {
		printk(KERN_ERR "nbd: must specify an index to disconnect\n");
		return -EINVAL;
	}
	index = nla_get_u32(info->attrs[NBD_ATTR_INDEX]);
	mutex_lock(&nbd_index_mutex);
	nbd = idr_find(&nbd_index_idr, index);
	if (!nbd) {
		mutex_unlock(&nbd_index_mutex);
		printk(KERN_ERR "nbd: couldn't find device at index %d\n",
		       index);
		return -EINVAL;
	}
	if (!refcount_inc_not_zero(&nbd->refs)) {
		mutex_unlock(&nbd_index_mutex);
		printk(KERN_ERR "nbd: device at index %d is going down\n",
		       index);
		return -EINVAL;
	}
	mutex_unlock(&nbd_index_mutex);
	if (!refcount_inc_not_zero(&nbd->config_refs)) {
		nbd_put(nbd);
		return 0;
	}
	nbd_disconnect_and_put(nbd);
	nbd_config_put(nbd);
	nbd_put(nbd);
	return 0;
}

static int nbd_genl_reconfigure(struct sk_buff *skb, struct genl_info *info)
{
	struct nbd_device *nbd = NULL;
	struct nbd_config *config;
	int index;
	int ret = 0;
	bool put_dev = false;

	if (!netlink_capable(skb, CAP_SYS_ADMIN))
		return -EPERM;

	if (!info->attrs[NBD_ATTR_INDEX]) {
		printk(KERN_ERR "nbd: must specify a device to reconfigure\n");
		return -EINVAL;
	}
	index = nla_get_u32(info->attrs[NBD_ATTR_INDEX]);
	mutex_lock(&nbd_index_mutex);
	nbd = idr_find(&nbd_index_idr, index);
	if (!nbd) {
		mutex_unlock(&nbd_index_mutex);
		printk(KERN_ERR "nbd: couldn't find a device at index %d\n",
		       index);
		return -EINVAL;
	}
	if (!refcount_inc_not_zero(&nbd->refs)) {
		mutex_unlock(&nbd_index_mutex);
		printk(KERN_ERR "nbd: device at index %d is going down\n",
		       index);
		return -EINVAL;
	}
	mutex_unlock(&nbd_index_mutex);

	if (!refcount_inc_not_zero(&nbd->config_refs)) {
		dev_err(nbd_to_dev(nbd),
			"not configured, cannot reconfigure\n");
		nbd_put(nbd);
		return -EINVAL;
	}

	mutex_lock(&nbd->config_lock);
	config = nbd->config;
	if (!test_bit(NBD_RT_BOUND, &config->runtime_flags) ||
	    !nbd->task_recv) {
		dev_err(nbd_to_dev(nbd),
			"not configured, cannot reconfigure\n");
		ret = -EINVAL;
		goto out;
	}

	ret = nbd_genl_size_set(info, nbd);
	if (ret)
		goto out;

	if (info->attrs[NBD_ATTR_TIMEOUT])
		nbd_set_cmd_timeout(nbd,
				    nla_get_u64(info->attrs[NBD_ATTR_TIMEOUT]));
	if (info->attrs[NBD_ATTR_DEAD_CONN_TIMEOUT]) {
		config->dead_conn_timeout =
			nla_get_u64(info->attrs[NBD_ATTR_DEAD_CONN_TIMEOUT]);
		config->dead_conn_timeout *= HZ;
	}
	if (info->attrs[NBD_ATTR_CLIENT_FLAGS]) {
		u64 flags = nla_get_u64(info->attrs[NBD_ATTR_CLIENT_FLAGS]);
		if (flags & NBD_CFLAG_DESTROY_ON_DISCONNECT) {
			if (!test_and_set_bit(NBD_RT_DESTROY_ON_DISCONNECT,
					      &config->runtime_flags))
				put_dev = true;
			set_bit(NBD_DESTROY_ON_DISCONNECT, &nbd->flags);
		} else {
			if (test_and_clear_bit(NBD_RT_DESTROY_ON_DISCONNECT,
					       &config->runtime_flags))
				refcount_inc(&nbd->refs);
			clear_bit(NBD_DESTROY_ON_DISCONNECT, &nbd->flags);
		}

		if (flags & NBD_CFLAG_DISCONNECT_ON_CLOSE) {
			set_bit(NBD_RT_DISCONNECT_ON_CLOSE,
					&config->runtime_flags);
		} else {
			clear_bit(NBD_RT_DISCONNECT_ON_CLOSE,
					&config->runtime_flags);
		}
	}

	if (info->attrs[NBD_ATTR_SOCKETS]) {
		struct nlattr *attr;
		int rem, fd;

		nla_for_each_nested(attr, info->attrs[NBD_ATTR_SOCKETS],
				    rem) {
			struct nlattr *socks[NBD_SOCK_MAX+1];

			if (nla_type(attr) != NBD_SOCK_ITEM) {
				printk(KERN_ERR "nbd: socks must be embedded in a SOCK_ITEM attr\n");
				ret = -EINVAL;
				goto out;
			}
			ret = nla_parse_nested_deprecated(socks, NBD_SOCK_MAX,
							  attr,
							  nbd_sock_policy,
							  info->extack);
			if (ret != 0) {
				printk(KERN_ERR "nbd: error processing sock list\n");
				ret = -EINVAL;
				goto out;
			}
			if (!socks[NBD_SOCK_FD])
				continue;
			fd = (int)nla_get_u32(socks[NBD_SOCK_FD]);
			ret = nbd_reconnect_socket(nbd, fd);
			if (ret) {
				if (ret == -ENOSPC)
					ret = 0;
				goto out;
			}
			dev_info(nbd_to_dev(nbd), "reconnected socket\n");
		}
	}
out:
	mutex_unlock(&nbd->config_lock);
	nbd_config_put(nbd);
	nbd_put(nbd);
	if (put_dev)
		nbd_put(nbd);
	return ret;
}

static const struct genl_small_ops nbd_connect_genl_ops[] = {
	{
		.cmd	= NBD_CMD_CONNECT,
		.validate = GENL_DONT_VALIDATE_STRICT | GENL_DONT_VALIDATE_DUMP,
		.doit	= nbd_genl_connect,
	},
	{
		.cmd	= NBD_CMD_DISCONNECT,
		.validate = GENL_DONT_VALIDATE_STRICT | GENL_DONT_VALIDATE_DUMP,
		.doit	= nbd_genl_disconnect,
	},
	{
		.cmd	= NBD_CMD_RECONFIGURE,
		.validate = GENL_DONT_VALIDATE_STRICT | GENL_DONT_VALIDATE_DUMP,
		.doit	= nbd_genl_reconfigure,
	},
	{
		.cmd	= NBD_CMD_STATUS,
		.validate = GENL_DONT_VALIDATE_STRICT | GENL_DONT_VALIDATE_DUMP,
		.doit	= nbd_genl_status,
	},
};

static const struct genl_multicast_group nbd_mcast_grps[] = {
	{ .name = NBD_GENL_MCAST_GROUP_NAME, },
};

static struct genl_family nbd_genl_family __ro_after_init = {
	.hdrsize	= 0,
	.name		= NBD_GENL_FAMILY_NAME,
	.version	= NBD_GENL_VERSION,
	.module		= THIS_MODULE,
	.small_ops	= nbd_connect_genl_ops,
	.n_small_ops	= ARRAY_SIZE(nbd_connect_genl_ops),
	.maxattr	= NBD_ATTR_MAX,
	.policy = nbd_attr_policy,
	.mcgrps		= nbd_mcast_grps,
	.n_mcgrps	= ARRAY_SIZE(nbd_mcast_grps),
};

static int populate_nbd_status(struct nbd_device *nbd, struct sk_buff *reply)
{
	struct nlattr *dev_opt;
	u8 connected = 0;
	int ret;

	/* This is a little racey, but for status it's ok.  The
	 * reason we don't take a ref here is because we can't
	 * take a ref in the index == -1 case as we would need
	 * to put under the nbd_index_mutex, which could
	 * deadlock if we are configured to remove ourselves
	 * once we're disconnected.
	 */
	if (refcount_read(&nbd->config_refs))
		connected = 1;
	dev_opt = nla_nest_start_noflag(reply, NBD_DEVICE_ITEM);
	if (!dev_opt)
		return -EMSGSIZE;
	ret = nla_put_u32(reply, NBD_DEVICE_INDEX, nbd->index);
	if (ret)
		return -EMSGSIZE;
	ret = nla_put_u8(reply, NBD_DEVICE_CONNECTED,
			 connected);
	if (ret)
		return -EMSGSIZE;
	nla_nest_end(reply, dev_opt);
	return 0;
}

static int status_cb(int id, void *ptr, void *data)
{
	struct nbd_device *nbd = ptr;
	return populate_nbd_status(nbd, (struct sk_buff *)data);
}

static int nbd_genl_status(struct sk_buff *skb, struct genl_info *info)
{
	struct nlattr *dev_list;
	struct sk_buff *reply;
	void *reply_head;
	size_t msg_size;
	int index = -1;
	int ret = -ENOMEM;

	if (info->attrs[NBD_ATTR_INDEX])
		index = nla_get_u32(info->attrs[NBD_ATTR_INDEX]);

	mutex_lock(&nbd_index_mutex);

	msg_size = nla_total_size(nla_attr_size(sizeof(u32)) +
				  nla_attr_size(sizeof(u8)));
	msg_size *= (index == -1) ? nbd_total_devices : 1;

	reply = genlmsg_new(msg_size, GFP_KERNEL);
	if (!reply)
		goto out;
	reply_head = genlmsg_put_reply(reply, info, &nbd_genl_family, 0,
				       NBD_CMD_STATUS);
	if (!reply_head) {
		nlmsg_free(reply);
		goto out;
	}

	dev_list = nla_nest_start_noflag(reply, NBD_ATTR_DEVICE_LIST);
	if (index == -1) {
		ret = idr_for_each(&nbd_index_idr, &status_cb, reply);
		if (ret) {
			nlmsg_free(reply);
			goto out;
		}
	} else {
		struct nbd_device *nbd;
		nbd = idr_find(&nbd_index_idr, index);
		if (nbd) {
			ret = populate_nbd_status(nbd, reply);
			if (ret) {
				nlmsg_free(reply);
				goto out;
			}
		}
	}
	nla_nest_end(reply, dev_list);
	genlmsg_end(reply, reply_head);
	ret = genlmsg_reply(reply, info);
out:
	mutex_unlock(&nbd_index_mutex);
	return ret;
}

static void nbd_connect_reply(struct genl_info *info, int index)
{
	struct sk_buff *skb;
	void *msg_head;
	int ret;

	skb = genlmsg_new(nla_total_size(sizeof(u32)), GFP_KERNEL);
	if (!skb)
		return;
	msg_head = genlmsg_put_reply(skb, info, &nbd_genl_family, 0,
				     NBD_CMD_CONNECT);
	if (!msg_head) {
		nlmsg_free(skb);
		return;
	}
	ret = nla_put_u32(skb, NBD_ATTR_INDEX, index);
	if (ret) {
		nlmsg_free(skb);
		return;
	}
	genlmsg_end(skb, msg_head);
	genlmsg_reply(skb, info);
}

static void nbd_mcast_index(int index)
{
	struct sk_buff *skb;
	void *msg_head;
	int ret;

	skb = genlmsg_new(nla_total_size(sizeof(u32)), GFP_KERNEL);
	if (!skb)
		return;
	msg_head = genlmsg_put(skb, 0, 0, &nbd_genl_family, 0,
				     NBD_CMD_LINK_DEAD);
	if (!msg_head) {
		nlmsg_free(skb);
		return;
	}
	ret = nla_put_u32(skb, NBD_ATTR_INDEX, index);
	if (ret) {
		nlmsg_free(skb);
		return;
	}
	genlmsg_end(skb, msg_head);
	genlmsg_multicast(&nbd_genl_family, skb, 0, 0, GFP_KERNEL);
}

static void nbd_dead_link_work(struct work_struct *work)
{
	struct link_dead_args *args = container_of(work, struct link_dead_args,
						   work);
	nbd_mcast_index(args->index);
	kfree(args);
}

static int __init nbd_init(void)
{
	int i;

	BUILD_BUG_ON(sizeof(struct nbd_request) != 28);

	if (max_part < 0) {
		printk(KERN_ERR "nbd: max_part must be >= 0\n");
		return -EINVAL;
	}

	part_shift = 0;
	if (max_part > 0) {
		part_shift = fls(max_part);

		/*
		 * Adjust max_part according to part_shift as it is exported
		 * to user space so that user can know the max number of
		 * partition kernel should be able to manage.
		 *
		 * Note that -1 is required because partition 0 is reserved
		 * for the whole disk.
		 */
		max_part = (1UL << part_shift) - 1;
	}

	if ((1UL << part_shift) > DISK_MAX_PARTS)
		return -EINVAL;

	if (nbds_max > 1UL << (MINORBITS - part_shift))
		return -EINVAL;

	if (register_blkdev(NBD_MAJOR, "nbd"))
		return -EIO;

	if (genl_register_family(&nbd_genl_family)) {
		unregister_blkdev(NBD_MAJOR, "nbd");
		return -EINVAL;
	}
	nbd_dbg_init();

	mutex_lock(&nbd_index_mutex);
	for (i = 0; i < nbds_max; i++)
		nbd_dev_add(i);
	mutex_unlock(&nbd_index_mutex);
	return 0;
}

static int nbd_exit_cb(int id, void *ptr, void *data)
{
	struct list_head *list = (struct list_head *)data;
	struct nbd_device *nbd = ptr;

	list_add_tail(&nbd->list, list);
	return 0;
}

static void __exit nbd_cleanup(void)
{
	struct nbd_device *nbd;
	LIST_HEAD(del_list);

	nbd_dbg_close();

	mutex_lock(&nbd_index_mutex);
	idr_for_each(&nbd_index_idr, &nbd_exit_cb, &del_list);
	mutex_unlock(&nbd_index_mutex);

	while (!list_empty(&del_list)) {
		nbd = list_first_entry(&del_list, struct nbd_device, list);
		list_del_init(&nbd->list);
		if (refcount_read(&nbd->refs) != 1)
			printk(KERN_ERR "nbd: possibly leaking a device\n");
		nbd_put(nbd);
	}

	idr_destroy(&nbd_index_idr);
	genl_unregister_family(&nbd_genl_family);
	unregister_blkdev(NBD_MAJOR, "nbd");
}

module_init(nbd_init);
module_exit(nbd_cleanup);

MODULE_DESCRIPTION("Network Block Device");
MODULE_LICENSE("GPL");

module_param(nbds_max, int, 0444);
MODULE_PARM_DESC(nbds_max, "number of network block devices to initialize (default: 16)");
module_param(max_part, int, 0444);
MODULE_PARM_DESC(max_part, "number of partitions per device (default: 16)");<|MERGE_RESOLUTION|>--- conflicted
+++ resolved
@@ -296,12 +296,8 @@
 	}
 }
 
-<<<<<<< HEAD
-static void nbd_size_update(struct nbd_device *nbd, bool start)
-=======
 static int nbd_set_size(struct nbd_device *nbd, loff_t bytesize,
 		loff_t blksize)
->>>>>>> 356006a6
 {
 	if (!blksize)
 		blksize = NBD_DEF_BLKSIZE;
@@ -319,31 +315,6 @@
 		nbd->disk->queue->limits.discard_alignment = blksize;
 		blk_queue_max_discard_sectors(nbd->disk->queue, UINT_MAX);
 	}
-<<<<<<< HEAD
-	blk_queue_logical_block_size(nbd->disk->queue, config->blksize);
-	blk_queue_physical_block_size(nbd->disk->queue, config->blksize);
-	set_capacity(nbd->disk, nr_sectors);
-	if (bdev) {
-		if (bdev->bd_disk) {
-			bd_set_nr_sectors(bdev, nr_sectors);
-			if (start)
-				set_blocksize(bdev, config->blksize);
-		} else
-			set_bit(GD_NEED_PART_SCAN, &nbd->disk->state);
-		bdput(bdev);
-	}
-	kobject_uevent(&nbd_to_dev(nbd)->kobj, KOBJ_CHANGE);
-}
-
-static void nbd_size_set(struct nbd_device *nbd, loff_t blocksize,
-			 loff_t nr_blocks)
-{
-	struct nbd_config *config = nbd->config;
-	config->blksize = blocksize;
-	config->bytesize = blocksize * nr_blocks;
-	if (nbd->task_recv != NULL)
-		nbd_size_update(nbd, false);
-=======
 	blk_queue_logical_block_size(nbd->disk->queue, blksize);
 	blk_queue_physical_block_size(nbd->disk->queue, blksize);
 
@@ -351,7 +322,6 @@
 	if (!set_capacity_and_notify(nbd->disk, bytesize >> 9))
 		kobject_uevent(&nbd_to_dev(nbd)->kobj, KOBJ_CHANGE);
 	return 0;
->>>>>>> 356006a6
 }
 
 static void nbd_complete_rq(struct request *req)
@@ -1331,12 +1301,7 @@
 		args->index = i;
 		queue_work(nbd->recv_workq, &args->work);
 	}
-<<<<<<< HEAD
-	nbd_size_update(nbd, true);
-	return error;
-=======
 	return nbd_set_size(nbd, config->bytesize, config->blksize);
->>>>>>> 356006a6
 }
 
 static int nbd_start_device_ioctl(struct nbd_device *nbd, struct block_device *bdev)
@@ -1527,7 +1492,6 @@
 	if (test_bit(NBD_RT_DISCONNECT_ON_CLOSE, &nbd->config->runtime_flags) &&
 			disk->part0->bd_openers == 0)
 		nbd_disconnect_and_put(nbd);
-	bdput(bdev);
 
 	nbd_config_put(nbd);
 	nbd_put(nbd);
