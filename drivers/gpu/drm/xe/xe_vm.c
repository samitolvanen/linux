// SPDX-License-Identifier: MIT
/*
 * Copyright © 2021 Intel Corporation
 */

#include "xe_vm.h"

#include <linux/dma-fence-array.h>
#include <linux/nospec.h>

#include <drm/drm_exec.h>
#include <drm/drm_print.h>
#include <drm/ttm/ttm_execbuf_util.h>
#include <drm/ttm/ttm_tt.h>
#include <drm/xe_drm.h>
#include <linux/ascii85.h>
#include <linux/delay.h>
#include <linux/kthread.h>
#include <linux/mm.h>
#include <linux/swap.h>

#include <generated/xe_wa_oob.h>

#include "regs/xe_gtt_defs.h"
#include "xe_assert.h"
#include "xe_bo.h"
#include "xe_device.h"
#include "xe_drm_client.h"
#include "xe_exec_queue.h"
#include "xe_gt_pagefault.h"
#include "xe_gt_tlb_invalidation.h"
#include "xe_migrate.h"
#include "xe_pat.h"
#include "xe_pm.h"
#include "xe_preempt_fence.h"
#include "xe_pt.h"
#include "xe_res_cursor.h"
#include "xe_sync.h"
#include "xe_trace_bo.h"
#include "xe_wa.h"
#include "xe_hmm.h"

static struct drm_gem_object *xe_vm_obj(struct xe_vm *vm)
{
	return vm->gpuvm.r_obj;
}

/**
 * xe_vma_userptr_check_repin() - Advisory check for repin needed
 * @uvma: The userptr vma
 *
 * Check if the userptr vma has been invalidated since last successful
 * repin. The check is advisory only and can the function can be called
 * without the vm->userptr.notifier_lock held. There is no guarantee that the
 * vma userptr will remain valid after a lockless check, so typically
 * the call needs to be followed by a proper check under the notifier_lock.
 *
 * Return: 0 if userptr vma is valid, -EAGAIN otherwise; repin recommended.
 */
int xe_vma_userptr_check_repin(struct xe_userptr_vma *uvma)
{
	return mmu_interval_check_retry(&uvma->userptr.notifier,
					uvma->userptr.notifier_seq) ?
		-EAGAIN : 0;
}

int xe_vma_userptr_pin_pages(struct xe_userptr_vma *uvma)
{
	struct xe_vma *vma = &uvma->vma;
	struct xe_vm *vm = xe_vma_vm(vma);
	struct xe_device *xe = vm->xe;

	lockdep_assert_held(&vm->lock);
	xe_assert(xe, xe_vma_is_userptr(vma));

	return xe_hmm_userptr_populate_range(uvma, false);
}

static bool preempt_fences_waiting(struct xe_vm *vm)
{
	struct xe_exec_queue *q;

	lockdep_assert_held(&vm->lock);
	xe_vm_assert_held(vm);

	list_for_each_entry(q, &vm->preempt.exec_queues, lr.link) {
		if (!q->lr.pfence ||
		    test_bit(DMA_FENCE_FLAG_ENABLE_SIGNAL_BIT,
			     &q->lr.pfence->flags)) {
			return true;
		}
	}

	return false;
}

static void free_preempt_fences(struct list_head *list)
{
	struct list_head *link, *next;

	list_for_each_safe(link, next, list)
		xe_preempt_fence_free(to_preempt_fence_from_link(link));
}

static int alloc_preempt_fences(struct xe_vm *vm, struct list_head *list,
				unsigned int *count)
{
	lockdep_assert_held(&vm->lock);
	xe_vm_assert_held(vm);

	if (*count >= vm->preempt.num_exec_queues)
		return 0;

	for (; *count < vm->preempt.num_exec_queues; ++(*count)) {
		struct xe_preempt_fence *pfence = xe_preempt_fence_alloc();

		if (IS_ERR(pfence))
			return PTR_ERR(pfence);

		list_move_tail(xe_preempt_fence_link(pfence), list);
	}

	return 0;
}

static int wait_for_existing_preempt_fences(struct xe_vm *vm)
{
	struct xe_exec_queue *q;

	xe_vm_assert_held(vm);

	list_for_each_entry(q, &vm->preempt.exec_queues, lr.link) {
		if (q->lr.pfence) {
			long timeout = dma_fence_wait(q->lr.pfence, false);

			if (timeout < 0)
				return -ETIME;
			dma_fence_put(q->lr.pfence);
			q->lr.pfence = NULL;
		}
	}

	return 0;
}

static bool xe_vm_is_idle(struct xe_vm *vm)
{
	struct xe_exec_queue *q;

	xe_vm_assert_held(vm);
	list_for_each_entry(q, &vm->preempt.exec_queues, lr.link) {
		if (!xe_exec_queue_is_idle(q))
			return false;
	}

	return true;
}

static void arm_preempt_fences(struct xe_vm *vm, struct list_head *list)
{
	struct list_head *link;
	struct xe_exec_queue *q;

	list_for_each_entry(q, &vm->preempt.exec_queues, lr.link) {
		struct dma_fence *fence;

		link = list->next;
		xe_assert(vm->xe, link != list);

		fence = xe_preempt_fence_arm(to_preempt_fence_from_link(link),
					     q, q->lr.context,
					     ++q->lr.seqno);
		dma_fence_put(q->lr.pfence);
		q->lr.pfence = fence;
	}
}

static int add_preempt_fences(struct xe_vm *vm, struct xe_bo *bo)
{
	struct xe_exec_queue *q;
	int err;

	xe_bo_assert_held(bo);

	if (!vm->preempt.num_exec_queues)
		return 0;

	err = dma_resv_reserve_fences(bo->ttm.base.resv, vm->preempt.num_exec_queues);
	if (err)
		return err;

	list_for_each_entry(q, &vm->preempt.exec_queues, lr.link)
		if (q->lr.pfence) {
			dma_resv_add_fence(bo->ttm.base.resv,
					   q->lr.pfence,
					   DMA_RESV_USAGE_BOOKKEEP);
		}

	return 0;
}

static void resume_and_reinstall_preempt_fences(struct xe_vm *vm,
						struct drm_exec *exec)
{
	struct xe_exec_queue *q;

	lockdep_assert_held(&vm->lock);
	xe_vm_assert_held(vm);

	list_for_each_entry(q, &vm->preempt.exec_queues, lr.link) {
		q->ops->resume(q);

		drm_gpuvm_resv_add_fence(&vm->gpuvm, exec, q->lr.pfence,
					 DMA_RESV_USAGE_BOOKKEEP, DMA_RESV_USAGE_BOOKKEEP);
	}
}

int xe_vm_add_compute_exec_queue(struct xe_vm *vm, struct xe_exec_queue *q)
{
	struct drm_gpuvm_exec vm_exec = {
		.vm = &vm->gpuvm,
		.flags = DRM_EXEC_INTERRUPTIBLE_WAIT,
		.num_fences = 1,
	};
	struct drm_exec *exec = &vm_exec.exec;
	struct dma_fence *pfence;
	int err;
	bool wait;

	xe_assert(vm->xe, xe_vm_in_preempt_fence_mode(vm));

	down_write(&vm->lock);
	err = drm_gpuvm_exec_lock(&vm_exec);
	if (err)
		goto out_up_write;

	pfence = xe_preempt_fence_create(q, q->lr.context,
					 ++q->lr.seqno);
	if (!pfence) {
		err = -ENOMEM;
		goto out_fini;
	}

	list_add(&q->lr.link, &vm->preempt.exec_queues);
	++vm->preempt.num_exec_queues;
	q->lr.pfence = pfence;

	down_read(&vm->userptr.notifier_lock);

	drm_gpuvm_resv_add_fence(&vm->gpuvm, exec, pfence,
				 DMA_RESV_USAGE_BOOKKEEP, DMA_RESV_USAGE_BOOKKEEP);

	/*
	 * Check to see if a preemption on VM is in flight or userptr
	 * invalidation, if so trigger this preempt fence to sync state with
	 * other preempt fences on the VM.
	 */
	wait = __xe_vm_userptr_needs_repin(vm) || preempt_fences_waiting(vm);
	if (wait)
		dma_fence_enable_sw_signaling(pfence);

	up_read(&vm->userptr.notifier_lock);

out_fini:
	drm_exec_fini(exec);
out_up_write:
	up_write(&vm->lock);

	return err;
}

/**
 * xe_vm_remove_compute_exec_queue() - Remove compute exec queue from VM
 * @vm: The VM.
 * @q: The exec_queue
 */
void xe_vm_remove_compute_exec_queue(struct xe_vm *vm, struct xe_exec_queue *q)
{
	if (!xe_vm_in_preempt_fence_mode(vm))
		return;

	down_write(&vm->lock);
	list_del(&q->lr.link);
	--vm->preempt.num_exec_queues;
	if (q->lr.pfence) {
		dma_fence_enable_sw_signaling(q->lr.pfence);
		dma_fence_put(q->lr.pfence);
		q->lr.pfence = NULL;
	}
	up_write(&vm->lock);
}

/**
 * __xe_vm_userptr_needs_repin() - Check whether the VM does have userptrs
 * that need repinning.
 * @vm: The VM.
 *
 * This function checks for whether the VM has userptrs that need repinning,
 * and provides a release-type barrier on the userptr.notifier_lock after
 * checking.
 *
 * Return: 0 if there are no userptrs needing repinning, -EAGAIN if there are.
 */
int __xe_vm_userptr_needs_repin(struct xe_vm *vm)
{
	lockdep_assert_held_read(&vm->userptr.notifier_lock);

	return (list_empty(&vm->userptr.repin_list) &&
		list_empty(&vm->userptr.invalidated)) ? 0 : -EAGAIN;
}

#define XE_VM_REBIND_RETRY_TIMEOUT_MS 1000

static void xe_vm_kill(struct xe_vm *vm, bool unlocked)
{
	struct xe_exec_queue *q;

	lockdep_assert_held(&vm->lock);

	if (unlocked)
		xe_vm_lock(vm, false);

	vm->flags |= XE_VM_FLAG_BANNED;
	trace_xe_vm_kill(vm);

	list_for_each_entry(q, &vm->preempt.exec_queues, lr.link)
		q->ops->kill(q);

	if (unlocked)
		xe_vm_unlock(vm);

	/* TODO: Inform user the VM is banned */
}

/**
 * xe_vm_validate_should_retry() - Whether to retry after a validate error.
 * @exec: The drm_exec object used for locking before validation.
 * @err: The error returned from ttm_bo_validate().
 * @end: A ktime_t cookie that should be set to 0 before first use and
 * that should be reused on subsequent calls.
 *
 * With multiple active VMs, under memory pressure, it is possible that
 * ttm_bo_validate() run into -EDEADLK and in such case returns -ENOMEM.
 * Until ttm properly handles locking in such scenarios, best thing the
 * driver can do is retry with a timeout. Check if that is necessary, and
 * if so unlock the drm_exec's objects while keeping the ticket to prepare
 * for a rerun.
 *
 * Return: true if a retry after drm_exec_init() is recommended;
 * false otherwise.
 */
bool xe_vm_validate_should_retry(struct drm_exec *exec, int err, ktime_t *end)
{
	ktime_t cur;

	if (err != -ENOMEM)
		return false;

	cur = ktime_get();
	*end = *end ? : ktime_add_ms(cur, XE_VM_REBIND_RETRY_TIMEOUT_MS);
	if (!ktime_before(cur, *end))
		return false;

	msleep(20);
	return true;
}

static int xe_gpuvm_validate(struct drm_gpuvm_bo *vm_bo, struct drm_exec *exec)
{
	struct xe_vm *vm = gpuvm_to_vm(vm_bo->vm);
	struct drm_gpuva *gpuva;
	int ret;

	lockdep_assert_held(&vm->lock);
	drm_gpuvm_bo_for_each_va(gpuva, vm_bo)
		list_move_tail(&gpuva_to_vma(gpuva)->combined_links.rebind,
			       &vm->rebind_list);

	ret = xe_bo_validate(gem_to_xe_bo(vm_bo->obj), vm, false);
	if (ret)
		return ret;

	vm_bo->evicted = false;
	return 0;
}

/**
 * xe_vm_validate_rebind() - Validate buffer objects and rebind vmas
 * @vm: The vm for which we are rebinding.
 * @exec: The struct drm_exec with the locked GEM objects.
 * @num_fences: The number of fences to reserve for the operation, not
 * including rebinds and validations.
 *
 * Validates all evicted gem objects and rebinds their vmas. Note that
 * rebindings may cause evictions and hence the validation-rebind
 * sequence is rerun until there are no more objects to validate.
 *
 * Return: 0 on success, negative error code on error. In particular,
 * may return -EINTR or -ERESTARTSYS if interrupted, and -EDEADLK if
 * the drm_exec transaction needs to be restarted.
 */
int xe_vm_validate_rebind(struct xe_vm *vm, struct drm_exec *exec,
			  unsigned int num_fences)
{
	struct drm_gem_object *obj;
	unsigned long index;
	int ret;

	do {
		ret = drm_gpuvm_validate(&vm->gpuvm, exec);
		if (ret)
			return ret;

		ret = xe_vm_rebind(vm, false);
		if (ret)
			return ret;
	} while (!list_empty(&vm->gpuvm.evict.list));

	drm_exec_for_each_locked_object(exec, index, obj) {
		ret = dma_resv_reserve_fences(obj->resv, num_fences);
		if (ret)
			return ret;
	}

	return 0;
}

static int xe_preempt_work_begin(struct drm_exec *exec, struct xe_vm *vm,
				 bool *done)
{
	int err;

	err = drm_gpuvm_prepare_vm(&vm->gpuvm, exec, 0);
	if (err)
		return err;

	if (xe_vm_is_idle(vm)) {
		vm->preempt.rebind_deactivated = true;
		*done = true;
		return 0;
	}

	if (!preempt_fences_waiting(vm)) {
		*done = true;
		return 0;
	}

	err = drm_gpuvm_prepare_objects(&vm->gpuvm, exec, 0);
	if (err)
		return err;

	err = wait_for_existing_preempt_fences(vm);
	if (err)
		return err;

	/*
	 * Add validation and rebinding to the locking loop since both can
	 * cause evictions which may require blocing dma_resv locks.
	 * The fence reservation here is intended for the new preempt fences
	 * we attach at the end of the rebind work.
	 */
	return xe_vm_validate_rebind(vm, exec, vm->preempt.num_exec_queues);
}

static void preempt_rebind_work_func(struct work_struct *w)
{
	struct xe_vm *vm = container_of(w, struct xe_vm, preempt.rebind_work);
	struct drm_exec exec;
	unsigned int fence_count = 0;
	LIST_HEAD(preempt_fences);
	ktime_t end = 0;
	int err = 0;
	long wait;
	int __maybe_unused tries = 0;

	xe_assert(vm->xe, xe_vm_in_preempt_fence_mode(vm));
	trace_xe_vm_rebind_worker_enter(vm);

	down_write(&vm->lock);

	if (xe_vm_is_closed_or_banned(vm)) {
		up_write(&vm->lock);
		trace_xe_vm_rebind_worker_exit(vm);
		return;
	}

retry:
	if (xe_vm_userptr_check_repin(vm)) {
		err = xe_vm_userptr_pin(vm);
		if (err)
			goto out_unlock_outer;
	}

	drm_exec_init(&exec, DRM_EXEC_INTERRUPTIBLE_WAIT, 0);

	drm_exec_until_all_locked(&exec) {
		bool done = false;

		err = xe_preempt_work_begin(&exec, vm, &done);
		drm_exec_retry_on_contention(&exec);
		if (err || done) {
			drm_exec_fini(&exec);
			if (err && xe_vm_validate_should_retry(&exec, err, &end))
				err = -EAGAIN;

			goto out_unlock_outer;
		}
	}

	err = alloc_preempt_fences(vm, &preempt_fences, &fence_count);
	if (err)
		goto out_unlock;

	err = xe_vm_rebind(vm, true);
	if (err)
		goto out_unlock;

	/* Wait on rebinds and munmap style VM unbinds */
	wait = dma_resv_wait_timeout(xe_vm_resv(vm),
				     DMA_RESV_USAGE_KERNEL,
				     false, MAX_SCHEDULE_TIMEOUT);
	if (wait <= 0) {
		err = -ETIME;
		goto out_unlock;
	}

#define retry_required(__tries, __vm) \
	(IS_ENABLED(CONFIG_DRM_XE_USERPTR_INVAL_INJECT) ? \
	(!(__tries)++ || __xe_vm_userptr_needs_repin(__vm)) : \
	__xe_vm_userptr_needs_repin(__vm))

	down_read(&vm->userptr.notifier_lock);
	if (retry_required(tries, vm)) {
		up_read(&vm->userptr.notifier_lock);
		err = -EAGAIN;
		goto out_unlock;
	}

#undef retry_required

	spin_lock(&vm->xe->ttm.lru_lock);
	ttm_lru_bulk_move_tail(&vm->lru_bulk_move);
	spin_unlock(&vm->xe->ttm.lru_lock);

	/* Point of no return. */
	arm_preempt_fences(vm, &preempt_fences);
	resume_and_reinstall_preempt_fences(vm, &exec);
	up_read(&vm->userptr.notifier_lock);

out_unlock:
	drm_exec_fini(&exec);
out_unlock_outer:
	if (err == -EAGAIN) {
		trace_xe_vm_rebind_worker_retry(vm);
		goto retry;
	}

	if (err) {
		drm_warn(&vm->xe->drm, "VM worker error: %d\n", err);
		xe_vm_kill(vm, true);
	}
	up_write(&vm->lock);

	free_preempt_fences(&preempt_fences);

	trace_xe_vm_rebind_worker_exit(vm);
}

static bool vma_userptr_invalidate(struct mmu_interval_notifier *mni,
				   const struct mmu_notifier_range *range,
				   unsigned long cur_seq)
{
	struct xe_userptr *userptr = container_of(mni, typeof(*userptr), notifier);
	struct xe_userptr_vma *uvma = container_of(userptr, typeof(*uvma), userptr);
	struct xe_vma *vma = &uvma->vma;
	struct xe_vm *vm = xe_vma_vm(vma);
	struct dma_resv_iter cursor;
	struct dma_fence *fence;
	long err;

	xe_assert(vm->xe, xe_vma_is_userptr(vma));
	trace_xe_vma_userptr_invalidate(vma);

	if (!mmu_notifier_range_blockable(range))
		return false;

	vm_dbg(&xe_vma_vm(vma)->xe->drm,
	       "NOTIFIER: addr=0x%016llx, range=0x%016llx",
		xe_vma_start(vma), xe_vma_size(vma));

	down_write(&vm->userptr.notifier_lock);
	mmu_interval_set_seq(mni, cur_seq);

	/* No need to stop gpu access if the userptr is not yet bound. */
	if (!userptr->initial_bind) {
		up_write(&vm->userptr.notifier_lock);
		return true;
	}

	/*
	 * Tell exec and rebind worker they need to repin and rebind this
	 * userptr.
	 */
	if (!xe_vm_in_fault_mode(vm) &&
	    !(vma->gpuva.flags & XE_VMA_DESTROYED) && vma->tile_present) {
		spin_lock(&vm->userptr.invalidated_lock);
		list_move_tail(&userptr->invalidate_link,
			       &vm->userptr.invalidated);
		spin_unlock(&vm->userptr.invalidated_lock);
	}

	up_write(&vm->userptr.notifier_lock);

	/*
	 * Preempt fences turn into schedule disables, pipeline these.
	 * Note that even in fault mode, we need to wait for binds and
	 * unbinds to complete, and those are attached as BOOKMARK fences
	 * to the vm.
	 */
	dma_resv_iter_begin(&cursor, xe_vm_resv(vm),
			    DMA_RESV_USAGE_BOOKKEEP);
	dma_resv_for_each_fence_unlocked(&cursor, fence)
		dma_fence_enable_sw_signaling(fence);
	dma_resv_iter_end(&cursor);

	err = dma_resv_wait_timeout(xe_vm_resv(vm),
				    DMA_RESV_USAGE_BOOKKEEP,
				    false, MAX_SCHEDULE_TIMEOUT);
	XE_WARN_ON(err <= 0);

	if (xe_vm_in_fault_mode(vm)) {
		err = xe_vm_invalidate_vma(vma);
		XE_WARN_ON(err);
	}

	trace_xe_vma_userptr_invalidate_complete(vma);

	return true;
}

static const struct mmu_interval_notifier_ops vma_userptr_notifier_ops = {
	.invalidate = vma_userptr_invalidate,
};

int xe_vm_userptr_pin(struct xe_vm *vm)
{
	struct xe_userptr_vma *uvma, *next;
	int err = 0;
	LIST_HEAD(tmp_evict);

	xe_assert(vm->xe, !xe_vm_in_fault_mode(vm));
	lockdep_assert_held_write(&vm->lock);

	/* Collect invalidated userptrs */
	spin_lock(&vm->userptr.invalidated_lock);
	list_for_each_entry_safe(uvma, next, &vm->userptr.invalidated,
				 userptr.invalidate_link) {
		list_del_init(&uvma->userptr.invalidate_link);
		list_move_tail(&uvma->userptr.repin_link,
			       &vm->userptr.repin_list);
	}
	spin_unlock(&vm->userptr.invalidated_lock);

	/* Pin and move to temporary list */
	list_for_each_entry_safe(uvma, next, &vm->userptr.repin_list,
				 userptr.repin_link) {
		err = xe_vma_userptr_pin_pages(uvma);
		if (err == -EFAULT) {
			list_del_init(&uvma->userptr.repin_link);

			/* Wait for pending binds */
			xe_vm_lock(vm, false);
			dma_resv_wait_timeout(xe_vm_resv(vm),
					      DMA_RESV_USAGE_BOOKKEEP,
					      false, MAX_SCHEDULE_TIMEOUT);

			err = xe_vm_invalidate_vma(&uvma->vma);
			xe_vm_unlock(vm);
			if (err)
				return err;
		} else {
			if (err < 0)
				return err;

			list_del_init(&uvma->userptr.repin_link);
			list_move_tail(&uvma->vma.combined_links.rebind,
				       &vm->rebind_list);
		}
	}

	return 0;
}

/**
 * xe_vm_userptr_check_repin() - Check whether the VM might have userptrs
 * that need repinning.
 * @vm: The VM.
 *
 * This function does an advisory check for whether the VM has userptrs that
 * need repinning.
 *
 * Return: 0 if there are no indications of userptrs needing repinning,
 * -EAGAIN if there are.
 */
int xe_vm_userptr_check_repin(struct xe_vm *vm)
{
	return (list_empty_careful(&vm->userptr.repin_list) &&
		list_empty_careful(&vm->userptr.invalidated)) ? 0 : -EAGAIN;
}

static void xe_vm_populate_rebind(struct xe_vma_op *op, struct xe_vma *vma,
				  u8 tile_mask)
{
	INIT_LIST_HEAD(&op->link);
	op->tile_mask = tile_mask;
	op->base.op = DRM_GPUVA_OP_MAP;
	op->base.map.va.addr = vma->gpuva.va.addr;
	op->base.map.va.range = vma->gpuva.va.range;
	op->base.map.gem.obj = vma->gpuva.gem.obj;
	op->base.map.gem.offset = vma->gpuva.gem.offset;
	op->map.vma = vma;
	op->map.immediate = true;
	op->map.dumpable = vma->gpuva.flags & XE_VMA_DUMPABLE;
	op->map.is_null = xe_vma_is_null(vma);
}

static int xe_vm_ops_add_rebind(struct xe_vma_ops *vops, struct xe_vma *vma,
				u8 tile_mask)
{
	struct xe_vma_op *op;

	op = kzalloc(sizeof(*op), GFP_KERNEL);
	if (!op)
		return -ENOMEM;

	xe_vm_populate_rebind(op, vma, tile_mask);
	list_add_tail(&op->link, &vops->list);

	return 0;
}

static struct dma_fence *ops_execute(struct xe_vm *vm,
				     struct xe_vma_ops *vops);
static void xe_vma_ops_init(struct xe_vma_ops *vops, struct xe_vm *vm,
			    struct xe_exec_queue *q,
			    struct xe_sync_entry *syncs, u32 num_syncs);

int xe_vm_rebind(struct xe_vm *vm, bool rebind_worker)
{
	struct dma_fence *fence;
	struct xe_vma *vma, *next;
	struct xe_vma_ops vops;
	struct xe_vma_op *op, *next_op;
	int err;

	lockdep_assert_held(&vm->lock);
	if ((xe_vm_in_lr_mode(vm) && !rebind_worker) ||
	    list_empty(&vm->rebind_list))
		return 0;

	xe_vma_ops_init(&vops, vm, NULL, NULL, 0);

	xe_vm_assert_held(vm);
	list_for_each_entry(vma, &vm->rebind_list, combined_links.rebind) {
		xe_assert(vm->xe, vma->tile_present);

		if (rebind_worker)
			trace_xe_vma_rebind_worker(vma);
		else
			trace_xe_vma_rebind_exec(vma);

		err = xe_vm_ops_add_rebind(&vops, vma,
					   vma->tile_present);
		if (err)
			goto free_ops;
	}

	fence = ops_execute(vm, &vops);
	if (IS_ERR(fence)) {
		err = PTR_ERR(fence);
	} else {
		dma_fence_put(fence);
		list_for_each_entry_safe(vma, next, &vm->rebind_list,
					 combined_links.rebind)
			list_del_init(&vma->combined_links.rebind);
	}
free_ops:
	list_for_each_entry_safe(op, next_op, &vops.list, link) {
		list_del(&op->link);
		kfree(op);
	}

	return err;
}

struct dma_fence *xe_vma_rebind(struct xe_vm *vm, struct xe_vma *vma, u8 tile_mask)
{
	struct dma_fence *fence = NULL;
	struct xe_vma_ops vops;
	struct xe_vma_op *op, *next_op;
	int err;

	lockdep_assert_held(&vm->lock);
	xe_vm_assert_held(vm);
	xe_assert(vm->xe, xe_vm_in_fault_mode(vm));

	xe_vma_ops_init(&vops, vm, NULL, NULL, 0);

	err = xe_vm_ops_add_rebind(&vops, vma, tile_mask);
	if (err)
		return ERR_PTR(err);

	fence = ops_execute(vm, &vops);

	list_for_each_entry_safe(op, next_op, &vops.list, link) {
		list_del(&op->link);
		kfree(op);
	}

	return fence;
}

static void xe_vma_free(struct xe_vma *vma)
{
	if (xe_vma_is_userptr(vma))
		kfree(to_userptr_vma(vma));
	else
		kfree(vma);
}

#define VMA_CREATE_FLAG_READ_ONLY	BIT(0)
#define VMA_CREATE_FLAG_IS_NULL		BIT(1)
#define VMA_CREATE_FLAG_DUMPABLE	BIT(2)

static struct xe_vma *xe_vma_create(struct xe_vm *vm,
				    struct xe_bo *bo,
				    u64 bo_offset_or_userptr,
				    u64 start, u64 end,
				    u16 pat_index, unsigned int flags)
{
	struct xe_vma *vma;
	struct xe_tile *tile;
	u8 id;
	bool read_only = (flags & VMA_CREATE_FLAG_READ_ONLY);
	bool is_null = (flags & VMA_CREATE_FLAG_IS_NULL);
	bool dumpable = (flags & VMA_CREATE_FLAG_DUMPABLE);

	xe_assert(vm->xe, start < end);
	xe_assert(vm->xe, end < vm->size);

	/*
	 * Allocate and ensure that the xe_vma_is_userptr() return
	 * matches what was allocated.
	 */
	if (!bo && !is_null) {
		struct xe_userptr_vma *uvma = kzalloc(sizeof(*uvma), GFP_KERNEL);

		if (!uvma)
			return ERR_PTR(-ENOMEM);

		vma = &uvma->vma;
	} else {
		vma = kzalloc(sizeof(*vma), GFP_KERNEL);
		if (!vma)
			return ERR_PTR(-ENOMEM);

		if (is_null)
			vma->gpuva.flags |= DRM_GPUVA_SPARSE;
		if (bo)
			vma->gpuva.gem.obj = &bo->ttm.base;
	}

	INIT_LIST_HEAD(&vma->combined_links.rebind);

	INIT_LIST_HEAD(&vma->gpuva.gem.entry);
	vma->gpuva.vm = &vm->gpuvm;
	vma->gpuva.va.addr = start;
	vma->gpuva.va.range = end - start + 1;
	if (read_only)
		vma->gpuva.flags |= XE_VMA_READ_ONLY;
	if (dumpable)
		vma->gpuva.flags |= XE_VMA_DUMPABLE;

	for_each_tile(tile, vm->xe, id)
		vma->tile_mask |= 0x1 << id;

	if (vm->xe->info.has_atomic_enable_pte_bit)
		vma->gpuva.flags |= XE_VMA_ATOMIC_PTE_BIT;

	vma->pat_index = pat_index;

	if (bo) {
		struct drm_gpuvm_bo *vm_bo;

		xe_bo_assert_held(bo);

		vm_bo = drm_gpuvm_bo_obtain(vma->gpuva.vm, &bo->ttm.base);
		if (IS_ERR(vm_bo)) {
			xe_vma_free(vma);
			return ERR_CAST(vm_bo);
		}

		drm_gpuvm_bo_extobj_add(vm_bo);
		drm_gem_object_get(&bo->ttm.base);
		vma->gpuva.gem.offset = bo_offset_or_userptr;
		drm_gpuva_link(&vma->gpuva, vm_bo);
		drm_gpuvm_bo_put(vm_bo);
	} else /* userptr or null */ {
		if (!is_null) {
			struct xe_userptr *userptr = &to_userptr_vma(vma)->userptr;
			u64 size = end - start + 1;
			int err;

			INIT_LIST_HEAD(&userptr->invalidate_link);
			INIT_LIST_HEAD(&userptr->repin_link);
			vma->gpuva.gem.offset = bo_offset_or_userptr;

			err = mmu_interval_notifier_insert(&userptr->notifier,
							   current->mm,
							   xe_vma_userptr(vma), size,
							   &vma_userptr_notifier_ops);
			if (err) {
				xe_vma_free(vma);
				return ERR_PTR(err);
			}

			userptr->notifier_seq = LONG_MAX;
		}

		xe_vm_get(vm);
	}

	return vma;
}

static void xe_vma_destroy_late(struct xe_vma *vma)
{
	struct xe_vm *vm = xe_vma_vm(vma);

	if (vma->ufence) {
		xe_sync_ufence_put(vma->ufence);
		vma->ufence = NULL;
	}

	if (xe_vma_is_userptr(vma)) {
		struct xe_userptr_vma *uvma = to_userptr_vma(vma);
		struct xe_userptr *userptr = &uvma->userptr;

		if (userptr->sg)
			xe_hmm_userptr_free_sg(uvma);

		/*
		 * Since userptr pages are not pinned, we can't remove
		 * the notifer until we're sure the GPU is not accessing
		 * them anymore
		 */
		mmu_interval_notifier_remove(&userptr->notifier);
		xe_vm_put(vm);
	} else if (xe_vma_is_null(vma)) {
		xe_vm_put(vm);
	} else {
		xe_bo_put(xe_vma_bo(vma));
	}

	xe_vma_free(vma);
}

static void vma_destroy_work_func(struct work_struct *w)
{
	struct xe_vma *vma =
		container_of(w, struct xe_vma, destroy_work);

	xe_vma_destroy_late(vma);
}

static void vma_destroy_cb(struct dma_fence *fence,
			   struct dma_fence_cb *cb)
{
	struct xe_vma *vma = container_of(cb, struct xe_vma, destroy_cb);

	INIT_WORK(&vma->destroy_work, vma_destroy_work_func);
	queue_work(system_unbound_wq, &vma->destroy_work);
}

static void xe_vma_destroy(struct xe_vma *vma, struct dma_fence *fence)
{
	struct xe_vm *vm = xe_vma_vm(vma);

	lockdep_assert_held_write(&vm->lock);
	xe_assert(vm->xe, list_empty(&vma->combined_links.destroy));

	if (xe_vma_is_userptr(vma)) {
		xe_assert(vm->xe, vma->gpuva.flags & XE_VMA_DESTROYED);

		spin_lock(&vm->userptr.invalidated_lock);
		list_del(&to_userptr_vma(vma)->userptr.invalidate_link);
		spin_unlock(&vm->userptr.invalidated_lock);
	} else if (!xe_vma_is_null(vma)) {
		xe_bo_assert_held(xe_vma_bo(vma));

		drm_gpuva_unlink(&vma->gpuva);
	}

	xe_vm_assert_held(vm);
	if (fence) {
		int ret = dma_fence_add_callback(fence, &vma->destroy_cb,
						 vma_destroy_cb);

		if (ret) {
			XE_WARN_ON(ret != -ENOENT);
			xe_vma_destroy_late(vma);
		}
	} else {
		xe_vma_destroy_late(vma);
	}
}

/**
 * xe_vm_lock_vma() - drm_exec utility to lock a vma
 * @exec: The drm_exec object we're currently locking for.
 * @vma: The vma for witch we want to lock the vm resv and any attached
 * object's resv.
 *
 * Return: 0 on success, negative error code on error. In particular
 * may return -EDEADLK on WW transaction contention and -EINTR if
 * an interruptible wait is terminated by a signal.
 */
int xe_vm_lock_vma(struct drm_exec *exec, struct xe_vma *vma)
{
	struct xe_vm *vm = xe_vma_vm(vma);
	struct xe_bo *bo = xe_vma_bo(vma);
	int err;

	XE_WARN_ON(!vm);

	err = drm_exec_lock_obj(exec, xe_vm_obj(vm));
	if (!err && bo && !bo->vm)
		err = drm_exec_lock_obj(exec, &bo->ttm.base);

	return err;
}

static void xe_vma_destroy_unlocked(struct xe_vma *vma)
{
	struct drm_exec exec;
	int err;

	drm_exec_init(&exec, 0, 0);
	drm_exec_until_all_locked(&exec) {
		err = xe_vm_lock_vma(&exec, vma);
		drm_exec_retry_on_contention(&exec);
		if (XE_WARN_ON(err))
			break;
	}

	xe_vma_destroy(vma, NULL);

	drm_exec_fini(&exec);
}

struct xe_vma *
xe_vm_find_overlapping_vma(struct xe_vm *vm, u64 start, u64 range)
{
	struct drm_gpuva *gpuva;

	lockdep_assert_held(&vm->lock);

	if (xe_vm_is_closed_or_banned(vm))
		return NULL;

	xe_assert(vm->xe, start + range <= vm->size);

	gpuva = drm_gpuva_find_first(&vm->gpuvm, start, range);

	return gpuva ? gpuva_to_vma(gpuva) : NULL;
}

static int xe_vm_insert_vma(struct xe_vm *vm, struct xe_vma *vma)
{
	int err;

	xe_assert(vm->xe, xe_vma_vm(vma) == vm);
	lockdep_assert_held(&vm->lock);

	mutex_lock(&vm->snap_mutex);
	err = drm_gpuva_insert(&vm->gpuvm, &vma->gpuva);
	mutex_unlock(&vm->snap_mutex);
	XE_WARN_ON(err);	/* Shouldn't be possible */

	return err;
}

static void xe_vm_remove_vma(struct xe_vm *vm, struct xe_vma *vma)
{
	xe_assert(vm->xe, xe_vma_vm(vma) == vm);
	lockdep_assert_held(&vm->lock);

	mutex_lock(&vm->snap_mutex);
	drm_gpuva_remove(&vma->gpuva);
	mutex_unlock(&vm->snap_mutex);
	if (vm->usm.last_fault_vma == vma)
		vm->usm.last_fault_vma = NULL;
}

static struct drm_gpuva_op *xe_vm_op_alloc(void)
{
	struct xe_vma_op *op;

	op = kzalloc(sizeof(*op), GFP_KERNEL);

	if (unlikely(!op))
		return NULL;

	return &op->base;
}

static void xe_vm_free(struct drm_gpuvm *gpuvm);

static const struct drm_gpuvm_ops gpuvm_ops = {
	.op_alloc = xe_vm_op_alloc,
	.vm_bo_validate = xe_gpuvm_validate,
	.vm_free = xe_vm_free,
};

static u64 pde_encode_pat_index(struct xe_device *xe, u16 pat_index)
{
	u64 pte = 0;

	if (pat_index & BIT(0))
		pte |= XE_PPGTT_PTE_PAT0;

	if (pat_index & BIT(1))
		pte |= XE_PPGTT_PTE_PAT1;

	return pte;
}

static u64 pte_encode_pat_index(struct xe_device *xe, u16 pat_index,
				u32 pt_level)
{
	u64 pte = 0;

	if (pat_index & BIT(0))
		pte |= XE_PPGTT_PTE_PAT0;

	if (pat_index & BIT(1))
		pte |= XE_PPGTT_PTE_PAT1;

	if (pat_index & BIT(2)) {
		if (pt_level)
			pte |= XE_PPGTT_PDE_PDPE_PAT2;
		else
			pte |= XE_PPGTT_PTE_PAT2;
	}

	if (pat_index & BIT(3))
		pte |= XELPG_PPGTT_PTE_PAT3;

	if (pat_index & (BIT(4)))
		pte |= XE2_PPGTT_PTE_PAT4;

	return pte;
}

static u64 pte_encode_ps(u32 pt_level)
{
	XE_WARN_ON(pt_level > MAX_HUGEPTE_LEVEL);

	if (pt_level == 1)
		return XE_PDE_PS_2M;
	else if (pt_level == 2)
		return XE_PDPE_PS_1G;

	return 0;
}

static u64 xelp_pde_encode_bo(struct xe_bo *bo, u64 bo_offset,
			      const u16 pat_index)
{
	struct xe_device *xe = xe_bo_device(bo);
	u64 pde;

	pde = xe_bo_addr(bo, bo_offset, XE_PAGE_SIZE);
	pde |= XE_PAGE_PRESENT | XE_PAGE_RW;
	pde |= pde_encode_pat_index(xe, pat_index);

	return pde;
}

static u64 xelp_pte_encode_bo(struct xe_bo *bo, u64 bo_offset,
			      u16 pat_index, u32 pt_level)
{
	struct xe_device *xe = xe_bo_device(bo);
	u64 pte;

	pte = xe_bo_addr(bo, bo_offset, XE_PAGE_SIZE);
	pte |= XE_PAGE_PRESENT | XE_PAGE_RW;
	pte |= pte_encode_pat_index(xe, pat_index, pt_level);
	pte |= pte_encode_ps(pt_level);

	if (xe_bo_is_vram(bo) || xe_bo_is_stolen_devmem(bo))
		pte |= XE_PPGTT_PTE_DM;

	return pte;
}

static u64 xelp_pte_encode_vma(u64 pte, struct xe_vma *vma,
			       u16 pat_index, u32 pt_level)
{
	struct xe_device *xe = xe_vma_vm(vma)->xe;

	pte |= XE_PAGE_PRESENT;

	if (likely(!xe_vma_read_only(vma)))
		pte |= XE_PAGE_RW;

	pte |= pte_encode_pat_index(xe, pat_index, pt_level);
	pte |= pte_encode_ps(pt_level);

	if (unlikely(xe_vma_is_null(vma)))
		pte |= XE_PTE_NULL;

	return pte;
}

static u64 xelp_pte_encode_addr(struct xe_device *xe, u64 addr,
				u16 pat_index,
				u32 pt_level, bool devmem, u64 flags)
{
	u64 pte;

	/* Avoid passing random bits directly as flags */
	xe_assert(xe, !(flags & ~XE_PTE_PS64));

	pte = addr;
	pte |= XE_PAGE_PRESENT | XE_PAGE_RW;
	pte |= pte_encode_pat_index(xe, pat_index, pt_level);
	pte |= pte_encode_ps(pt_level);

	if (devmem)
		pte |= XE_PPGTT_PTE_DM;

	pte |= flags;

	return pte;
}

static const struct xe_pt_ops xelp_pt_ops = {
	.pte_encode_bo = xelp_pte_encode_bo,
	.pte_encode_vma = xelp_pte_encode_vma,
	.pte_encode_addr = xelp_pte_encode_addr,
	.pde_encode_bo = xelp_pde_encode_bo,
};

static void vm_destroy_work_func(struct work_struct *w);

/**
 * xe_vm_create_scratch() - Setup a scratch memory pagetable tree for the
 * given tile and vm.
 * @xe: xe device.
 * @tile: tile to set up for.
 * @vm: vm to set up for.
 *
 * Sets up a pagetable tree with one page-table per level and a single
 * leaf PTE. All pagetable entries point to the single page-table or,
 * for MAX_HUGEPTE_LEVEL, a NULL huge PTE returning 0 on read and
 * writes become NOPs.
 *
 * Return: 0 on success, negative error code on error.
 */
static int xe_vm_create_scratch(struct xe_device *xe, struct xe_tile *tile,
				struct xe_vm *vm)
{
	u8 id = tile->id;
	int i;

	for (i = MAX_HUGEPTE_LEVEL; i < vm->pt_root[id]->level; i++) {
		vm->scratch_pt[id][i] = xe_pt_create(vm, tile, i);
		if (IS_ERR(vm->scratch_pt[id][i]))
			return PTR_ERR(vm->scratch_pt[id][i]);

		xe_pt_populate_empty(tile, vm, vm->scratch_pt[id][i]);
	}

	return 0;
}

static void xe_vm_free_scratch(struct xe_vm *vm)
{
	struct xe_tile *tile;
	u8 id;

	if (!xe_vm_has_scratch(vm))
		return;

	for_each_tile(tile, vm->xe, id) {
		u32 i;

		if (!vm->pt_root[id])
			continue;

		for (i = MAX_HUGEPTE_LEVEL; i < vm->pt_root[id]->level; ++i)
			if (vm->scratch_pt[id][i])
				xe_pt_destroy(vm->scratch_pt[id][i], vm->flags, NULL);
	}
}

struct xe_vm *xe_vm_create(struct xe_device *xe, u32 flags)
{
	struct drm_gem_object *vm_resv_obj;
	struct xe_vm *vm;
	int err, number_tiles = 0;
	struct xe_tile *tile;
	u8 id;

	vm = kzalloc(sizeof(*vm), GFP_KERNEL);
	if (!vm)
		return ERR_PTR(-ENOMEM);

	vm->xe = xe;

	vm->size = 1ull << xe->info.va_bits;

	vm->flags = flags;

	init_rwsem(&vm->lock);
	mutex_init(&vm->snap_mutex);

	INIT_LIST_HEAD(&vm->rebind_list);

	INIT_LIST_HEAD(&vm->userptr.repin_list);
	INIT_LIST_HEAD(&vm->userptr.invalidated);
	init_rwsem(&vm->userptr.notifier_lock);
	spin_lock_init(&vm->userptr.invalidated_lock);

	INIT_WORK(&vm->destroy_work, vm_destroy_work_func);

	INIT_LIST_HEAD(&vm->preempt.exec_queues);
	vm->preempt.min_run_period_ms = 10;	/* FIXME: Wire up to uAPI */

	for_each_tile(tile, xe, id)
		xe_range_fence_tree_init(&vm->rftree[id]);

	vm->pt_ops = &xelp_pt_ops;

	/*
	 * Long-running workloads are not protected by the scheduler references.
	 * By design, run_job for long-running workloads returns NULL and the
	 * scheduler drops all the references of it, hence protecting the VM
	 * for this case is necessary.
	 */
	if (flags & XE_VM_FLAG_LR_MODE)
		xe_pm_runtime_get_noresume(xe);

	vm_resv_obj = drm_gpuvm_resv_object_alloc(&xe->drm);
	if (!vm_resv_obj) {
		err = -ENOMEM;
		goto err_no_resv;
	}

	drm_gpuvm_init(&vm->gpuvm, "Xe VM", DRM_GPUVM_RESV_PROTECTED, &xe->drm,
		       vm_resv_obj, 0, vm->size, 0, 0, &gpuvm_ops);

	drm_gem_object_put(vm_resv_obj);

	err = xe_vm_lock(vm, true);
	if (err)
		goto err_close;

	if (IS_DGFX(xe) && xe->info.vram_flags & XE_VRAM_FLAGS_NEED64K)
		vm->flags |= XE_VM_FLAG_64K;

	for_each_tile(tile, xe, id) {
		if (flags & XE_VM_FLAG_MIGRATION &&
		    tile->id != XE_VM_FLAG_TILE_ID(flags))
			continue;

		vm->pt_root[id] = xe_pt_create(vm, tile, xe->info.vm_max_level);
		if (IS_ERR(vm->pt_root[id])) {
			err = PTR_ERR(vm->pt_root[id]);
			vm->pt_root[id] = NULL;
			goto err_unlock_close;
		}
	}

	if (xe_vm_has_scratch(vm)) {
		for_each_tile(tile, xe, id) {
			if (!vm->pt_root[id])
				continue;

			err = xe_vm_create_scratch(xe, tile, vm);
			if (err)
				goto err_unlock_close;
		}
		vm->batch_invalidate_tlb = true;
	}

	if (vm->flags & XE_VM_FLAG_LR_MODE) {
		INIT_WORK(&vm->preempt.rebind_work, preempt_rebind_work_func);
		vm->batch_invalidate_tlb = false;
	}

	/* Fill pt_root after allocating scratch tables */
	for_each_tile(tile, xe, id) {
		if (!vm->pt_root[id])
			continue;

		xe_pt_populate_empty(tile, vm, vm->pt_root[id]);
	}
	xe_vm_unlock(vm);

	/* Kernel migration VM shouldn't have a circular loop.. */
	if (!(flags & XE_VM_FLAG_MIGRATION)) {
		for_each_tile(tile, xe, id) {
			struct xe_gt *gt = tile->primary_gt;
			struct xe_vm *migrate_vm;
			struct xe_exec_queue *q;
			u32 create_flags = EXEC_QUEUE_FLAG_VM;

			if (!vm->pt_root[id])
				continue;

			migrate_vm = xe_migrate_get_vm(tile->migrate);
			q = xe_exec_queue_create_class(xe, gt, migrate_vm,
						       XE_ENGINE_CLASS_COPY,
						       create_flags);
			xe_vm_put(migrate_vm);
			if (IS_ERR(q)) {
				err = PTR_ERR(q);
				goto err_close;
			}
			vm->q[id] = q;
			number_tiles++;
		}
	}

	if (number_tiles > 1)
		vm->composite_fence_ctx = dma_fence_context_alloc(1);

	mutex_lock(&xe->usm.lock);
	if (flags & XE_VM_FLAG_FAULT_MODE)
		xe->usm.num_vm_in_fault_mode++;
	else if (!(flags & XE_VM_FLAG_MIGRATION))
		xe->usm.num_vm_in_non_fault_mode++;
	mutex_unlock(&xe->usm.lock);

	trace_xe_vm_create(vm);

	return vm;

err_unlock_close:
	xe_vm_unlock(vm);
err_close:
	xe_vm_close_and_put(vm);
	return ERR_PTR(err);

err_no_resv:
	mutex_destroy(&vm->snap_mutex);
	for_each_tile(tile, xe, id)
		xe_range_fence_tree_fini(&vm->rftree[id]);
	kfree(vm);
	if (flags & XE_VM_FLAG_LR_MODE)
		xe_pm_runtime_put(xe);
	return ERR_PTR(err);
}

static void xe_vm_close(struct xe_vm *vm)
{
	down_write(&vm->lock);
	vm->size = 0;
	up_write(&vm->lock);
}

void xe_vm_close_and_put(struct xe_vm *vm)
{
	LIST_HEAD(contested);
	struct xe_device *xe = vm->xe;
	struct xe_tile *tile;
	struct xe_vma *vma, *next_vma;
	struct drm_gpuva *gpuva, *next;
	u8 id;

	xe_assert(xe, !vm->preempt.num_exec_queues);

	xe_vm_close(vm);
	if (xe_vm_in_preempt_fence_mode(vm))
		flush_work(&vm->preempt.rebind_work);

	down_write(&vm->lock);
	for_each_tile(tile, xe, id) {
		if (vm->q[id])
			xe_exec_queue_last_fence_put(vm->q[id], vm);
	}
	up_write(&vm->lock);

	for_each_tile(tile, xe, id) {
		if (vm->q[id]) {
			xe_exec_queue_kill(vm->q[id]);
			xe_exec_queue_put(vm->q[id]);
			vm->q[id] = NULL;
		}
	}

	down_write(&vm->lock);
	xe_vm_lock(vm, false);
	drm_gpuvm_for_each_va_safe(gpuva, next, &vm->gpuvm) {
		vma = gpuva_to_vma(gpuva);

		if (xe_vma_has_no_bo(vma)) {
			down_read(&vm->userptr.notifier_lock);
			vma->gpuva.flags |= XE_VMA_DESTROYED;
			up_read(&vm->userptr.notifier_lock);
		}

		xe_vm_remove_vma(vm, vma);

		/* easy case, remove from VMA? */
		if (xe_vma_has_no_bo(vma) || xe_vma_bo(vma)->vm) {
			list_del_init(&vma->combined_links.rebind);
			xe_vma_destroy(vma, NULL);
			continue;
		}

		list_move_tail(&vma->combined_links.destroy, &contested);
		vma->gpuva.flags |= XE_VMA_DESTROYED;
	}

	/*
	 * All vm operations will add shared fences to resv.
	 * The only exception is eviction for a shared object,
	 * but even so, the unbind when evicted would still
	 * install a fence to resv. Hence it's safe to
	 * destroy the pagetables immediately.
	 */
	xe_vm_free_scratch(vm);

	for_each_tile(tile, xe, id) {
		if (vm->pt_root[id]) {
			xe_pt_destroy(vm->pt_root[id], vm->flags, NULL);
			vm->pt_root[id] = NULL;
		}
	}
	xe_vm_unlock(vm);

	/*
	 * VM is now dead, cannot re-add nodes to vm->vmas if it's NULL
	 * Since we hold a refcount to the bo, we can remove and free
	 * the members safely without locking.
	 */
	list_for_each_entry_safe(vma, next_vma, &contested,
				 combined_links.destroy) {
		list_del_init(&vma->combined_links.destroy);
		xe_vma_destroy_unlocked(vma);
	}

	up_write(&vm->lock);

	mutex_lock(&xe->usm.lock);
	if (vm->flags & XE_VM_FLAG_FAULT_MODE)
		xe->usm.num_vm_in_fault_mode--;
	else if (!(vm->flags & XE_VM_FLAG_MIGRATION))
		xe->usm.num_vm_in_non_fault_mode--;

	if (vm->usm.asid) {
		void *lookup;

		xe_assert(xe, xe->info.has_asid);
		xe_assert(xe, !(vm->flags & XE_VM_FLAG_MIGRATION));

		lookup = xa_erase(&xe->usm.asid_to_vm, vm->usm.asid);
		xe_assert(xe, lookup == vm);
	}
	mutex_unlock(&xe->usm.lock);

	for_each_tile(tile, xe, id)
		xe_range_fence_tree_fini(&vm->rftree[id]);

	xe_vm_put(vm);
}

static void vm_destroy_work_func(struct work_struct *w)
{
	struct xe_vm *vm =
		container_of(w, struct xe_vm, destroy_work);
	struct xe_device *xe = vm->xe;
	struct xe_tile *tile;
	u8 id;

	/* xe_vm_close_and_put was not called? */
	xe_assert(xe, !vm->size);

	if (xe_vm_in_preempt_fence_mode(vm))
		flush_work(&vm->preempt.rebind_work);

	mutex_destroy(&vm->snap_mutex);

	if (vm->flags & XE_VM_FLAG_LR_MODE)
		xe_pm_runtime_put(xe);

	for_each_tile(tile, xe, id)
		XE_WARN_ON(vm->pt_root[id]);

	trace_xe_vm_free(vm);

	if (vm->xef)
		xe_file_put(vm->xef);

	kfree(vm);
}

static void xe_vm_free(struct drm_gpuvm *gpuvm)
{
	struct xe_vm *vm = container_of(gpuvm, struct xe_vm, gpuvm);

	/* To destroy the VM we need to be able to sleep */
	queue_work(system_unbound_wq, &vm->destroy_work);
}

struct xe_vm *xe_vm_lookup(struct xe_file *xef, u32 id)
{
	struct xe_vm *vm;

	mutex_lock(&xef->vm.lock);
	vm = xa_load(&xef->vm.xa, id);
	if (vm)
		xe_vm_get(vm);
	mutex_unlock(&xef->vm.lock);

	return vm;
}

u64 xe_vm_pdp4_descriptor(struct xe_vm *vm, struct xe_tile *tile)
{
	return vm->pt_ops->pde_encode_bo(vm->pt_root[tile->id]->bo, 0,
					 tile_to_xe(tile)->pat.idx[XE_CACHE_WB]);
}

static struct xe_exec_queue *
to_wait_exec_queue(struct xe_vm *vm, struct xe_exec_queue *q)
{
	return q ? q : vm->q[0];
}

static struct dma_fence *
xe_vm_unbind_vma(struct xe_vma *vma, struct xe_exec_queue *q,
		 struct xe_sync_entry *syncs, u32 num_syncs,
		 bool first_op, bool last_op)
{
	struct xe_vm *vm = xe_vma_vm(vma);
	struct xe_exec_queue *wait_exec_queue = to_wait_exec_queue(vm, q);
	struct xe_tile *tile;
	struct dma_fence *fence = NULL;
	struct dma_fence **fences = NULL;
	struct dma_fence_array *cf = NULL;
	int cur_fence = 0;
	int number_tiles = hweight8(vma->tile_present);
	int err;
	u8 id;

	trace_xe_vma_unbind(vma);

	if (number_tiles > 1) {
		fences = kmalloc_array(number_tiles, sizeof(*fences),
				       GFP_KERNEL);
		if (!fences)
			return ERR_PTR(-ENOMEM);
	}

	for_each_tile(tile, vm->xe, id) {
		if (!(vma->tile_present & BIT(id)))
			goto next;

		fence = __xe_pt_unbind_vma(tile, vma, q ? q : vm->q[id],
					   first_op ? syncs : NULL,
					   first_op ? num_syncs : 0);
		if (IS_ERR(fence)) {
			err = PTR_ERR(fence);
			goto err_fences;
		}

		if (fences)
			fences[cur_fence++] = fence;

next:
		if (q && vm->pt_root[id] && !list_empty(&q->multi_gt_list))
			q = list_next_entry(q, multi_gt_list);
	}

	if (fences) {
		cf = dma_fence_array_create(number_tiles, fences,
					    vm->composite_fence_ctx,
					    vm->composite_fence_seqno++,
					    false);
		if (!cf) {
			--vm->composite_fence_seqno;
			err = -ENOMEM;
			goto err_fences;
		}
	}

	fence = cf ? &cf->base : !fence ?
		xe_exec_queue_last_fence_get(wait_exec_queue, vm) : fence;

	return fence;

err_fences:
	if (fences) {
		while (cur_fence)
			dma_fence_put(fences[--cur_fence]);
		kfree(fences);
	}

	return ERR_PTR(err);
}

static struct dma_fence *
xe_vm_bind_vma(struct xe_vma *vma, struct xe_exec_queue *q,
	       struct xe_sync_entry *syncs, u32 num_syncs,
	       u8 tile_mask, bool first_op, bool last_op)
{
	struct xe_tile *tile;
	struct dma_fence *fence;
	struct dma_fence **fences = NULL;
	struct dma_fence_array *cf = NULL;
	struct xe_vm *vm = xe_vma_vm(vma);
	int cur_fence = 0;
	int number_tiles = hweight8(tile_mask);
	int err;
	u8 id;

	trace_xe_vma_bind(vma);

	if (number_tiles > 1) {
		fences = kmalloc_array(number_tiles, sizeof(*fences),
				       GFP_KERNEL);
		if (!fences)
			return ERR_PTR(-ENOMEM);
	}

	for_each_tile(tile, vm->xe, id) {
		if (!(tile_mask & BIT(id)))
			goto next;

		fence = __xe_pt_bind_vma(tile, vma, q ? q : vm->q[id],
					 first_op ? syncs : NULL,
					 first_op ? num_syncs : 0,
					 vma->tile_present & BIT(id));
		if (IS_ERR(fence)) {
			err = PTR_ERR(fence);
			goto err_fences;
		}

		if (fences)
			fences[cur_fence++] = fence;

next:
		if (q && vm->pt_root[id] && !list_empty(&q->multi_gt_list))
			q = list_next_entry(q, multi_gt_list);
	}

	if (fences) {
		cf = dma_fence_array_create(number_tiles, fences,
					    vm->composite_fence_ctx,
					    vm->composite_fence_seqno++,
					    false);
		if (!cf) {
			--vm->composite_fence_seqno;
			err = -ENOMEM;
			goto err_fences;
		}
	}

	return cf ? &cf->base : fence;

err_fences:
	if (fences) {
		while (cur_fence)
			dma_fence_put(fences[--cur_fence]);
		kfree(fences);
	}

	return ERR_PTR(err);
}

static struct xe_user_fence *
find_ufence_get(struct xe_sync_entry *syncs, u32 num_syncs)
{
	unsigned int i;

	for (i = 0; i < num_syncs; i++) {
		struct xe_sync_entry *e = &syncs[i];

		if (xe_sync_is_ufence(e))
			return xe_sync_ufence_get(e);
	}

	return NULL;
}

static struct dma_fence *
xe_vm_bind(struct xe_vm *vm, struct xe_vma *vma, struct xe_exec_queue *q,
	   struct xe_bo *bo, struct xe_sync_entry *syncs, u32 num_syncs,
	   u8 tile_mask, bool immediate, bool first_op, bool last_op)
{
	struct dma_fence *fence;
	struct xe_exec_queue *wait_exec_queue = to_wait_exec_queue(vm, q);

	xe_vm_assert_held(vm);
	xe_bo_assert_held(bo);

	if (immediate) {
		fence = xe_vm_bind_vma(vma, q, syncs, num_syncs, tile_mask,
				       first_op, last_op);
		if (IS_ERR(fence))
			return fence;
	} else {
		xe_assert(vm->xe, xe_vm_in_fault_mode(vm));

		fence = xe_exec_queue_last_fence_get(wait_exec_queue, vm);
	}

	return fence;
}

static struct dma_fence *
xe_vm_unbind(struct xe_vm *vm, struct xe_vma *vma,
	     struct xe_exec_queue *q, struct xe_sync_entry *syncs,
	     u32 num_syncs, bool first_op, bool last_op)
{
	struct dma_fence *fence;

	xe_vm_assert_held(vm);
	xe_bo_assert_held(xe_vma_bo(vma));

	fence = xe_vm_unbind_vma(vma, q, syncs, num_syncs, first_op, last_op);
	if (IS_ERR(fence))
		return fence;

	return fence;
}

#define ALL_DRM_XE_VM_CREATE_FLAGS (DRM_XE_VM_CREATE_FLAG_SCRATCH_PAGE | \
				    DRM_XE_VM_CREATE_FLAG_LR_MODE | \
				    DRM_XE_VM_CREATE_FLAG_FAULT_MODE)

int xe_vm_create_ioctl(struct drm_device *dev, void *data,
		       struct drm_file *file)
{
	struct xe_device *xe = to_xe_device(dev);
	struct xe_file *xef = to_xe_file(file);
	struct drm_xe_vm_create *args = data;
	struct xe_tile *tile;
	struct xe_vm *vm;
	u32 id, asid;
	int err;
	u32 flags = 0;

	if (XE_IOCTL_DBG(xe, args->extensions))
		return -EINVAL;

	if (XE_WA(xe_root_mmio_gt(xe), 14016763929))
		args->flags |= DRM_XE_VM_CREATE_FLAG_SCRATCH_PAGE;

	if (XE_IOCTL_DBG(xe, args->flags & DRM_XE_VM_CREATE_FLAG_FAULT_MODE &&
			 !xe->info.has_usm))
		return -EINVAL;

	if (XE_IOCTL_DBG(xe, args->reserved[0] || args->reserved[1]))
		return -EINVAL;

	if (XE_IOCTL_DBG(xe, args->flags & ~ALL_DRM_XE_VM_CREATE_FLAGS))
		return -EINVAL;

	if (XE_IOCTL_DBG(xe, args->flags & DRM_XE_VM_CREATE_FLAG_SCRATCH_PAGE &&
			 args->flags & DRM_XE_VM_CREATE_FLAG_FAULT_MODE))
		return -EINVAL;

	if (XE_IOCTL_DBG(xe, !(args->flags & DRM_XE_VM_CREATE_FLAG_LR_MODE) &&
			 args->flags & DRM_XE_VM_CREATE_FLAG_FAULT_MODE))
		return -EINVAL;

	if (XE_IOCTL_DBG(xe, args->flags & DRM_XE_VM_CREATE_FLAG_FAULT_MODE &&
			 xe_device_in_non_fault_mode(xe)))
		return -EINVAL;

	if (XE_IOCTL_DBG(xe, !(args->flags & DRM_XE_VM_CREATE_FLAG_FAULT_MODE) &&
			 xe_device_in_fault_mode(xe)))
		return -EINVAL;

	if (XE_IOCTL_DBG(xe, args->extensions))
		return -EINVAL;

	if (args->flags & DRM_XE_VM_CREATE_FLAG_SCRATCH_PAGE)
		flags |= XE_VM_FLAG_SCRATCH_PAGE;
	if (args->flags & DRM_XE_VM_CREATE_FLAG_LR_MODE)
		flags |= XE_VM_FLAG_LR_MODE;
	if (args->flags & DRM_XE_VM_CREATE_FLAG_FAULT_MODE)
		flags |= XE_VM_FLAG_FAULT_MODE;

	vm = xe_vm_create(xe, flags);
	if (IS_ERR(vm))
		return PTR_ERR(vm);

	mutex_lock(&xef->vm.lock);
	err = xa_alloc(&xef->vm.xa, &id, vm, xa_limit_32b, GFP_KERNEL);
	mutex_unlock(&xef->vm.lock);
	if (err)
		goto err_close_and_put;

	if (xe->info.has_asid) {
		mutex_lock(&xe->usm.lock);
		err = xa_alloc_cyclic(&xe->usm.asid_to_vm, &asid, vm,
				      XA_LIMIT(1, XE_MAX_ASID - 1),
				      &xe->usm.next_asid, GFP_KERNEL);
		mutex_unlock(&xe->usm.lock);
		if (err < 0)
			goto err_free_id;

		vm->usm.asid = asid;
	}

	args->vm_id = id;
	vm->xef = xe_file_get(xef);

	/* Record BO memory for VM pagetable created against client */
	for_each_tile(tile, xe, id)
		if (vm->pt_root[id])
			xe_drm_client_add_bo(vm->xef->client, vm->pt_root[id]->bo);

#if IS_ENABLED(CONFIG_DRM_XE_DEBUG_MEM)
	/* Warning: Security issue - never enable by default */
	args->reserved[0] = xe_bo_main_addr(vm->pt_root[0]->bo, XE_PAGE_SIZE);
#endif

	return 0;

err_free_id:
	mutex_lock(&xef->vm.lock);
	xa_erase(&xef->vm.xa, id);
	mutex_unlock(&xef->vm.lock);
err_close_and_put:
	xe_vm_close_and_put(vm);

	return err;
}

int xe_vm_destroy_ioctl(struct drm_device *dev, void *data,
			struct drm_file *file)
{
	struct xe_device *xe = to_xe_device(dev);
	struct xe_file *xef = to_xe_file(file);
	struct drm_xe_vm_destroy *args = data;
	struct xe_vm *vm;
	int err = 0;

	if (XE_IOCTL_DBG(xe, args->pad) ||
	    XE_IOCTL_DBG(xe, args->reserved[0] || args->reserved[1]))
		return -EINVAL;

	mutex_lock(&xef->vm.lock);
	vm = xa_load(&xef->vm.xa, args->vm_id);
	if (XE_IOCTL_DBG(xe, !vm))
		err = -ENOENT;
	else if (XE_IOCTL_DBG(xe, vm->preempt.num_exec_queues))
		err = -EBUSY;
	else
		xa_erase(&xef->vm.xa, args->vm_id);
	mutex_unlock(&xef->vm.lock);

	if (!err)
		xe_vm_close_and_put(vm);

	return err;
}

static const u32 region_to_mem_type[] = {
	XE_PL_TT,
	XE_PL_VRAM0,
	XE_PL_VRAM1,
};

static struct dma_fence *
xe_vm_prefetch(struct xe_vm *vm, struct xe_vma *vma,
	       struct xe_exec_queue *q, struct xe_sync_entry *syncs,
	       u32 num_syncs, bool first_op, bool last_op)
{
	struct xe_exec_queue *wait_exec_queue = to_wait_exec_queue(vm, q);

	if (vma->tile_mask != (vma->tile_present & ~vma->tile_invalidated)) {
		return xe_vm_bind(vm, vma, q, xe_vma_bo(vma), syncs, num_syncs,
				  vma->tile_mask, true, first_op, last_op);
	} else {
		return xe_exec_queue_last_fence_get(wait_exec_queue, vm);
	}
}

static void prep_vma_destroy(struct xe_vm *vm, struct xe_vma *vma,
			     bool post_commit)
{
	down_read(&vm->userptr.notifier_lock);
	vma->gpuva.flags |= XE_VMA_DESTROYED;
	up_read(&vm->userptr.notifier_lock);
	if (post_commit)
		xe_vm_remove_vma(vm, vma);
}

#undef ULL
#define ULL	unsigned long long

#if IS_ENABLED(CONFIG_DRM_XE_DEBUG_VM)
static void print_op(struct xe_device *xe, struct drm_gpuva_op *op)
{
	struct xe_vma *vma;

	switch (op->op) {
	case DRM_GPUVA_OP_MAP:
		vm_dbg(&xe->drm, "MAP: addr=0x%016llx, range=0x%016llx",
		       (ULL)op->map.va.addr, (ULL)op->map.va.range);
		break;
	case DRM_GPUVA_OP_REMAP:
		vma = gpuva_to_vma(op->remap.unmap->va);
		vm_dbg(&xe->drm, "REMAP:UNMAP: addr=0x%016llx, range=0x%016llx, keep=%d",
		       (ULL)xe_vma_start(vma), (ULL)xe_vma_size(vma),
		       op->remap.unmap->keep ? 1 : 0);
		if (op->remap.prev)
			vm_dbg(&xe->drm,
			       "REMAP:PREV: addr=0x%016llx, range=0x%016llx",
			       (ULL)op->remap.prev->va.addr,
			       (ULL)op->remap.prev->va.range);
		if (op->remap.next)
			vm_dbg(&xe->drm,
			       "REMAP:NEXT: addr=0x%016llx, range=0x%016llx",
			       (ULL)op->remap.next->va.addr,
			       (ULL)op->remap.next->va.range);
		break;
	case DRM_GPUVA_OP_UNMAP:
		vma = gpuva_to_vma(op->unmap.va);
		vm_dbg(&xe->drm, "UNMAP: addr=0x%016llx, range=0x%016llx, keep=%d",
		       (ULL)xe_vma_start(vma), (ULL)xe_vma_size(vma),
		       op->unmap.keep ? 1 : 0);
		break;
	case DRM_GPUVA_OP_PREFETCH:
		vma = gpuva_to_vma(op->prefetch.va);
		vm_dbg(&xe->drm, "PREFETCH: addr=0x%016llx, range=0x%016llx",
		       (ULL)xe_vma_start(vma), (ULL)xe_vma_size(vma));
		break;
	default:
		drm_warn(&xe->drm, "NOT POSSIBLE");
	}
}
#else
static void print_op(struct xe_device *xe, struct drm_gpuva_op *op)
{
}
#endif

/*
 * Create operations list from IOCTL arguments, setup operations fields so parse
 * and commit steps are decoupled from IOCTL arguments. This step can fail.
 */
static struct drm_gpuva_ops *
vm_bind_ioctl_ops_create(struct xe_vm *vm, struct xe_bo *bo,
			 u64 bo_offset_or_userptr, u64 addr, u64 range,
			 u32 operation, u32 flags,
			 u32 prefetch_region, u16 pat_index)
{
	struct drm_gem_object *obj = bo ? &bo->ttm.base : NULL;
	struct drm_gpuva_ops *ops;
	struct drm_gpuva_op *__op;
	struct drm_gpuvm_bo *vm_bo;
	int err;

	lockdep_assert_held_write(&vm->lock);

	vm_dbg(&vm->xe->drm,
	       "op=%d, addr=0x%016llx, range=0x%016llx, bo_offset_or_userptr=0x%016llx",
	       operation, (ULL)addr, (ULL)range,
	       (ULL)bo_offset_or_userptr);

	switch (operation) {
	case DRM_XE_VM_BIND_OP_MAP:
	case DRM_XE_VM_BIND_OP_MAP_USERPTR:
		ops = drm_gpuvm_sm_map_ops_create(&vm->gpuvm, addr, range,
						  obj, bo_offset_or_userptr);
		break;
	case DRM_XE_VM_BIND_OP_UNMAP:
		ops = drm_gpuvm_sm_unmap_ops_create(&vm->gpuvm, addr, range);
		break;
	case DRM_XE_VM_BIND_OP_PREFETCH:
		ops = drm_gpuvm_prefetch_ops_create(&vm->gpuvm, addr, range);
		break;
	case DRM_XE_VM_BIND_OP_UNMAP_ALL:
		xe_assert(vm->xe, bo);

		err = xe_bo_lock(bo, true);
		if (err)
			return ERR_PTR(err);

		vm_bo = drm_gpuvm_bo_obtain(&vm->gpuvm, obj);
		if (IS_ERR(vm_bo)) {
			xe_bo_unlock(bo);
			return ERR_CAST(vm_bo);
		}

		ops = drm_gpuvm_bo_unmap_ops_create(vm_bo);
		drm_gpuvm_bo_put(vm_bo);
		xe_bo_unlock(bo);
		break;
	default:
		drm_warn(&vm->xe->drm, "NOT POSSIBLE");
		ops = ERR_PTR(-EINVAL);
	}
	if (IS_ERR(ops))
		return ops;

	drm_gpuva_for_each_op(__op, ops) {
		struct xe_vma_op *op = gpuva_op_to_vma_op(__op);

		if (__op->op == DRM_GPUVA_OP_MAP) {
			op->map.immediate =
				flags & DRM_XE_VM_BIND_FLAG_IMMEDIATE;
			op->map.read_only =
				flags & DRM_XE_VM_BIND_FLAG_READONLY;
			op->map.is_null = flags & DRM_XE_VM_BIND_FLAG_NULL;
			op->map.dumpable = flags & DRM_XE_VM_BIND_FLAG_DUMPABLE;
			op->map.pat_index = pat_index;
		} else if (__op->op == DRM_GPUVA_OP_PREFETCH) {
			op->prefetch.region = prefetch_region;
		}

		print_op(vm->xe, __op);
	}

	return ops;
}

static struct xe_vma *new_vma(struct xe_vm *vm, struct drm_gpuva_op_map *op,
			      u16 pat_index, unsigned int flags)
{
	struct xe_bo *bo = op->gem.obj ? gem_to_xe_bo(op->gem.obj) : NULL;
	struct drm_exec exec;
	struct xe_vma *vma;
	int err = 0;

	lockdep_assert_held_write(&vm->lock);

	if (bo) {
		drm_exec_init(&exec, DRM_EXEC_INTERRUPTIBLE_WAIT, 0);
		drm_exec_until_all_locked(&exec) {
			err = 0;
			if (!bo->vm) {
				err = drm_exec_lock_obj(&exec, xe_vm_obj(vm));
				drm_exec_retry_on_contention(&exec);
			}
			if (!err) {
				err = drm_exec_lock_obj(&exec, &bo->ttm.base);
				drm_exec_retry_on_contention(&exec);
			}
			if (err) {
				drm_exec_fini(&exec);
				return ERR_PTR(err);
			}
		}
	}
	vma = xe_vma_create(vm, bo, op->gem.offset,
			    op->va.addr, op->va.addr +
			    op->va.range - 1, pat_index, flags);
	if (IS_ERR(vma))
		goto err_unlock;

	if (xe_vma_is_userptr(vma))
		err = xe_vma_userptr_pin_pages(to_userptr_vma(vma));
	else if (!xe_vma_has_no_bo(vma) && !bo->vm)
		err = add_preempt_fences(vm, bo);

err_unlock:
	if (bo)
		drm_exec_fini(&exec);

	if (err) {
		prep_vma_destroy(vm, vma, false);
		xe_vma_destroy_unlocked(vma);
		vma = ERR_PTR(err);
	}

	return vma;
}

static u64 xe_vma_max_pte_size(struct xe_vma *vma)
{
	if (vma->gpuva.flags & XE_VMA_PTE_1G)
		return SZ_1G;
	else if (vma->gpuva.flags & (XE_VMA_PTE_2M | XE_VMA_PTE_COMPACT))
		return SZ_2M;
	else if (vma->gpuva.flags & XE_VMA_PTE_64K)
		return SZ_64K;
	else if (vma->gpuva.flags & XE_VMA_PTE_4K)
		return SZ_4K;

	return SZ_1G;	/* Uninitialized, used max size */
}

static void xe_vma_set_pte_size(struct xe_vma *vma, u64 size)
{
	switch (size) {
	case SZ_1G:
		vma->gpuva.flags |= XE_VMA_PTE_1G;
		break;
	case SZ_2M:
		vma->gpuva.flags |= XE_VMA_PTE_2M;
		break;
	case SZ_64K:
		vma->gpuva.flags |= XE_VMA_PTE_64K;
		break;
	case SZ_4K:
		vma->gpuva.flags |= XE_VMA_PTE_4K;
		break;
	}
}

static int xe_vma_op_commit(struct xe_vm *vm, struct xe_vma_op *op)
{
	int err = 0;

	lockdep_assert_held_write(&vm->lock);

	switch (op->base.op) {
	case DRM_GPUVA_OP_MAP:
		err |= xe_vm_insert_vma(vm, op->map.vma);
		if (!err)
			op->flags |= XE_VMA_OP_COMMITTED;
		break;
	case DRM_GPUVA_OP_REMAP:
	{
		u8 tile_present =
			gpuva_to_vma(op->base.remap.unmap->va)->tile_present;

		prep_vma_destroy(vm, gpuva_to_vma(op->base.remap.unmap->va),
				 true);
		op->flags |= XE_VMA_OP_COMMITTED;

		if (op->remap.prev) {
			err |= xe_vm_insert_vma(vm, op->remap.prev);
			if (!err)
				op->flags |= XE_VMA_OP_PREV_COMMITTED;
			if (!err && op->remap.skip_prev) {
				op->remap.prev->tile_present =
					tile_present;
				op->remap.prev = NULL;
			}
		}
		if (op->remap.next) {
			err |= xe_vm_insert_vma(vm, op->remap.next);
			if (!err)
				op->flags |= XE_VMA_OP_NEXT_COMMITTED;
			if (!err && op->remap.skip_next) {
				op->remap.next->tile_present =
					tile_present;
				op->remap.next = NULL;
			}
		}

		/* Adjust for partial unbind after removin VMA from VM */
		if (!err) {
			op->base.remap.unmap->va->va.addr = op->remap.start;
			op->base.remap.unmap->va->va.range = op->remap.range;
		}
		break;
	}
	case DRM_GPUVA_OP_UNMAP:
		prep_vma_destroy(vm, gpuva_to_vma(op->base.unmap.va), true);
		op->flags |= XE_VMA_OP_COMMITTED;
		break;
	case DRM_GPUVA_OP_PREFETCH:
		op->flags |= XE_VMA_OP_COMMITTED;
		break;
	default:
		drm_warn(&vm->xe->drm, "NOT POSSIBLE");
	}

	return err;
}


static int vm_bind_ioctl_ops_parse(struct xe_vm *vm, struct xe_exec_queue *q,
				   struct drm_gpuva_ops *ops,
				   struct xe_sync_entry *syncs, u32 num_syncs,
				   struct xe_vma_ops *vops, bool last)
{
	struct xe_device *xe = vm->xe;
	struct xe_vma_op *last_op = NULL;
	struct drm_gpuva_op *__op;
	struct xe_tile *tile;
	u8 id, tile_mask = 0;
	int err = 0;

	lockdep_assert_held_write(&vm->lock);

	for_each_tile(tile, vm->xe, id)
		tile_mask |= 0x1 << id;

	drm_gpuva_for_each_op(__op, ops) {
		struct xe_vma_op *op = gpuva_op_to_vma_op(__op);
		struct xe_vma *vma;
		bool first = list_empty(&vops->list);
		unsigned int flags = 0;

		INIT_LIST_HEAD(&op->link);
		list_add_tail(&op->link, &vops->list);

		if (first) {
			op->flags |= XE_VMA_OP_FIRST;
			op->num_syncs = num_syncs;
			op->syncs = syncs;
		}

		op->q = q;
		op->tile_mask = tile_mask;

		switch (op->base.op) {
		case DRM_GPUVA_OP_MAP:
		{
			flags |= op->map.read_only ?
				VMA_CREATE_FLAG_READ_ONLY : 0;
			flags |= op->map.is_null ?
				VMA_CREATE_FLAG_IS_NULL : 0;
			flags |= op->map.dumpable ?
				VMA_CREATE_FLAG_DUMPABLE : 0;

			vma = new_vma(vm, &op->base.map, op->map.pat_index,
				      flags);
			if (IS_ERR(vma))
				return PTR_ERR(vma);

			op->map.vma = vma;
			break;
		}
		case DRM_GPUVA_OP_REMAP:
		{
			struct xe_vma *old =
				gpuva_to_vma(op->base.remap.unmap->va);

			op->remap.start = xe_vma_start(old);
			op->remap.range = xe_vma_size(old);

			if (op->base.remap.prev) {
				flags |= op->base.remap.unmap->va->flags &
					XE_VMA_READ_ONLY ?
					VMA_CREATE_FLAG_READ_ONLY : 0;
				flags |= op->base.remap.unmap->va->flags &
					DRM_GPUVA_SPARSE ?
					VMA_CREATE_FLAG_IS_NULL : 0;
				flags |= op->base.remap.unmap->va->flags &
					XE_VMA_DUMPABLE ?
					VMA_CREATE_FLAG_DUMPABLE : 0;

				vma = new_vma(vm, op->base.remap.prev,
					      old->pat_index, flags);
				if (IS_ERR(vma))
					return PTR_ERR(vma);

				op->remap.prev = vma;

				/*
				 * Userptr creates a new SG mapping so
				 * we must also rebind.
				 */
				op->remap.skip_prev = !xe_vma_is_userptr(old) &&
					IS_ALIGNED(xe_vma_end(vma),
						   xe_vma_max_pte_size(old));
				if (op->remap.skip_prev) {
					xe_vma_set_pte_size(vma, xe_vma_max_pte_size(old));
					op->remap.range -=
						xe_vma_end(vma) -
						xe_vma_start(old);
					op->remap.start = xe_vma_end(vma);
					vm_dbg(&xe->drm, "REMAP:SKIP_PREV: addr=0x%016llx, range=0x%016llx",
					       (ULL)op->remap.start,
					       (ULL)op->remap.range);
				}
			}

			if (op->base.remap.next) {
				flags |= op->base.remap.unmap->va->flags &
					XE_VMA_READ_ONLY ?
					VMA_CREATE_FLAG_READ_ONLY : 0;
				flags |= op->base.remap.unmap->va->flags &
					DRM_GPUVA_SPARSE ?
					VMA_CREATE_FLAG_IS_NULL : 0;
				flags |= op->base.remap.unmap->va->flags &
					XE_VMA_DUMPABLE ?
					VMA_CREATE_FLAG_DUMPABLE : 0;

				vma = new_vma(vm, op->base.remap.next,
					      old->pat_index, flags);
				if (IS_ERR(vma))
					return PTR_ERR(vma);

				op->remap.next = vma;

				/*
				 * Userptr creates a new SG mapping so
				 * we must also rebind.
				 */
				op->remap.skip_next = !xe_vma_is_userptr(old) &&
					IS_ALIGNED(xe_vma_start(vma),
						   xe_vma_max_pte_size(old));
				if (op->remap.skip_next) {
					xe_vma_set_pte_size(vma, xe_vma_max_pte_size(old));
					op->remap.range -=
						xe_vma_end(old) -
						xe_vma_start(vma);
					vm_dbg(&xe->drm, "REMAP:SKIP_NEXT: addr=0x%016llx, range=0x%016llx",
					       (ULL)op->remap.start,
					       (ULL)op->remap.range);
				}
			}
			break;
		}
		case DRM_GPUVA_OP_UNMAP:
		case DRM_GPUVA_OP_PREFETCH:
			/* Nothing to do */
			break;
		default:
			drm_warn(&vm->xe->drm, "NOT POSSIBLE");
		}

		last_op = op;

		err = xe_vma_op_commit(vm, op);
		if (err)
			return err;
	}

	/* FIXME: Unhandled corner case */
	XE_WARN_ON(!last_op && last && !list_empty(&vops->list));

	if (!last_op)
		return 0;

	if (last) {
		last_op->flags |= XE_VMA_OP_LAST;
		last_op->num_syncs = num_syncs;
		last_op->syncs = syncs;
	}

	return 0;
}

static struct dma_fence *op_execute(struct xe_vm *vm, struct xe_vma *vma,
				    struct xe_vma_op *op)
{
	struct dma_fence *fence = NULL;

	lockdep_assert_held(&vm->lock);

	xe_vm_assert_held(vm);
	xe_bo_assert_held(xe_vma_bo(vma));

	switch (op->base.op) {
	case DRM_GPUVA_OP_MAP:
		fence = xe_vm_bind(vm, vma, op->q, xe_vma_bo(vma),
				   op->syncs, op->num_syncs,
				   op->tile_mask,
				   op->map.immediate || !xe_vm_in_fault_mode(vm),
				   op->flags & XE_VMA_OP_FIRST,
				   op->flags & XE_VMA_OP_LAST);
		break;
	case DRM_GPUVA_OP_REMAP:
	{
		bool prev = !!op->remap.prev;
		bool next = !!op->remap.next;

		if (!op->remap.unmap_done) {
			if (prev || next)
				vma->gpuva.flags |= XE_VMA_FIRST_REBIND;
			fence = xe_vm_unbind(vm, vma, op->q, op->syncs,
					     op->num_syncs,
					     op->flags & XE_VMA_OP_FIRST,
					     op->flags & XE_VMA_OP_LAST &&
					     !prev && !next);
			if (IS_ERR(fence))
				break;
			op->remap.unmap_done = true;
		}

		if (prev) {
			op->remap.prev->gpuva.flags |= XE_VMA_LAST_REBIND;
			dma_fence_put(fence);
			fence = xe_vm_bind(vm, op->remap.prev, op->q,
					   xe_vma_bo(op->remap.prev), op->syncs,
					   op->num_syncs,
					   op->remap.prev->tile_mask, true,
					   false,
					   op->flags & XE_VMA_OP_LAST && !next);
			op->remap.prev->gpuva.flags &= ~XE_VMA_LAST_REBIND;
			if (IS_ERR(fence))
				break;
			op->remap.prev = NULL;
		}

		if (next) {
			op->remap.next->gpuva.flags |= XE_VMA_LAST_REBIND;
			dma_fence_put(fence);
			fence = xe_vm_bind(vm, op->remap.next, op->q,
					   xe_vma_bo(op->remap.next),
					   op->syncs, op->num_syncs,
					   op->remap.next->tile_mask, true,
					   false, op->flags & XE_VMA_OP_LAST);
			op->remap.next->gpuva.flags &= ~XE_VMA_LAST_REBIND;
			if (IS_ERR(fence))
				break;
			op->remap.next = NULL;
		}

		break;
	}
	case DRM_GPUVA_OP_UNMAP:
		fence = xe_vm_unbind(vm, vma, op->q, op->syncs,
				     op->num_syncs, op->flags & XE_VMA_OP_FIRST,
				     op->flags & XE_VMA_OP_LAST);
		break;
	case DRM_GPUVA_OP_PREFETCH:
		fence = xe_vm_prefetch(vm, vma, op->q, op->syncs, op->num_syncs,
				       op->flags & XE_VMA_OP_FIRST,
				       op->flags & XE_VMA_OP_LAST);
		break;
	default:
		drm_warn(&vm->xe->drm, "NOT POSSIBLE");
	}

	if (IS_ERR(fence))
		trace_xe_vma_fail(vma);

	return fence;
}

static struct dma_fence *
__xe_vma_op_execute(struct xe_vm *vm, struct xe_vma *vma,
		    struct xe_vma_op *op)
{
	struct dma_fence *fence;
	int err;

retry_userptr:
	fence = op_execute(vm, vma, op);
	if (IS_ERR(fence) && PTR_ERR(fence) == -EAGAIN) {
		lockdep_assert_held_write(&vm->lock);

		if (op->base.op == DRM_GPUVA_OP_REMAP) {
			if (!op->remap.unmap_done)
				vma = gpuva_to_vma(op->base.remap.unmap->va);
			else if (op->remap.prev)
				vma = op->remap.prev;
			else
				vma = op->remap.next;
		}

		if (xe_vma_is_userptr(vma)) {
			err = xe_vma_userptr_pin_pages(to_userptr_vma(vma));
			if (!err)
				goto retry_userptr;

			fence = ERR_PTR(err);
			trace_xe_vma_fail(vma);
		}
	}

	return fence;
}

static struct dma_fence *
xe_vma_op_execute(struct xe_vm *vm, struct xe_vma_op *op)
{
	struct dma_fence *fence = ERR_PTR(-ENOMEM);

	lockdep_assert_held(&vm->lock);

	switch (op->base.op) {
	case DRM_GPUVA_OP_MAP:
		fence = __xe_vma_op_execute(vm, op->map.vma, op);
		break;
	case DRM_GPUVA_OP_REMAP:
	{
		struct xe_vma *vma;

		if (!op->remap.unmap_done)
			vma = gpuva_to_vma(op->base.remap.unmap->va);
		else if (op->remap.prev)
			vma = op->remap.prev;
		else
			vma = op->remap.next;

		fence = __xe_vma_op_execute(vm, vma, op);
		break;
	}
	case DRM_GPUVA_OP_UNMAP:
		fence = __xe_vma_op_execute(vm, gpuva_to_vma(op->base.unmap.va),
					    op);
		break;
	case DRM_GPUVA_OP_PREFETCH:
		fence = __xe_vma_op_execute(vm,
					    gpuva_to_vma(op->base.prefetch.va),
					    op);
		break;
	default:
		drm_warn(&vm->xe->drm, "NOT POSSIBLE");
	}

	return fence;
}

static void xe_vma_op_unwind(struct xe_vm *vm, struct xe_vma_op *op,
			     bool post_commit, bool prev_post_commit,
			     bool next_post_commit)
{
	lockdep_assert_held_write(&vm->lock);

	switch (op->base.op) {
	case DRM_GPUVA_OP_MAP:
		if (op->map.vma) {
			prep_vma_destroy(vm, op->map.vma, post_commit);
			xe_vma_destroy_unlocked(op->map.vma);
		}
		break;
	case DRM_GPUVA_OP_UNMAP:
	{
		struct xe_vma *vma = gpuva_to_vma(op->base.unmap.va);

		if (vma) {
			down_read(&vm->userptr.notifier_lock);
			vma->gpuva.flags &= ~XE_VMA_DESTROYED;
			up_read(&vm->userptr.notifier_lock);
			if (post_commit)
				xe_vm_insert_vma(vm, vma);
		}
		break;
	}
	case DRM_GPUVA_OP_REMAP:
	{
		struct xe_vma *vma = gpuva_to_vma(op->base.remap.unmap->va);

		if (op->remap.prev) {
			prep_vma_destroy(vm, op->remap.prev, prev_post_commit);
			xe_vma_destroy_unlocked(op->remap.prev);
		}
		if (op->remap.next) {
			prep_vma_destroy(vm, op->remap.next, next_post_commit);
			xe_vma_destroy_unlocked(op->remap.next);
		}
		if (vma) {
			down_read(&vm->userptr.notifier_lock);
			vma->gpuva.flags &= ~XE_VMA_DESTROYED;
			up_read(&vm->userptr.notifier_lock);
			if (post_commit)
				xe_vm_insert_vma(vm, vma);
		}
		break;
	}
	case DRM_GPUVA_OP_PREFETCH:
		/* Nothing to do */
		break;
	default:
		drm_warn(&vm->xe->drm, "NOT POSSIBLE");
	}
}

static void vm_bind_ioctl_ops_unwind(struct xe_vm *vm,
				     struct drm_gpuva_ops **ops,
				     int num_ops_list)
{
	int i;

	for (i = num_ops_list - 1; i >= 0; --i) {
		struct drm_gpuva_ops *__ops = ops[i];
		struct drm_gpuva_op *__op;

		if (!__ops)
			continue;

		drm_gpuva_for_each_op_reverse(__op, __ops) {
			struct xe_vma_op *op = gpuva_op_to_vma_op(__op);

			xe_vma_op_unwind(vm, op,
					 op->flags & XE_VMA_OP_COMMITTED,
					 op->flags & XE_VMA_OP_PREV_COMMITTED,
					 op->flags & XE_VMA_OP_NEXT_COMMITTED);
		}
	}
}
<<<<<<< HEAD

static int vma_lock_and_validate(struct drm_exec *exec, struct xe_vma *vma,
				 bool validate)
{
	struct xe_bo *bo = xe_vma_bo(vma);
	int err = 0;

=======

static int vma_lock_and_validate(struct drm_exec *exec, struct xe_vma *vma,
				 bool validate)
{
	struct xe_bo *bo = xe_vma_bo(vma);
	int err = 0;

>>>>>>> aa4674c5
	if (bo) {
		if (!bo->vm)
			err = drm_exec_lock_obj(exec, &bo->ttm.base);
		if (!err && validate)
			err = xe_bo_validate(bo, xe_vma_vm(vma), true);
	}

	return err;
}

static int check_ufence(struct xe_vma *vma)
{
	if (vma->ufence) {
		struct xe_user_fence * const f = vma->ufence;

		if (!xe_sync_ufence_get_status(f))
			return -EBUSY;

		vma->ufence = NULL;
		xe_sync_ufence_put(f);
	}

	return 0;
}

static int op_lock_and_prep(struct drm_exec *exec, struct xe_vm *vm,
			    struct xe_vma_op *op)
{
	int err = 0;

	switch (op->base.op) {
	case DRM_GPUVA_OP_MAP:
		err = vma_lock_and_validate(exec, op->map.vma,
					    !xe_vm_in_fault_mode(vm) ||
					    op->map.immediate);
		break;
	case DRM_GPUVA_OP_REMAP:
		err = check_ufence(gpuva_to_vma(op->base.remap.unmap->va));
		if (err)
			break;

		err = vma_lock_and_validate(exec,
					    gpuva_to_vma(op->base.remap.unmap->va),
					    false);
		if (!err && op->remap.prev)
			err = vma_lock_and_validate(exec, op->remap.prev, true);
		if (!err && op->remap.next)
			err = vma_lock_and_validate(exec, op->remap.next, true);
		break;
	case DRM_GPUVA_OP_UNMAP:
		err = check_ufence(gpuva_to_vma(op->base.unmap.va));
		if (err)
			break;

		err = vma_lock_and_validate(exec,
					    gpuva_to_vma(op->base.unmap.va),
					    false);
		break;
	case DRM_GPUVA_OP_PREFETCH:
	{
		struct xe_vma *vma = gpuva_to_vma(op->base.prefetch.va);
		u32 region = op->prefetch.region;

		xe_assert(vm->xe, region <= ARRAY_SIZE(region_to_mem_type));

		err = vma_lock_and_validate(exec,
					    gpuva_to_vma(op->base.prefetch.va),
					    false);
		if (!err && !xe_vma_has_no_bo(vma))
			err = xe_bo_migrate(xe_vma_bo(vma),
					    region_to_mem_type[region]);
		break;
	}
	default:
		drm_warn(&vm->xe->drm, "NOT POSSIBLE");
	}

	return err;
}

static int vm_bind_ioctl_ops_lock_and_prep(struct drm_exec *exec,
					   struct xe_vm *vm,
					   struct xe_vma_ops *vops)
{
	struct xe_vma_op *op;
	int err;

	err = drm_exec_lock_obj(exec, xe_vm_obj(vm));
	if (err)
		return err;

	list_for_each_entry(op, &vops->list, link) {
		err = op_lock_and_prep(exec, vm, op);
		if (err)
			return err;
	}

	return 0;
}

static struct dma_fence *ops_execute(struct xe_vm *vm,
				     struct xe_vma_ops *vops)
{
	struct xe_vma_op *op, *next;
	struct dma_fence *fence = NULL;

	list_for_each_entry_safe(op, next, &vops->list, link) {
		dma_fence_put(fence);
		fence = xe_vma_op_execute(vm, op);
		if (IS_ERR(fence)) {
			drm_warn(&vm->xe->drm, "VM op(%d) failed with %ld",
				 op->base.op, PTR_ERR(fence));
			fence = ERR_PTR(-ENOSPC);
			break;
		}
	}

	return fence;
}

static void vma_add_ufence(struct xe_vma *vma, struct xe_user_fence *ufence)
{
	if (vma->ufence)
		xe_sync_ufence_put(vma->ufence);
	vma->ufence = __xe_sync_ufence_get(ufence);
}

static void op_add_ufence(struct xe_vm *vm, struct xe_vma_op *op,
			  struct xe_user_fence *ufence)
{
	switch (op->base.op) {
	case DRM_GPUVA_OP_MAP:
		vma_add_ufence(op->map.vma, ufence);
		break;
	case DRM_GPUVA_OP_REMAP:
		if (op->remap.prev)
			vma_add_ufence(op->remap.prev, ufence);
		if (op->remap.next)
			vma_add_ufence(op->remap.next, ufence);
		break;
	case DRM_GPUVA_OP_UNMAP:
		break;
	case DRM_GPUVA_OP_PREFETCH:
		vma_add_ufence(gpuva_to_vma(op->base.prefetch.va), ufence);
		break;
	default:
		drm_warn(&vm->xe->drm, "NOT POSSIBLE");
	}
}

static void vm_bind_ioctl_ops_fini(struct xe_vm *vm, struct xe_vma_ops *vops,
				   struct dma_fence *fence)
{
	struct xe_exec_queue *wait_exec_queue = to_wait_exec_queue(vm, vops->q);
	struct xe_user_fence *ufence;
	struct xe_vma_op *op;
	int i;

	ufence = find_ufence_get(vops->syncs, vops->num_syncs);
	list_for_each_entry(op, &vops->list, link) {
		if (ufence)
			op_add_ufence(vm, op, ufence);

		if (op->base.op == DRM_GPUVA_OP_UNMAP)
			xe_vma_destroy(gpuva_to_vma(op->base.unmap.va), fence);
		else if (op->base.op == DRM_GPUVA_OP_REMAP)
			xe_vma_destroy(gpuva_to_vma(op->base.remap.unmap->va),
				       fence);
	}
	if (ufence)
		xe_sync_ufence_put(ufence);
	for (i = 0; i < vops->num_syncs; i++)
		xe_sync_entry_signal(vops->syncs + i, fence);
	xe_exec_queue_last_fence_set(wait_exec_queue, vm, fence);
	dma_fence_put(fence);
}

static int vm_bind_ioctl_ops_execute(struct xe_vm *vm,
				     struct xe_vma_ops *vops)
{
	struct drm_exec exec;
	struct dma_fence *fence;
	int err;

	lockdep_assert_held_write(&vm->lock);

	drm_exec_init(&exec, DRM_EXEC_INTERRUPTIBLE_WAIT |
		      DRM_EXEC_IGNORE_DUPLICATES, 0);
	drm_exec_until_all_locked(&exec) {
		err = vm_bind_ioctl_ops_lock_and_prep(&exec, vm, vops);
		drm_exec_retry_on_contention(&exec);
		if (err)
			goto unlock;

		fence = ops_execute(vm, vops);
		if (IS_ERR(fence)) {
			err = PTR_ERR(fence);
			/* FIXME: Killing VM rather than proper error handling */
			xe_vm_kill(vm, false);
			goto unlock;
		} else {
			vm_bind_ioctl_ops_fini(vm, vops, fence);
		}
	}

unlock:
	drm_exec_fini(&exec);
	return err;
}

#define SUPPORTED_FLAGS	\
	(DRM_XE_VM_BIND_FLAG_READONLY | \
	 DRM_XE_VM_BIND_FLAG_IMMEDIATE | \
	 DRM_XE_VM_BIND_FLAG_NULL | \
	 DRM_XE_VM_BIND_FLAG_DUMPABLE)
#define XE_64K_PAGE_MASK 0xffffull
#define ALL_DRM_XE_SYNCS_FLAGS (DRM_XE_SYNCS_FLAG_WAIT_FOR_OP)

static int vm_bind_ioctl_check_args(struct xe_device *xe,
				    struct drm_xe_vm_bind *args,
				    struct drm_xe_vm_bind_op **bind_ops)
{
	int err;
	int i;

	if (XE_IOCTL_DBG(xe, args->pad || args->pad2) ||
	    XE_IOCTL_DBG(xe, args->reserved[0] || args->reserved[1]))
		return -EINVAL;

	if (XE_IOCTL_DBG(xe, args->extensions))
		return -EINVAL;

	if (args->num_binds > 1) {
		u64 __user *bind_user =
			u64_to_user_ptr(args->vector_of_binds);

		*bind_ops = kvmalloc_array(args->num_binds,
					   sizeof(struct drm_xe_vm_bind_op),
					   GFP_KERNEL | __GFP_ACCOUNT);
		if (!*bind_ops)
			return -ENOMEM;

		err = __copy_from_user(*bind_ops, bind_user,
				       sizeof(struct drm_xe_vm_bind_op) *
				       args->num_binds);
		if (XE_IOCTL_DBG(xe, err)) {
			err = -EFAULT;
			goto free_bind_ops;
		}
	} else {
		*bind_ops = &args->bind;
	}

	for (i = 0; i < args->num_binds; ++i) {
		u64 range = (*bind_ops)[i].range;
		u64 addr = (*bind_ops)[i].addr;
		u32 op = (*bind_ops)[i].op;
		u32 flags = (*bind_ops)[i].flags;
		u32 obj = (*bind_ops)[i].obj;
		u64 obj_offset = (*bind_ops)[i].obj_offset;
		u32 prefetch_region = (*bind_ops)[i].prefetch_mem_region_instance;
		bool is_null = flags & DRM_XE_VM_BIND_FLAG_NULL;
		u16 pat_index = (*bind_ops)[i].pat_index;
		u16 coh_mode;

		if (XE_IOCTL_DBG(xe, pat_index >= xe->pat.n_entries)) {
			err = -EINVAL;
			goto free_bind_ops;
		}

		pat_index = array_index_nospec(pat_index, xe->pat.n_entries);
		(*bind_ops)[i].pat_index = pat_index;
		coh_mode = xe_pat_index_get_coh_mode(xe, pat_index);
		if (XE_IOCTL_DBG(xe, !coh_mode)) { /* hw reserved */
			err = -EINVAL;
			goto free_bind_ops;
		}

		if (XE_WARN_ON(coh_mode > XE_COH_AT_LEAST_1WAY)) {
			err = -EINVAL;
			goto free_bind_ops;
		}

		if (XE_IOCTL_DBG(xe, op > DRM_XE_VM_BIND_OP_PREFETCH) ||
		    XE_IOCTL_DBG(xe, flags & ~SUPPORTED_FLAGS) ||
		    XE_IOCTL_DBG(xe, obj && is_null) ||
		    XE_IOCTL_DBG(xe, obj_offset && is_null) ||
		    XE_IOCTL_DBG(xe, op != DRM_XE_VM_BIND_OP_MAP &&
				 is_null) ||
		    XE_IOCTL_DBG(xe, !obj &&
				 op == DRM_XE_VM_BIND_OP_MAP &&
				 !is_null) ||
		    XE_IOCTL_DBG(xe, !obj &&
				 op == DRM_XE_VM_BIND_OP_UNMAP_ALL) ||
		    XE_IOCTL_DBG(xe, addr &&
				 op == DRM_XE_VM_BIND_OP_UNMAP_ALL) ||
		    XE_IOCTL_DBG(xe, range &&
				 op == DRM_XE_VM_BIND_OP_UNMAP_ALL) ||
		    XE_IOCTL_DBG(xe, obj &&
				 op == DRM_XE_VM_BIND_OP_MAP_USERPTR) ||
		    XE_IOCTL_DBG(xe, coh_mode == XE_COH_NONE &&
				 op == DRM_XE_VM_BIND_OP_MAP_USERPTR) ||
		    XE_IOCTL_DBG(xe, obj &&
				 op == DRM_XE_VM_BIND_OP_PREFETCH) ||
		    XE_IOCTL_DBG(xe, prefetch_region &&
				 op != DRM_XE_VM_BIND_OP_PREFETCH) ||
		    XE_IOCTL_DBG(xe, !(BIT(prefetch_region) &
				       xe->info.mem_region_mask)) ||
		    XE_IOCTL_DBG(xe, obj &&
				 op == DRM_XE_VM_BIND_OP_UNMAP)) {
			err = -EINVAL;
			goto free_bind_ops;
		}

		if (XE_IOCTL_DBG(xe, obj_offset & ~PAGE_MASK) ||
		    XE_IOCTL_DBG(xe, addr & ~PAGE_MASK) ||
		    XE_IOCTL_DBG(xe, range & ~PAGE_MASK) ||
		    XE_IOCTL_DBG(xe, !range &&
				 op != DRM_XE_VM_BIND_OP_UNMAP_ALL)) {
			err = -EINVAL;
			goto free_bind_ops;
		}
	}

	return 0;

free_bind_ops:
	if (args->num_binds > 1)
		kvfree(*bind_ops);
	return err;
}

static int vm_bind_ioctl_signal_fences(struct xe_vm *vm,
				       struct xe_exec_queue *q,
				       struct xe_sync_entry *syncs,
				       int num_syncs)
{
	struct dma_fence *fence;
	int i, err = 0;

	fence = xe_sync_in_fence_get(syncs, num_syncs,
				     to_wait_exec_queue(vm, q), vm);
	if (IS_ERR(fence))
		return PTR_ERR(fence);

	for (i = 0; i < num_syncs; i++)
		xe_sync_entry_signal(&syncs[i], fence);

	xe_exec_queue_last_fence_set(to_wait_exec_queue(vm, q), vm,
				     fence);
	dma_fence_put(fence);

	return err;
}

static void xe_vma_ops_init(struct xe_vma_ops *vops, struct xe_vm *vm,
			    struct xe_exec_queue *q,
			    struct xe_sync_entry *syncs, u32 num_syncs)
{
	memset(vops, 0, sizeof(*vops));
	INIT_LIST_HEAD(&vops->list);
	vops->vm = vm;
	vops->q = q;
	vops->syncs = syncs;
	vops->num_syncs = num_syncs;
}

static int xe_vm_bind_ioctl_validate_bo(struct xe_device *xe, struct xe_bo *bo,
					u64 addr, u64 range, u64 obj_offset,
					u16 pat_index)
{
	u16 coh_mode;

	if (XE_IOCTL_DBG(xe, range > bo->size) ||
	    XE_IOCTL_DBG(xe, obj_offset >
			 bo->size - range)) {
		return -EINVAL;
	}

	if (bo->flags & XE_BO_FLAG_INTERNAL_64K) {
		if (XE_IOCTL_DBG(xe, obj_offset &
				 XE_64K_PAGE_MASK) ||
		    XE_IOCTL_DBG(xe, addr & XE_64K_PAGE_MASK) ||
		    XE_IOCTL_DBG(xe, range & XE_64K_PAGE_MASK)) {
			return  -EINVAL;
		}
	}

	coh_mode = xe_pat_index_get_coh_mode(xe, pat_index);
	if (bo->cpu_caching) {
		if (XE_IOCTL_DBG(xe, coh_mode == XE_COH_NONE &&
				 bo->cpu_caching == DRM_XE_GEM_CPU_CACHING_WB)) {
			return  -EINVAL;
		}
	} else if (XE_IOCTL_DBG(xe, coh_mode == XE_COH_NONE)) {
		/*
		 * Imported dma-buf from a different device should
		 * require 1way or 2way coherency since we don't know
		 * how it was mapped on the CPU. Just assume is it
		 * potentially cached on CPU side.
		 */
		return  -EINVAL;
	}

	return 0;
}

int xe_vm_bind_ioctl(struct drm_device *dev, void *data, struct drm_file *file)
{
	struct xe_device *xe = to_xe_device(dev);
	struct xe_file *xef = to_xe_file(file);
	struct drm_xe_vm_bind *args = data;
	struct drm_xe_sync __user *syncs_user;
	struct xe_bo **bos = NULL;
	struct drm_gpuva_ops **ops = NULL;
	struct xe_vm *vm;
	struct xe_exec_queue *q = NULL;
	u32 num_syncs, num_ufence = 0;
	struct xe_sync_entry *syncs = NULL;
	struct drm_xe_vm_bind_op *bind_ops;
	struct xe_vma_ops vops;
	int err;
	int i;

	err = vm_bind_ioctl_check_args(xe, args, &bind_ops);
	if (err)
		return err;

	if (args->exec_queue_id) {
		q = xe_exec_queue_lookup(xef, args->exec_queue_id);
		if (XE_IOCTL_DBG(xe, !q)) {
			err = -ENOENT;
			goto free_objs;
		}

		if (XE_IOCTL_DBG(xe, !(q->flags & EXEC_QUEUE_FLAG_VM))) {
			err = -EINVAL;
			goto put_exec_queue;
		}
	}

	vm = xe_vm_lookup(xef, args->vm_id);
	if (XE_IOCTL_DBG(xe, !vm)) {
		err = -EINVAL;
		goto put_exec_queue;
	}

	err = down_write_killable(&vm->lock);
	if (err)
		goto put_vm;

	if (XE_IOCTL_DBG(xe, xe_vm_is_closed_or_banned(vm))) {
		err = -ENOENT;
		goto release_vm_lock;
	}

	for (i = 0; i < args->num_binds; ++i) {
		u64 range = bind_ops[i].range;
		u64 addr = bind_ops[i].addr;

		if (XE_IOCTL_DBG(xe, range > vm->size) ||
		    XE_IOCTL_DBG(xe, addr > vm->size - range)) {
			err = -EINVAL;
			goto release_vm_lock;
		}
	}

	if (args->num_binds) {
		bos = kvcalloc(args->num_binds, sizeof(*bos),
			       GFP_KERNEL | __GFP_ACCOUNT);
		if (!bos) {
			err = -ENOMEM;
			goto release_vm_lock;
		}

		ops = kvcalloc(args->num_binds, sizeof(*ops),
			       GFP_KERNEL | __GFP_ACCOUNT);
		if (!ops) {
			err = -ENOMEM;
			goto release_vm_lock;
		}
	}

	for (i = 0; i < args->num_binds; ++i) {
		struct drm_gem_object *gem_obj;
		u64 range = bind_ops[i].range;
		u64 addr = bind_ops[i].addr;
		u32 obj = bind_ops[i].obj;
		u64 obj_offset = bind_ops[i].obj_offset;
		u16 pat_index = bind_ops[i].pat_index;

		if (!obj)
			continue;

		gem_obj = drm_gem_object_lookup(file, obj);
		if (XE_IOCTL_DBG(xe, !gem_obj)) {
			err = -ENOENT;
			goto put_obj;
		}
		bos[i] = gem_to_xe_bo(gem_obj);

		err = xe_vm_bind_ioctl_validate_bo(xe, bos[i], addr, range,
						   obj_offset, pat_index);
		if (err)
			goto put_obj;
	}

	if (args->num_syncs) {
		syncs = kcalloc(args->num_syncs, sizeof(*syncs), GFP_KERNEL);
		if (!syncs) {
			err = -ENOMEM;
			goto put_obj;
		}
	}

	syncs_user = u64_to_user_ptr(args->syncs);
	for (num_syncs = 0; num_syncs < args->num_syncs; num_syncs++) {
		err = xe_sync_entry_parse(xe, xef, &syncs[num_syncs],
					  &syncs_user[num_syncs],
					  (xe_vm_in_lr_mode(vm) ?
					   SYNC_PARSE_FLAG_LR_MODE : 0) |
					  (!args->num_binds ?
					   SYNC_PARSE_FLAG_DISALLOW_USER_FENCE : 0));
		if (err)
			goto free_syncs;

		if (xe_sync_is_ufence(&syncs[num_syncs]))
			num_ufence++;
	}

	if (XE_IOCTL_DBG(xe, num_ufence > 1)) {
		err = -EINVAL;
		goto free_syncs;
	}

	if (!args->num_binds) {
		err = -ENODATA;
		goto free_syncs;
	}

	xe_vma_ops_init(&vops, vm, q, syncs, num_syncs);
	for (i = 0; i < args->num_binds; ++i) {
		u64 range = bind_ops[i].range;
		u64 addr = bind_ops[i].addr;
		u32 op = bind_ops[i].op;
		u32 flags = bind_ops[i].flags;
		u64 obj_offset = bind_ops[i].obj_offset;
		u32 prefetch_region = bind_ops[i].prefetch_mem_region_instance;
		u16 pat_index = bind_ops[i].pat_index;

		ops[i] = vm_bind_ioctl_ops_create(vm, bos[i], obj_offset,
						  addr, range, op, flags,
						  prefetch_region, pat_index);
		if (IS_ERR(ops[i])) {
			err = PTR_ERR(ops[i]);
			ops[i] = NULL;
			goto unwind_ops;
		}

		err = vm_bind_ioctl_ops_parse(vm, q, ops[i], syncs, num_syncs,
					      &vops, i == args->num_binds - 1);
		if (err)
			goto unwind_ops;
	}

	/* Nothing to do */
	if (list_empty(&vops.list)) {
		err = -ENODATA;
		goto unwind_ops;
	}

	err = vm_bind_ioctl_ops_execute(vm, &vops);

unwind_ops:
	if (err && err != -ENODATA)
		vm_bind_ioctl_ops_unwind(vm, ops, args->num_binds);
	for (i = args->num_binds - 1; i >= 0; --i)
		if (ops[i])
			drm_gpuva_ops_free(&vm->gpuvm, ops[i]);
free_syncs:
	if (err == -ENODATA)
		err = vm_bind_ioctl_signal_fences(vm, q, syncs, num_syncs);
	while (num_syncs--)
		xe_sync_entry_cleanup(&syncs[num_syncs]);

	kfree(syncs);
put_obj:
	for (i = 0; i < args->num_binds; ++i)
		xe_bo_put(bos[i]);
release_vm_lock:
	up_write(&vm->lock);
put_vm:
	xe_vm_put(vm);
put_exec_queue:
	if (q)
		xe_exec_queue_put(q);
free_objs:
	kvfree(bos);
	kvfree(ops);
	if (args->num_binds > 1)
		kvfree(bind_ops);
	return err;
}

/**
 * xe_vm_lock() - Lock the vm's dma_resv object
 * @vm: The struct xe_vm whose lock is to be locked
 * @intr: Whether to perform any wait interruptible
 *
 * Return: 0 on success, -EINTR if @intr is true and the wait for a
 * contended lock was interrupted. If @intr is false, the function
 * always returns 0.
 */
int xe_vm_lock(struct xe_vm *vm, bool intr)
{
	if (intr)
		return dma_resv_lock_interruptible(xe_vm_resv(vm), NULL);

	return dma_resv_lock(xe_vm_resv(vm), NULL);
}

/**
 * xe_vm_unlock() - Unlock the vm's dma_resv object
 * @vm: The struct xe_vm whose lock is to be released.
 *
 * Unlock a buffer object lock that was locked by xe_vm_lock().
 */
void xe_vm_unlock(struct xe_vm *vm)
{
	dma_resv_unlock(xe_vm_resv(vm));
}

/**
 * xe_vm_invalidate_vma - invalidate GPU mappings for VMA without a lock
 * @vma: VMA to invalidate
 *
 * Walks a list of page tables leaves which it memset the entries owned by this
 * VMA to zero, invalidates the TLBs, and block until TLBs invalidation is
 * complete.
 *
 * Returns 0 for success, negative error code otherwise.
 */
int xe_vm_invalidate_vma(struct xe_vma *vma)
{
	struct xe_device *xe = xe_vma_vm(vma)->xe;
	struct xe_tile *tile;
	struct xe_gt_tlb_invalidation_fence fence[XE_MAX_TILES_PER_DEVICE];
	u32 tile_needs_invalidate = 0;
	u8 id;
	int ret = 0;

	xe_assert(xe, !xe_vma_is_null(vma));
	trace_xe_vma_invalidate(vma);

	vm_dbg(&xe_vma_vm(vma)->xe->drm,
	       "INVALIDATE: addr=0x%016llx, range=0x%016llx",
		xe_vma_start(vma), xe_vma_size(vma));

	/* Check that we don't race with page-table updates */
	if (IS_ENABLED(CONFIG_PROVE_LOCKING)) {
		if (xe_vma_is_userptr(vma)) {
			WARN_ON_ONCE(!mmu_interval_check_retry
				     (&to_userptr_vma(vma)->userptr.notifier,
				      to_userptr_vma(vma)->userptr.notifier_seq));
			WARN_ON_ONCE(!dma_resv_test_signaled(xe_vm_resv(xe_vma_vm(vma)),
							     DMA_RESV_USAGE_BOOKKEEP));

		} else {
			xe_bo_assert_held(xe_vma_bo(vma));
		}
	}

	for_each_tile(tile, xe, id) {
		if (xe_pt_zap_ptes(tile, vma)) {
			xe_device_wmb(xe);
			xe_gt_tlb_invalidation_fence_init(tile->primary_gt,
							  &fence[id], true);

			/*
			 * FIXME: We potentially need to invalidate multiple
			 * GTs within the tile
			 */
			ret = xe_gt_tlb_invalidation_vma(tile->primary_gt,
							 &fence[id], vma);
			if (ret < 0) {
				xe_gt_tlb_invalidation_fence_fini(&fence[id]);
				goto wait;
			}

			tile_needs_invalidate |= BIT(id);
		}
	}

<<<<<<< HEAD
	vma->tile_invalidated = vma->tile_mask;

	return 0;
=======
wait:
	for_each_tile(tile, xe, id)
		if (tile_needs_invalidate & BIT(id))
			xe_gt_tlb_invalidation_fence_wait(&fence[id]);

	vma->tile_invalidated = vma->tile_mask;

	return ret;
>>>>>>> aa4674c5
}

struct xe_vm_snapshot {
	unsigned long num_snaps;
	struct {
		u64 ofs, bo_ofs;
		unsigned long len;
		struct xe_bo *bo;
		void *data;
		struct mm_struct *mm;
	} snap[];
};

struct xe_vm_snapshot *xe_vm_snapshot_capture(struct xe_vm *vm)
{
	unsigned long num_snaps = 0, i;
	struct xe_vm_snapshot *snap = NULL;
	struct drm_gpuva *gpuva;

	if (!vm)
		return NULL;

	mutex_lock(&vm->snap_mutex);
	drm_gpuvm_for_each_va(gpuva, &vm->gpuvm) {
		if (gpuva->flags & XE_VMA_DUMPABLE)
			num_snaps++;
	}

	if (num_snaps)
		snap = kvzalloc(offsetof(struct xe_vm_snapshot, snap[num_snaps]), GFP_NOWAIT);
	if (!snap) {
		snap = num_snaps ? ERR_PTR(-ENOMEM) : ERR_PTR(-ENODEV);
		goto out_unlock;
	}

	snap->num_snaps = num_snaps;
	i = 0;
	drm_gpuvm_for_each_va(gpuva, &vm->gpuvm) {
		struct xe_vma *vma = gpuva_to_vma(gpuva);
		struct xe_bo *bo = vma->gpuva.gem.obj ?
			gem_to_xe_bo(vma->gpuva.gem.obj) : NULL;

		if (!(gpuva->flags & XE_VMA_DUMPABLE))
			continue;

		snap->snap[i].ofs = xe_vma_start(vma);
		snap->snap[i].len = xe_vma_size(vma);
		if (bo) {
			snap->snap[i].bo = xe_bo_get(bo);
			snap->snap[i].bo_ofs = xe_vma_bo_offset(vma);
		} else if (xe_vma_is_userptr(vma)) {
			struct mm_struct *mm =
				to_userptr_vma(vma)->userptr.notifier.mm;

			if (mmget_not_zero(mm))
				snap->snap[i].mm = mm;
			else
				snap->snap[i].data = ERR_PTR(-EFAULT);

			snap->snap[i].bo_ofs = xe_vma_userptr(vma);
		} else {
			snap->snap[i].data = ERR_PTR(-ENOENT);
		}
		i++;
	}

out_unlock:
	mutex_unlock(&vm->snap_mutex);
	return snap;
}

void xe_vm_snapshot_capture_delayed(struct xe_vm_snapshot *snap)
{
	if (IS_ERR_OR_NULL(snap))
		return;

	for (int i = 0; i < snap->num_snaps; i++) {
		struct xe_bo *bo = snap->snap[i].bo;
		struct iosys_map src;
		int err;

		if (IS_ERR(snap->snap[i].data))
			continue;

		snap->snap[i].data = kvmalloc(snap->snap[i].len, GFP_USER);
		if (!snap->snap[i].data) {
			snap->snap[i].data = ERR_PTR(-ENOMEM);
			goto cleanup_bo;
		}

		if (bo) {
			xe_bo_lock(bo, false);
			err = ttm_bo_vmap(&bo->ttm, &src);
			if (!err) {
				xe_map_memcpy_from(xe_bo_device(bo),
						   snap->snap[i].data,
						   &src, snap->snap[i].bo_ofs,
						   snap->snap[i].len);
				ttm_bo_vunmap(&bo->ttm, &src);
			}
			xe_bo_unlock(bo);
		} else {
			void __user *userptr = (void __user *)(size_t)snap->snap[i].bo_ofs;

			kthread_use_mm(snap->snap[i].mm);
			if (!copy_from_user(snap->snap[i].data, userptr, snap->snap[i].len))
				err = 0;
			else
				err = -EFAULT;
			kthread_unuse_mm(snap->snap[i].mm);

			mmput(snap->snap[i].mm);
			snap->snap[i].mm = NULL;
		}

		if (err) {
			kvfree(snap->snap[i].data);
			snap->snap[i].data = ERR_PTR(err);
		}

cleanup_bo:
		xe_bo_put(bo);
		snap->snap[i].bo = NULL;
	}
}

void xe_vm_snapshot_print(struct xe_vm_snapshot *snap, struct drm_printer *p)
{
	unsigned long i, j;

	if (IS_ERR_OR_NULL(snap)) {
		drm_printf(p, "[0].error: %li\n", PTR_ERR(snap));
		return;
	}

	for (i = 0; i < snap->num_snaps; i++) {
		drm_printf(p, "[%llx].length: 0x%lx\n", snap->snap[i].ofs, snap->snap[i].len);

		if (IS_ERR(snap->snap[i].data)) {
			drm_printf(p, "[%llx].error: %li\n", snap->snap[i].ofs,
				   PTR_ERR(snap->snap[i].data));
			continue;
		}

		drm_printf(p, "[%llx].data: ", snap->snap[i].ofs);

		for (j = 0; j < snap->snap[i].len; j += sizeof(u32)) {
			u32 *val = snap->snap[i].data + j;
			char dumped[ASCII85_BUFSZ];

			drm_puts(p, ascii85_encode(*val, dumped));
		}

		drm_puts(p, "\n");
	}
}

void xe_vm_snapshot_free(struct xe_vm_snapshot *snap)
{
	unsigned long i;

	if (IS_ERR_OR_NULL(snap))
		return;

	for (i = 0; i < snap->num_snaps; i++) {
		if (!IS_ERR(snap->snap[i].data))
			kvfree(snap->snap[i].data);
		xe_bo_put(snap->snap[i].bo);
		if (snap->snap[i].mm)
			mmput(snap->snap[i].mm);
	}
	kvfree(snap);
}<|MERGE_RESOLUTION|>--- conflicted
+++ resolved
@@ -2688,7 +2688,6 @@
 		}
 	}
 }
-<<<<<<< HEAD
 
 static int vma_lock_and_validate(struct drm_exec *exec, struct xe_vma *vma,
 				 bool validate)
@@ -2696,15 +2695,6 @@
 	struct xe_bo *bo = xe_vma_bo(vma);
 	int err = 0;
 
-=======
-
-static int vma_lock_and_validate(struct drm_exec *exec, struct xe_vma *vma,
-				 bool validate)
-{
-	struct xe_bo *bo = xe_vma_bo(vma);
-	int err = 0;
-
->>>>>>> aa4674c5
 	if (bo) {
 		if (!bo->vm)
 			err = drm_exec_lock_obj(exec, &bo->ttm.base);
@@ -3398,11 +3388,6 @@
 		}
 	}
 
-<<<<<<< HEAD
-	vma->tile_invalidated = vma->tile_mask;
-
-	return 0;
-=======
 wait:
 	for_each_tile(tile, xe, id)
 		if (tile_needs_invalidate & BIT(id))
@@ -3411,7 +3396,6 @@
 	vma->tile_invalidated = vma->tile_mask;
 
 	return ret;
->>>>>>> aa4674c5
 }
 
 struct xe_vm_snapshot {
