--- conflicted
+++ resolved
@@ -1927,10 +1927,7 @@
 {
 	struct xe_gt *primary_gt = gt_to_tile(gt)->primary_gt;
 	struct xe_device *xe = gt_to_xe(gt);
-<<<<<<< HEAD
-=======
 	bool is_primary = !xe_gt_is_media_type(gt);
->>>>>>> aa4674c5
 	bool valid_ggtt, valid_ctxs, valid_dbs;
 	bool valid_any, valid_all;
 
@@ -1939,26 +1936,17 @@
 	valid_dbs = pf_get_vf_config_dbs(gt, vfid);
 
 	/* note that GuC doorbells are optional */
-<<<<<<< HEAD
-	valid_any = valid_ggtt || valid_ctxs || valid_dbs;
-	valid_all = valid_ggtt && valid_ctxs;
-=======
 	valid_any = valid_ctxs || valid_dbs;
 	valid_all = valid_ctxs;
 
 	/* and GGTT/LMEM is configured on primary GT only */
 	valid_all = valid_all && valid_ggtt;
 	valid_any = valid_any || (valid_ggtt && is_primary);
->>>>>>> aa4674c5
 
 	if (IS_DGFX(xe)) {
 		bool valid_lmem = pf_get_vf_config_ggtt(primary_gt, vfid);
 
-<<<<<<< HEAD
-		valid_any = valid_any || valid_lmem;
-=======
 		valid_any = valid_any || (valid_lmem && is_primary);
->>>>>>> aa4674c5
 		valid_all = valid_all && valid_lmem;
 	}
 
