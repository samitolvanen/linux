// SPDX-License-Identifier: GPL-2.0
/* Copyright 2018 Marty E. Plummer <hanetzer@startmail.com> */
/* Copyright 2019 Linaro, Ltd., Rob Herring <robh@kernel.org> */
/* Copyright 2019 Collabora ltd. */

#include <linux/module.h>
#include <linux/of.h>
#include <linux/pagemap.h>
#include <linux/platform_device.h>
#include <linux/pm_runtime.h>
#include <drm/panfrost_drm.h>
#include <drm/drm_drv.h>
#include <drm/drm_ioctl.h>
#include <drm/drm_syncobj.h>
#include <drm/drm_utils.h>

#include "panfrost_device.h"
#include "panfrost_gem.h"
#include "panfrost_mmu.h"
#include "panfrost_job.h"
#include "panfrost_gpu.h"
#include "panfrost_perfcnt.h"
#include "panfrost_debugfs.h"

static bool unstable_ioctls;
module_param_unsafe(unstable_ioctls, bool, 0600);

static int panfrost_ioctl_get_param(struct drm_device *ddev, void *data, struct drm_file *file)
{
	struct drm_panfrost_get_param *param = data;
	struct panfrost_device *pfdev = ddev->dev_private;

	if (param->pad != 0)
		return -EINVAL;

#define PANFROST_FEATURE(name, member)			\
	case DRM_PANFROST_PARAM_ ## name:		\
		param->value = pfdev->features.member;	\
		break
#define PANFROST_FEATURE_ARRAY(name, member, max)			\
	case DRM_PANFROST_PARAM_ ## name ## 0 ...			\
		DRM_PANFROST_PARAM_ ## name ## max:			\
		param->value = pfdev->features.member[param->param -	\
			DRM_PANFROST_PARAM_ ## name ## 0];		\
		break

	switch (param->param) {
		PANFROST_FEATURE(GPU_PROD_ID, id);
		PANFROST_FEATURE(GPU_REVISION, revision);
		PANFROST_FEATURE(SHADER_PRESENT, shader_present);
		PANFROST_FEATURE(TILER_PRESENT, tiler_present);
		PANFROST_FEATURE(L2_PRESENT, l2_present);
		PANFROST_FEATURE(STACK_PRESENT, stack_present);
		PANFROST_FEATURE(AS_PRESENT, as_present);
		PANFROST_FEATURE(JS_PRESENT, js_present);
		PANFROST_FEATURE(L2_FEATURES, l2_features);
		PANFROST_FEATURE(CORE_FEATURES, core_features);
		PANFROST_FEATURE(TILER_FEATURES, tiler_features);
		PANFROST_FEATURE(MEM_FEATURES, mem_features);
		PANFROST_FEATURE(MMU_FEATURES, mmu_features);
		PANFROST_FEATURE(THREAD_FEATURES, thread_features);
		PANFROST_FEATURE(MAX_THREADS, max_threads);
		PANFROST_FEATURE(THREAD_MAX_WORKGROUP_SZ,
				thread_max_workgroup_sz);
		PANFROST_FEATURE(THREAD_MAX_BARRIER_SZ,
				thread_max_barrier_sz);
		PANFROST_FEATURE(COHERENCY_FEATURES, coherency_features);
		PANFROST_FEATURE(AFBC_FEATURES, afbc_features);
		PANFROST_FEATURE_ARRAY(TEXTURE_FEATURES, texture_features, 3);
		PANFROST_FEATURE_ARRAY(JS_FEATURES, js_features, 15);
		PANFROST_FEATURE(NR_CORE_GROUPS, nr_core_groups);
		PANFROST_FEATURE(THREAD_TLS_ALLOC, thread_tls_alloc);
	default:
		return -EINVAL;
	}

	return 0;
}

static int panfrost_ioctl_create_bo(struct drm_device *dev, void *data,
		struct drm_file *file)
{
	struct panfrost_file_priv *priv = file->driver_priv;
	struct panfrost_gem_object *bo;
	struct drm_panfrost_create_bo *args = data;
	struct panfrost_gem_mapping *mapping;
	int ret;

	if (!args->size || args->pad ||
	    (args->flags & ~(PANFROST_BO_NOEXEC | PANFROST_BO_HEAP)))
		return -EINVAL;

	/* Heaps should never be executable */
	if ((args->flags & PANFROST_BO_HEAP) &&
	    !(args->flags & PANFROST_BO_NOEXEC))
		return -EINVAL;

	bo = panfrost_gem_create(dev, args->size, args->flags);
	if (IS_ERR(bo))
		return PTR_ERR(bo);

	ret = drm_gem_handle_create(file, &bo->base.base, &args->handle);
	if (ret)
		goto out;

	mapping = panfrost_gem_mapping_get(bo, priv);
	if (mapping) {
		args->offset = mapping->mmnode.start << PAGE_SHIFT;
		panfrost_gem_mapping_put(mapping);
	} else {
		/* This can only happen if the handle from
		 * drm_gem_handle_create() has already been guessed and freed
		 * by user space
		 */
		ret = -EINVAL;
	}

out:
	drm_gem_object_put(&bo->base.base);
	return ret;
}

/**
 * panfrost_lookup_bos() - Sets up job->bo[] with the GEM objects
 * referenced by the job.
 * @dev: DRM device
 * @file_priv: DRM file for this fd
 * @args: IOCTL args
 * @job: job being set up
 *
 * Resolve handles from userspace to BOs and attach them to job.
 *
 * Note that this function doesn't need to unreference the BOs on
 * failure, because that will happen at panfrost_job_cleanup() time.
 */
static int
panfrost_lookup_bos(struct drm_device *dev,
		  struct drm_file *file_priv,
		  struct drm_panfrost_submit *args,
		  struct panfrost_job *job)
{
	struct panfrost_file_priv *priv = file_priv->driver_priv;
	struct panfrost_gem_object *bo;
	unsigned int i;
	int ret;

	job->bo_count = args->bo_handle_count;

	if (!job->bo_count)
		return 0;

	ret = drm_gem_objects_lookup(file_priv,
				     (void __user *)(uintptr_t)args->bo_handles,
				     job->bo_count, &job->bos);
	if (ret)
		return ret;

	job->mappings = kvmalloc_array(job->bo_count,
				       sizeof(struct panfrost_gem_mapping *),
				       GFP_KERNEL | __GFP_ZERO);
	if (!job->mappings)
		return -ENOMEM;

	for (i = 0; i < job->bo_count; i++) {
		struct panfrost_gem_mapping *mapping;

		bo = to_panfrost_bo(job->bos[i]);
		mapping = panfrost_gem_mapping_get(bo, priv);
		if (!mapping) {
			ret = -EINVAL;
			break;
		}

		atomic_inc(&bo->gpu_usecount);
		job->mappings[i] = mapping;
	}

	return ret;
}

/**
 * panfrost_copy_in_sync() - Sets up job->deps with the sync objects
 * referenced by the job.
 * @dev: DRM device
 * @file_priv: DRM file for this fd
 * @args: IOCTL args
 * @job: job being set up
 *
 * Resolve syncobjs from userspace to fences and attach them to job.
 *
 * Note that this function doesn't need to unreference the fences on
 * failure, because that will happen at panfrost_job_cleanup() time.
 */
static int
panfrost_copy_in_sync(struct drm_device *dev,
		  struct drm_file *file_priv,
		  struct drm_panfrost_submit *args,
		  struct panfrost_job *job)
{
	u32 *handles;
	int ret = 0;
	int i, in_fence_count;

	in_fence_count = args->in_sync_count;

	if (!in_fence_count)
		return 0;

	handles = kvmalloc_array(in_fence_count, sizeof(u32), GFP_KERNEL);
	if (!handles) {
		ret = -ENOMEM;
		DRM_DEBUG("Failed to allocate incoming syncobj handles\n");
		goto fail;
	}

	if (copy_from_user(handles,
			   (void __user *)(uintptr_t)args->in_syncs,
			   in_fence_count * sizeof(u32))) {
		ret = -EFAULT;
		DRM_DEBUG("Failed to copy in syncobj handles\n");
		goto fail;
	}

	for (i = 0; i < in_fence_count; i++) {
		ret = drm_sched_job_add_syncobj_dependency(&job->base, file_priv,
							   handles[i], 0);
		if (ret)
			goto fail;
	}

fail:
	kvfree(handles);
	return ret;
}

static int panfrost_ioctl_submit(struct drm_device *dev, void *data,
		struct drm_file *file)
{
	struct panfrost_device *pfdev = dev->dev_private;
	struct panfrost_file_priv *file_priv = file->driver_priv;
	struct drm_panfrost_submit *args = data;
	struct drm_syncobj *sync_out = NULL;
	struct panfrost_job *job;
	int ret = 0, slot;

	if (!args->jc)
		return -EINVAL;

	if (args->requirements && args->requirements != PANFROST_JD_REQ_FS)
		return -EINVAL;

	if (args->out_sync > 0) {
		sync_out = drm_syncobj_find(file, args->out_sync);
		if (!sync_out)
			return -ENODEV;
	}

	job = kzalloc(sizeof(*job), GFP_KERNEL);
	if (!job) {
		ret = -ENOMEM;
		goto out_put_syncout;
	}

	kref_init(&job->refcount);

	job->pfdev = pfdev;
	job->jc = args->jc;
	job->requirements = args->requirements;
	job->flush_id = panfrost_gpu_get_latest_flush_id(pfdev);
	job->mmu = file_priv->mmu;
	job->engine_usage = &file_priv->engine_usage;

	slot = panfrost_job_get_slot(job);

	ret = drm_sched_job_init(&job->base,
				 &file_priv->sched_entity[slot],
				 1, NULL);
	if (ret)
		goto out_put_job;

	ret = panfrost_copy_in_sync(dev, file, args, job);
	if (ret)
		goto out_cleanup_job;

	ret = panfrost_lookup_bos(dev, file, args, job);
	if (ret)
		goto out_cleanup_job;

	ret = panfrost_job_push(job);
	if (ret)
		goto out_cleanup_job;

	/* Update the return sync object for the job */
	if (sync_out)
		drm_syncobj_replace_fence(sync_out, job->render_done_fence);

out_cleanup_job:
	if (ret)
		drm_sched_job_cleanup(&job->base);
out_put_job:
	panfrost_job_put(job);
out_put_syncout:
	if (sync_out)
		drm_syncobj_put(sync_out);

	return ret;
}

static int
panfrost_ioctl_wait_bo(struct drm_device *dev, void *data,
		       struct drm_file *file_priv)
{
	long ret;
	struct drm_panfrost_wait_bo *args = data;
	struct drm_gem_object *gem_obj;
	unsigned long timeout = drm_timeout_abs_to_jiffies(args->timeout_ns);

	if (args->pad)
		return -EINVAL;

	gem_obj = drm_gem_object_lookup(file_priv, args->handle);
	if (!gem_obj)
		return -ENOENT;

	ret = dma_resv_wait_timeout(gem_obj->resv, DMA_RESV_USAGE_READ,
				    true, timeout);
	if (!ret)
		ret = timeout ? -ETIMEDOUT : -EBUSY;

	drm_gem_object_put(gem_obj);

	return ret;
}

static int panfrost_ioctl_mmap_bo(struct drm_device *dev, void *data,
		      struct drm_file *file_priv)
{
	struct drm_panfrost_mmap_bo *args = data;
	struct drm_gem_object *gem_obj;
	int ret;

	if (args->flags != 0) {
		DRM_INFO("unknown mmap_bo flags: %d\n", args->flags);
		return -EINVAL;
	}

	gem_obj = drm_gem_object_lookup(file_priv, args->handle);
	if (!gem_obj) {
		DRM_DEBUG("Failed to look up GEM BO %d\n", args->handle);
		return -ENOENT;
	}

	/* Don't allow mmapping of heap objects as pages are not pinned. */
	if (to_panfrost_bo(gem_obj)->is_heap) {
		ret = -EINVAL;
		goto out;
	}

	ret = drm_gem_create_mmap_offset(gem_obj);
	if (ret == 0)
		args->offset = drm_vma_node_offset_addr(&gem_obj->vma_node);

out:
	drm_gem_object_put(gem_obj);
	return ret;
}

static int panfrost_ioctl_get_bo_offset(struct drm_device *dev, void *data,
			    struct drm_file *file_priv)
{
	struct panfrost_file_priv *priv = file_priv->driver_priv;
	struct drm_panfrost_get_bo_offset *args = data;
	struct panfrost_gem_mapping *mapping;
	struct drm_gem_object *gem_obj;
	struct panfrost_gem_object *bo;

	gem_obj = drm_gem_object_lookup(file_priv, args->handle);
	if (!gem_obj) {
		DRM_DEBUG("Failed to look up GEM BO %d\n", args->handle);
		return -ENOENT;
	}
	bo = to_panfrost_bo(gem_obj);

	mapping = panfrost_gem_mapping_get(bo, priv);
	drm_gem_object_put(gem_obj);

	if (!mapping)
		return -EINVAL;

	args->offset = mapping->mmnode.start << PAGE_SHIFT;
	panfrost_gem_mapping_put(mapping);
	return 0;
}

static int panfrost_ioctl_madvise(struct drm_device *dev, void *data,
				  struct drm_file *file_priv)
{
	struct panfrost_file_priv *priv = file_priv->driver_priv;
	struct drm_panfrost_madvise *args = data;
	struct panfrost_device *pfdev = dev->dev_private;
	struct drm_gem_object *gem_obj;
	struct panfrost_gem_object *bo;
	int ret = 0;

	gem_obj = drm_gem_object_lookup(file_priv, args->handle);
	if (!gem_obj) {
		DRM_DEBUG("Failed to look up GEM BO %d\n", args->handle);
		return -ENOENT;
	}

	bo = to_panfrost_bo(gem_obj);

	ret = dma_resv_lock_interruptible(bo->base.base.resv, NULL);
	if (ret)
		goto out_put_object;

	mutex_lock(&pfdev->shrinker_lock);
	mutex_lock(&bo->mappings.lock);
	if (args->madv == PANFROST_MADV_DONTNEED) {
		struct panfrost_gem_mapping *first;

		first = list_first_entry(&bo->mappings.list,
					 struct panfrost_gem_mapping,
					 node);

		/*
		 * If we want to mark the BO purgeable, there must be only one
		 * user: the caller FD.
		 * We could do something smarter and mark the BO purgeable only
		 * when all its users have marked it purgeable, but globally
		 * visible/shared BOs are likely to never be marked purgeable
		 * anyway, so let's not bother.
		 */
		if (!list_is_singular(&bo->mappings.list) ||
		    WARN_ON_ONCE(first->mmu != priv->mmu)) {
			ret = -EINVAL;
			goto out_unlock_mappings;
		}
	}

	args->retained = drm_gem_shmem_madvise(&bo->base, args->madv);

	if (args->retained) {
		if (args->madv == PANFROST_MADV_DONTNEED)
			list_move_tail(&bo->base.madv_list,
				       &pfdev->shrinker_list);
		else if (args->madv == PANFROST_MADV_WILLNEED)
			list_del_init(&bo->base.madv_list);
	}

out_unlock_mappings:
	mutex_unlock(&bo->mappings.lock);
	mutex_unlock(&pfdev->shrinker_lock);
	dma_resv_unlock(bo->base.base.resv);
out_put_object:
	drm_gem_object_put(gem_obj);
	return ret;
}

int panfrost_unstable_ioctl_check(void)
{
	if (!unstable_ioctls)
		return -ENOSYS;

	return 0;
}

static int
panfrost_open(struct drm_device *dev, struct drm_file *file)
{
	int ret;
	struct panfrost_device *pfdev = dev->dev_private;
	struct panfrost_file_priv *panfrost_priv;

	panfrost_priv = kzalloc(sizeof(*panfrost_priv), GFP_KERNEL);
	if (!panfrost_priv)
		return -ENOMEM;

	panfrost_priv->pfdev = pfdev;
	file->driver_priv = panfrost_priv;

	panfrost_priv->mmu = panfrost_mmu_ctx_create(pfdev);
	if (IS_ERR(panfrost_priv->mmu)) {
		ret = PTR_ERR(panfrost_priv->mmu);
		goto err_free;
	}

	ret = panfrost_job_open(panfrost_priv);
	if (ret)
		goto err_job;

	return 0;

err_job:
	panfrost_mmu_ctx_put(panfrost_priv->mmu);
err_free:
	kfree(panfrost_priv);
	return ret;
}

static void
panfrost_postclose(struct drm_device *dev, struct drm_file *file)
{
	struct panfrost_file_priv *panfrost_priv = file->driver_priv;

	panfrost_perfcnt_close(file);
	panfrost_job_close(panfrost_priv);

	panfrost_mmu_ctx_put(panfrost_priv->mmu);
	kfree(panfrost_priv);
}

static const struct drm_ioctl_desc panfrost_drm_driver_ioctls[] = {
#define PANFROST_IOCTL(n, func, flags) \
	DRM_IOCTL_DEF_DRV(PANFROST_##n, panfrost_ioctl_##func, flags)

	PANFROST_IOCTL(SUBMIT,		submit,		DRM_RENDER_ALLOW),
	PANFROST_IOCTL(WAIT_BO,		wait_bo,	DRM_RENDER_ALLOW),
	PANFROST_IOCTL(CREATE_BO,	create_bo,	DRM_RENDER_ALLOW),
	PANFROST_IOCTL(MMAP_BO,		mmap_bo,	DRM_RENDER_ALLOW),
	PANFROST_IOCTL(GET_PARAM,	get_param,	DRM_RENDER_ALLOW),
	PANFROST_IOCTL(GET_BO_OFFSET,	get_bo_offset,	DRM_RENDER_ALLOW),
	PANFROST_IOCTL(PERFCNT_ENABLE,	perfcnt_enable,	DRM_RENDER_ALLOW),
	PANFROST_IOCTL(PERFCNT_DUMP,	perfcnt_dump,	DRM_RENDER_ALLOW),
	PANFROST_IOCTL(MADVISE,		madvise,	DRM_RENDER_ALLOW),
};

static void panfrost_gpu_show_fdinfo(struct panfrost_device *pfdev,
				     struct panfrost_file_priv *panfrost_priv,
				     struct drm_printer *p)
{
	int i;

	/*
	 * IMPORTANT NOTE: drm-cycles and drm-engine measurements are not
	 * accurate, as they only provide a rough estimation of the number of
	 * GPU cycles and CPU time spent in a given context. This is due to two
	 * different factors:
	 * - Firstly, we must consider the time the CPU and then the kernel
	 *   takes to process the GPU interrupt, which means additional time and
	 *   GPU cycles will be added in excess to the real figure.
	 * - Secondly, the pipelining done by the Job Manager (2 job slots per
	 *   engine) implies there is no way to know exactly how much time each
	 *   job spent on the GPU.
	 */

	static const char * const engine_names[] = {
		"fragment", "vertex-tiler", "compute-only"
	};

	BUILD_BUG_ON(ARRAY_SIZE(engine_names) != NUM_JOB_SLOTS);

	for (i = 0; i < NUM_JOB_SLOTS - 1; i++) {
<<<<<<< HEAD
		drm_printf(p, "drm-engine-%s:\t%llu ns\n",
			   engine_names[i], panfrost_priv->engine_usage.elapsed_ns[i]);
		drm_printf(p, "drm-cycles-%s:\t%llu\n",
			   engine_names[i], panfrost_priv->engine_usage.cycles[i]);
=======
		if (pfdev->profile_mode) {
			drm_printf(p, "drm-engine-%s:\t%llu ns\n",
				   engine_names[i], panfrost_priv->engine_usage.elapsed_ns[i]);
			drm_printf(p, "drm-cycles-%s:\t%llu\n",
				   engine_names[i], panfrost_priv->engine_usage.cycles[i]);
		}
>>>>>>> 0c383648
		drm_printf(p, "drm-maxfreq-%s:\t%lu Hz\n",
			   engine_names[i], pfdev->pfdevfreq.fast_rate);
		drm_printf(p, "drm-curfreq-%s:\t%lu Hz\n",
			   engine_names[i], pfdev->pfdevfreq.current_frequency);
	}
}

static void panfrost_show_fdinfo(struct drm_printer *p, struct drm_file *file)
{
	struct drm_device *dev = file->minor->dev;
	struct panfrost_device *pfdev = dev->dev_private;

	panfrost_gpu_show_fdinfo(pfdev, file->driver_priv, p);

	drm_show_memory_stats(p, file);
}

static const struct file_operations panfrost_drm_driver_fops = {
	.owner = THIS_MODULE,
	DRM_GEM_FOPS,
	.show_fdinfo = drm_show_fdinfo,
};

/*
 * Panfrost driver version:
 * - 1.0 - initial interface
 * - 1.1 - adds HEAP and NOEXEC flags for CREATE_BO
 * - 1.2 - adds AFBC_FEATURES query
 */
static const struct drm_driver panfrost_drm_driver = {
	.driver_features	= DRIVER_RENDER | DRIVER_GEM | DRIVER_SYNCOBJ,
	.open			= panfrost_open,
	.postclose		= panfrost_postclose,
	.show_fdinfo		= panfrost_show_fdinfo,
	.ioctls			= panfrost_drm_driver_ioctls,
	.num_ioctls		= ARRAY_SIZE(panfrost_drm_driver_ioctls),
	.fops			= &panfrost_drm_driver_fops,
	.name			= "panfrost",
	.desc			= "panfrost DRM",
	.date			= "20180908",
	.major			= 1,
	.minor			= 2,

	.gem_create_object	= panfrost_gem_create_object,
	.gem_prime_import_sg_table = panfrost_gem_prime_import_sg_table,
<<<<<<< HEAD

#ifdef CONFIG_DEBUG_FS
	.debugfs_init		= panfrost_debugfs_init,
#endif
=======
>>>>>>> 0c383648
};

static int panfrost_probe(struct platform_device *pdev)
{
	struct panfrost_device *pfdev;
	struct drm_device *ddev;
	int err;

	pfdev = devm_kzalloc(&pdev->dev, sizeof(*pfdev), GFP_KERNEL);
	if (!pfdev)
		return -ENOMEM;

	pfdev->pdev = pdev;
	pfdev->dev = &pdev->dev;

	platform_set_drvdata(pdev, pfdev);

	pfdev->comp = of_device_get_match_data(&pdev->dev);
	if (!pfdev->comp)
		return -ENODEV;

	pfdev->coherent = device_get_dma_attr(&pdev->dev) == DEV_DMA_COHERENT;

	/* Allocate and initialize the DRM device. */
	ddev = drm_dev_alloc(&panfrost_drm_driver, &pdev->dev);
	if (IS_ERR(ddev))
		return PTR_ERR(ddev);

	ddev->dev_private = pfdev;
	pfdev->ddev = ddev;

	mutex_init(&pfdev->shrinker_lock);
	INIT_LIST_HEAD(&pfdev->shrinker_list);

	err = panfrost_device_init(pfdev);
	if (err) {
		if (err != -EPROBE_DEFER)
			dev_err(&pdev->dev, "Fatal error during GPU init\n");
		goto err_out0;
	}

	pm_runtime_set_active(pfdev->dev);
	pm_runtime_mark_last_busy(pfdev->dev);
	pm_runtime_enable(pfdev->dev);
	pm_runtime_set_autosuspend_delay(pfdev->dev, 50); /* ~3 frames */
	pm_runtime_use_autosuspend(pfdev->dev);

	/*
	 * Register the DRM device with the core and the connectors with
	 * sysfs
	 */
	err = drm_dev_register(ddev, 0);
	if (err < 0)
		goto err_out1;

	err = panfrost_gem_shrinker_init(ddev);
	if (err)
		goto err_out2;

	return 0;

err_out2:
	drm_dev_unregister(ddev);
err_out1:
	pm_runtime_disable(pfdev->dev);
	panfrost_device_fini(pfdev);
	pm_runtime_set_suspended(pfdev->dev);
err_out0:
	drm_dev_put(ddev);
	return err;
}

static void panfrost_remove(struct platform_device *pdev)
{
	struct panfrost_device *pfdev = platform_get_drvdata(pdev);
	struct drm_device *ddev = pfdev->ddev;

	drm_dev_unregister(ddev);
	panfrost_gem_shrinker_cleanup(ddev);

	pm_runtime_get_sync(pfdev->dev);
	pm_runtime_disable(pfdev->dev);
	panfrost_device_fini(pfdev);
	pm_runtime_set_suspended(pfdev->dev);

	drm_dev_put(ddev);
}

static ssize_t profiling_show(struct device *dev,
			      struct device_attribute *attr, char *buf)
{
	struct panfrost_device *pfdev = dev_get_drvdata(dev);

	return sysfs_emit(buf, "%d\n", pfdev->profile_mode);
}

static ssize_t profiling_store(struct device *dev,
			       struct device_attribute *attr,
			       const char *buf, size_t len)
{
	struct panfrost_device *pfdev = dev_get_drvdata(dev);
	bool value;
	int err;

	err = kstrtobool(buf, &value);
	if (err)
		return err;

	pfdev->profile_mode = value;

	return len;
}

static DEVICE_ATTR_RW(profiling);

static struct attribute *panfrost_attrs[] = {
	&dev_attr_profiling.attr,
	NULL,
};

ATTRIBUTE_GROUPS(panfrost);

/*
 * The OPP core wants the supply names to be NULL terminated, but we need the
 * correct num_supplies value for regulator core. Hence, we NULL terminate here
 * and then initialize num_supplies with ARRAY_SIZE - 1.
 */
static const char * const default_supplies[] = { "mali", NULL };
static const struct panfrost_compatible default_data = {
	.num_supplies = ARRAY_SIZE(default_supplies) - 1,
	.supply_names = default_supplies,
	.num_pm_domains = 1, /* optional */
	.pm_domain_names = NULL,
};

static const struct panfrost_compatible amlogic_data = {
	.num_supplies = ARRAY_SIZE(default_supplies) - 1,
	.supply_names = default_supplies,
	.vendor_quirk = panfrost_gpu_amlogic_quirk,
};

/*
 * The old data with two power supplies for MT8183 is here only to
 * keep retro-compatibility with older devicetrees, as DVFS will
 * not work with this one.
 *
 * On new devicetrees please use the _b variant with a single and
 * coupled regulators instead.
 */
static const char * const mediatek_mt8183_supplies[] = { "mali", "sram", NULL };
static const char * const mediatek_mt8183_pm_domains[] = { "core0", "core1", "core2" };
static const struct panfrost_compatible mediatek_mt8183_data = {
	.num_supplies = ARRAY_SIZE(mediatek_mt8183_supplies) - 1,
	.supply_names = mediatek_mt8183_supplies,
	.num_pm_domains = ARRAY_SIZE(mediatek_mt8183_pm_domains),
	.pm_domain_names = mediatek_mt8183_pm_domains,
};

static const char * const mediatek_mt8183_b_supplies[] = { "mali", NULL };
static const struct panfrost_compatible mediatek_mt8183_b_data = {
	.num_supplies = ARRAY_SIZE(mediatek_mt8183_b_supplies) - 1,
	.supply_names = mediatek_mt8183_b_supplies,
	.num_pm_domains = ARRAY_SIZE(mediatek_mt8183_pm_domains),
	.pm_domain_names = mediatek_mt8183_pm_domains,
	.pm_features = BIT(GPU_PM_CLK_DIS) | BIT(GPU_PM_VREG_OFF),
};

static const char * const mediatek_mt8186_pm_domains[] = { "core0", "core1" };
static const struct panfrost_compatible mediatek_mt8186_data = {
	.num_supplies = ARRAY_SIZE(mediatek_mt8183_b_supplies) - 1,
	.supply_names = mediatek_mt8183_b_supplies,
	.num_pm_domains = ARRAY_SIZE(mediatek_mt8186_pm_domains),
	.pm_domain_names = mediatek_mt8186_pm_domains,
	.pm_features = BIT(GPU_PM_CLK_DIS) | BIT(GPU_PM_VREG_OFF),
};

static const char * const mediatek_mt8192_supplies[] = { "mali", NULL };
static const char * const mediatek_mt8192_pm_domains[] = { "core0", "core1", "core2",
							   "core3", "core4" };
static const struct panfrost_compatible mediatek_mt8192_data = {
	.num_supplies = ARRAY_SIZE(mediatek_mt8192_supplies) - 1,
	.supply_names = mediatek_mt8192_supplies,
	.num_pm_domains = ARRAY_SIZE(mediatek_mt8192_pm_domains),
	.pm_domain_names = mediatek_mt8192_pm_domains,
	.pm_features = BIT(GPU_PM_CLK_DIS) | BIT(GPU_PM_VREG_OFF),
};

static const struct of_device_id dt_match[] = {
	/* Set first to probe before the generic compatibles */
	{ .compatible = "amlogic,meson-gxm-mali",
	  .data = &amlogic_data, },
	{ .compatible = "amlogic,meson-g12a-mali",
	  .data = &amlogic_data, },
	{ .compatible = "arm,mali-t604", .data = &default_data, },
	{ .compatible = "arm,mali-t624", .data = &default_data, },
	{ .compatible = "arm,mali-t628", .data = &default_data, },
	{ .compatible = "arm,mali-t720", .data = &default_data, },
	{ .compatible = "arm,mali-t760", .data = &default_data, },
	{ .compatible = "arm,mali-t820", .data = &default_data, },
	{ .compatible = "arm,mali-t830", .data = &default_data, },
	{ .compatible = "arm,mali-t860", .data = &default_data, },
	{ .compatible = "arm,mali-t880", .data = &default_data, },
	{ .compatible = "arm,mali-bifrost", .data = &default_data, },
	{ .compatible = "arm,mali-valhall-jm", .data = &default_data, },
	{ .compatible = "mediatek,mt8183-mali", .data = &mediatek_mt8183_data },
	{ .compatible = "mediatek,mt8183b-mali", .data = &mediatek_mt8183_b_data },
	{ .compatible = "mediatek,mt8186-mali", .data = &mediatek_mt8186_data },
	{ .compatible = "mediatek,mt8192-mali", .data = &mediatek_mt8192_data },
	{}
};
MODULE_DEVICE_TABLE(of, dt_match);

static struct platform_driver panfrost_driver = {
	.probe		= panfrost_probe,
	.remove_new	= panfrost_remove,
	.driver		= {
		.name	= "panfrost",
		.pm	= pm_ptr(&panfrost_pm_ops),
		.of_match_table = dt_match,
		.dev_groups = panfrost_groups,
	},
};
module_platform_driver(panfrost_driver);

MODULE_AUTHOR("Panfrost Project Developers");
MODULE_DESCRIPTION("Panfrost DRM Driver");
MODULE_LICENSE("GPL v2");<|MERGE_RESOLUTION|>--- conflicted
+++ resolved
@@ -20,7 +20,6 @@
 #include "panfrost_job.h"
 #include "panfrost_gpu.h"
 #include "panfrost_perfcnt.h"
-#include "panfrost_debugfs.h"
 
 static bool unstable_ioctls;
 module_param_unsafe(unstable_ioctls, bool, 0600);
@@ -551,19 +550,12 @@
 	BUILD_BUG_ON(ARRAY_SIZE(engine_names) != NUM_JOB_SLOTS);
 
 	for (i = 0; i < NUM_JOB_SLOTS - 1; i++) {
-<<<<<<< HEAD
-		drm_printf(p, "drm-engine-%s:\t%llu ns\n",
-			   engine_names[i], panfrost_priv->engine_usage.elapsed_ns[i]);
-		drm_printf(p, "drm-cycles-%s:\t%llu\n",
-			   engine_names[i], panfrost_priv->engine_usage.cycles[i]);
-=======
 		if (pfdev->profile_mode) {
 			drm_printf(p, "drm-engine-%s:\t%llu ns\n",
 				   engine_names[i], panfrost_priv->engine_usage.elapsed_ns[i]);
 			drm_printf(p, "drm-cycles-%s:\t%llu\n",
 				   engine_names[i], panfrost_priv->engine_usage.cycles[i]);
 		}
->>>>>>> 0c383648
 		drm_printf(p, "drm-maxfreq-%s:\t%lu Hz\n",
 			   engine_names[i], pfdev->pfdevfreq.fast_rate);
 		drm_printf(p, "drm-curfreq-%s:\t%lu Hz\n",
@@ -609,13 +601,6 @@
 
 	.gem_create_object	= panfrost_gem_create_object,
 	.gem_prime_import_sg_table = panfrost_gem_prime_import_sg_table,
-<<<<<<< HEAD
-
-#ifdef CONFIG_DEBUG_FS
-	.debugfs_init		= panfrost_debugfs_init,
-#endif
-=======
->>>>>>> 0c383648
 };
 
 static int panfrost_probe(struct platform_device *pdev)
