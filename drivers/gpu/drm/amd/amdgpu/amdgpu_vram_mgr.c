--- conflicted
+++ resolved
@@ -534,16 +534,11 @@
 			min_block_size = mgr->default_page_size;
 
 		size = remaining_size;
-<<<<<<< HEAD
-		if ((size >= (u64)pages_per_block << PAGE_SHIFT) &&
-		    !(size & (((u64)pages_per_block << PAGE_SHIFT) - 1)))
-=======
 
 		if (bo->flags & AMDGPU_GEM_CREATE_VRAM_CONTIGUOUS && adjust_dcc_size)
 			min_block_size = size;
 		else if ((size >= (u64)pages_per_block << PAGE_SHIFT) &&
 			 !(size & (((u64)pages_per_block << PAGE_SHIFT) - 1)))
->>>>>>> aa4674c5
 			min_block_size = (u64)pages_per_block << PAGE_SHIFT;
 
 		BUG_ON(min_block_size < mm->chunk_size);
