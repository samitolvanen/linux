--- conflicted
+++ resolved
@@ -742,10 +742,7 @@
 		case IP_VERSION(1, 0, 1):
 		case IP_VERSION(2, 0, 2):
 		case IP_VERSION(2, 0, 0):
-<<<<<<< HEAD
-=======
 		case IP_VERSION(2, 0, 3):
->>>>>>> 56d33754
 		case IP_VERSION(2, 1, 0):
 		case IP_VERSION(3, 0, 0):
 		case IP_VERSION(3, 0, 2):
@@ -755,11 +752,6 @@
 		case IP_VERSION(3, 1, 3):
 			amdgpu_device_ip_block_add(adev, &dm_ip_block);
 			break;
-<<<<<<< HEAD
-		case IP_VERSION(2, 0, 3):
-			break;
-=======
->>>>>>> 56d33754
 		default:
 			return -EINVAL;
 		}
@@ -939,10 +931,7 @@
 		adev->ip_versions[OSSSYS_HWIP][0] = IP_VERSION(4, 0, 0);
 		adev->ip_versions[HDP_HWIP][0] = IP_VERSION(4, 0, 0);
 		adev->ip_versions[SDMA0_HWIP][0] = IP_VERSION(4, 0, 0);
-<<<<<<< HEAD
-=======
 		adev->ip_versions[SDMA1_HWIP][0] = IP_VERSION(4, 0, 0);
->>>>>>> 56d33754
 		adev->ip_versions[DF_HWIP][0] = IP_VERSION(2, 1, 0);
 		adev->ip_versions[NBIO_HWIP][0] = IP_VERSION(6, 1, 0);
 		adev->ip_versions[UMC_HWIP][0] = IP_VERSION(6, 0, 0);
@@ -963,10 +952,7 @@
 		adev->ip_versions[OSSSYS_HWIP][0] = IP_VERSION(4, 0, 1);
 		adev->ip_versions[HDP_HWIP][0] = IP_VERSION(4, 0, 1);
 		adev->ip_versions[SDMA0_HWIP][0] = IP_VERSION(4, 0, 1);
-<<<<<<< HEAD
-=======
 		adev->ip_versions[SDMA1_HWIP][0] = IP_VERSION(4, 0, 1);
->>>>>>> 56d33754
 		adev->ip_versions[DF_HWIP][0] = IP_VERSION(2, 5, 0);
 		adev->ip_versions[NBIO_HWIP][0] = IP_VERSION(6, 2, 0);
 		adev->ip_versions[UMC_HWIP][0] = IP_VERSION(6, 1, 0);
@@ -1025,10 +1011,7 @@
 		adev->ip_versions[OSSSYS_HWIP][0] = IP_VERSION(4, 2, 0);
 		adev->ip_versions[HDP_HWIP][0] = IP_VERSION(4, 2, 0);
 		adev->ip_versions[SDMA0_HWIP][0] = IP_VERSION(4, 2, 0);
-<<<<<<< HEAD
-=======
 		adev->ip_versions[SDMA1_HWIP][0] = IP_VERSION(4, 2, 0);
->>>>>>> 56d33754
 		adev->ip_versions[DF_HWIP][0] = IP_VERSION(3, 6, 0);
 		adev->ip_versions[NBIO_HWIP][0] = IP_VERSION(7, 4, 0);
 		adev->ip_versions[UMC_HWIP][0] = IP_VERSION(6, 1, 1);
@@ -1038,10 +1021,7 @@
 		adev->ip_versions[SMUIO_HWIP][0] = IP_VERSION(11, 0, 2);
 		adev->ip_versions[GC_HWIP][0] = IP_VERSION(9, 4, 0);
 		adev->ip_versions[UVD_HWIP][0] = IP_VERSION(7, 2, 0);
-<<<<<<< HEAD
-=======
 		adev->ip_versions[UVD_HWIP][1] = IP_VERSION(7, 2, 0);
->>>>>>> 56d33754
 		adev->ip_versions[VCE_HWIP][0] = IP_VERSION(4, 1, 0);
 		adev->ip_versions[DCI_HWIP][0] = IP_VERSION(12, 1, 0);
 		break;
@@ -1054,8 +1034,6 @@
 		adev->ip_versions[OSSSYS_HWIP][0] = IP_VERSION(4, 2, 1);
 		adev->ip_versions[HDP_HWIP][0] = IP_VERSION(4, 2, 1);
 		adev->ip_versions[SDMA0_HWIP][0] = IP_VERSION(4, 2, 2);
-<<<<<<< HEAD
-=======
 		adev->ip_versions[SDMA1_HWIP][0] = IP_VERSION(4, 2, 2);
 		adev->ip_versions[SDMA1_HWIP][1] = IP_VERSION(4, 2, 2);
 		adev->ip_versions[SDMA1_HWIP][2] = IP_VERSION(4, 2, 2);
@@ -1063,7 +1041,6 @@
 		adev->ip_versions[SDMA1_HWIP][4] = IP_VERSION(4, 2, 2);
 		adev->ip_versions[SDMA1_HWIP][5] = IP_VERSION(4, 2, 2);
 		adev->ip_versions[SDMA1_HWIP][6] = IP_VERSION(4, 2, 2);
->>>>>>> 56d33754
 		adev->ip_versions[DF_HWIP][0] = IP_VERSION(3, 6, 1);
 		adev->ip_versions[NBIO_HWIP][0] = IP_VERSION(7, 4, 1);
 		adev->ip_versions[UMC_HWIP][0] = IP_VERSION(6, 1, 2);
@@ -1073,10 +1050,7 @@
 		adev->ip_versions[SMUIO_HWIP][0] = IP_VERSION(11, 0, 3);
 		adev->ip_versions[GC_HWIP][0] = IP_VERSION(9, 4, 1);
 		adev->ip_versions[UVD_HWIP][0] = IP_VERSION(2, 5, 0);
-<<<<<<< HEAD
-=======
 		adev->ip_versions[UVD_HWIP][1] = IP_VERSION(2, 5, 0);
->>>>>>> 56d33754
 		break;
 	case CHIP_ALDEBARAN:
 		aldebaran_reg_base_init(adev);
@@ -1087,13 +1061,10 @@
 		adev->ip_versions[OSSSYS_HWIP][0] = IP_VERSION(4, 4, 0);
 		adev->ip_versions[HDP_HWIP][0] = IP_VERSION(4, 4, 0);
 		adev->ip_versions[SDMA0_HWIP][0] = IP_VERSION(4, 4, 0);
-<<<<<<< HEAD
-=======
 		adev->ip_versions[SDMA0_HWIP][1] = IP_VERSION(4, 4, 0);
 		adev->ip_versions[SDMA0_HWIP][2] = IP_VERSION(4, 4, 0);
 		adev->ip_versions[SDMA0_HWIP][3] = IP_VERSION(4, 4, 0);
 		adev->ip_versions[SDMA0_HWIP][4] = IP_VERSION(4, 4, 0);
->>>>>>> 56d33754
 		adev->ip_versions[DF_HWIP][0] = IP_VERSION(3, 6, 2);
 		adev->ip_versions[NBIO_HWIP][0] = IP_VERSION(7, 4, 4);
 		adev->ip_versions[UMC_HWIP][0] = IP_VERSION(6, 7, 0);
@@ -1103,10 +1074,7 @@
 		adev->ip_versions[SMUIO_HWIP][0] = IP_VERSION(13, 0, 2);
 		adev->ip_versions[GC_HWIP][0] = IP_VERSION(9, 4, 2);
 		adev->ip_versions[UVD_HWIP][0] = IP_VERSION(2, 6, 0);
-<<<<<<< HEAD
-=======
 		adev->ip_versions[UVD_HWIP][1] = IP_VERSION(2, 6, 0);
->>>>>>> 56d33754
 		adev->ip_versions[XGMI_HWIP][0] = IP_VERSION(6, 1, 0);
 		break;
 	default:
@@ -1174,12 +1142,6 @@
 		break;
 	case IP_VERSION(7, 4, 0):
 	case IP_VERSION(7, 4, 1):
-<<<<<<< HEAD
-	case IP_VERSION(7, 4, 4):
-		adev->nbio.funcs = &nbio_v7_4_funcs;
-		adev->nbio.hdp_flush_reg = &nbio_v7_4_hdp_flush_reg;
-		break;
-=======
 		adev->nbio.funcs = &nbio_v7_4_funcs;
 		adev->nbio.hdp_flush_reg = &nbio_v7_4_hdp_flush_reg;
 		break;
@@ -1187,7 +1149,6 @@
 		adev->nbio.funcs = &nbio_v7_4_funcs;
 		adev->nbio.hdp_flush_reg = &nbio_v7_4_hdp_flush_reg_ald;
 		break;
->>>>>>> 56d33754
 	case IP_VERSION(7, 2, 0):
 	case IP_VERSION(7, 2, 1):
 	case IP_VERSION(7, 5, 0):
@@ -1198,22 +1159,15 @@
 	case IP_VERSION(2, 3, 0):
 	case IP_VERSION(2, 3, 1):
 	case IP_VERSION(2, 3, 2):
-<<<<<<< HEAD
-=======
 		adev->nbio.funcs = &nbio_v2_3_funcs;
 		adev->nbio.hdp_flush_reg = &nbio_v2_3_hdp_flush_reg;
 		break;
->>>>>>> 56d33754
 	case IP_VERSION(3, 3, 0):
 	case IP_VERSION(3, 3, 1):
 	case IP_VERSION(3, 3, 2):
 	case IP_VERSION(3, 3, 3):
 		adev->nbio.funcs = &nbio_v2_3_funcs;
-<<<<<<< HEAD
-		adev->nbio.hdp_flush_reg = &nbio_v2_3_hdp_flush_reg;
-=======
 		adev->nbio.hdp_flush_reg = &nbio_v2_3_hdp_flush_reg_sc;
->>>>>>> 56d33754
 		break;
 	default:
 		break;
