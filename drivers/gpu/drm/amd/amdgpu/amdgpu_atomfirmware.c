/*
 * Copyright 2016 Advanced Micro Devices, Inc.
 *
 * Permission is hereby granted, free of charge, to any person obtaining a
 * copy of this software and associated documentation files (the "Software"),
 * to deal in the Software without restriction, including without limitation
 * the rights to use, copy, modify, merge, publish, distribute, sublicense,
 * and/or sell copies of the Software, and to permit persons to whom the
 * Software is furnished to do so, subject to the following conditions:
 *
 * The above copyright notice and this permission notice shall be included in
 * all copies or substantial portions of the Software.
 *
 * THE SOFTWARE IS PROVIDED "AS IS", WITHOUT WARRANTY OF ANY KIND, EXPRESS OR
 * IMPLIED, INCLUDING BUT NOT LIMITED TO THE WARRANTIES OF MERCHANTABILITY,
 * FITNESS FOR A PARTICULAR PURPOSE AND NONINFRINGEMENT.  IN NO EVENT SHALL
 * THE COPYRIGHT HOLDER(S) OR AUTHOR(S) BE LIABLE FOR ANY CLAIM, DAMAGES OR
 * OTHER LIABILITY, WHETHER IN AN ACTION OF CONTRACT, TORT OR OTHERWISE,
 * ARISING FROM, OUT OF OR IN CONNECTION WITH THE SOFTWARE OR THE USE OR
 * OTHER DEALINGS IN THE SOFTWARE.
 *
 */

#include <drm/amdgpu_drm.h>
#include "amdgpu.h"
#include "atomfirmware.h"
#include "amdgpu_atomfirmware.h"
#include "atom.h"
#include "atombios.h"
#include "soc15_hw_ip.h"

union firmware_info {
	struct atom_firmware_info_v3_1 v31;
	struct atom_firmware_info_v3_2 v32;
	struct atom_firmware_info_v3_3 v33;
	struct atom_firmware_info_v3_4 v34;
	struct atom_firmware_info_v3_5 v35;
};

/*
 * Helper function to query firmware capability
 *
 * @adev: amdgpu_device pointer
 *
 * Return firmware_capability in firmwareinfo table on success or 0 if not
 */
uint32_t amdgpu_atomfirmware_query_firmware_capability(struct amdgpu_device *adev)
{
	struct amdgpu_mode_info *mode_info = &adev->mode_info;
	int index;
	u16 data_offset, size;
	union firmware_info *firmware_info;
	u8 frev, crev;
	u32 fw_cap = 0;

	index = get_index_into_master_table(atom_master_list_of_data_tables_v2_1,
			firmwareinfo);

	if (amdgpu_atom_parse_data_header(adev->mode_info.atom_context,
				index, &size, &frev, &crev, &data_offset)) {
		/* support firmware_info 3.1 + */
		if ((frev == 3 && crev >= 1) || (frev > 3)) {
			firmware_info = (union firmware_info *)
				(mode_info->atom_context->bios + data_offset);
			fw_cap = le32_to_cpu(firmware_info->v31.firmware_capability);
		}
	}

	return fw_cap;
}

/*
 * Helper function to query gpu virtualizaiton capability
 *
 * @adev: amdgpu_device pointer
 *
 * Return true if gpu virtualization is supported or false if not
 */
bool amdgpu_atomfirmware_gpu_virtualization_supported(struct amdgpu_device *adev)
{
	u32 fw_cap;

	fw_cap = adev->mode_info.firmware_flags;

	return (fw_cap & ATOM_FIRMWARE_CAP_GPU_VIRTUALIZATION) ? true : false;
}

void amdgpu_atomfirmware_scratch_regs_init(struct amdgpu_device *adev)
{
	int index = get_index_into_master_table(atom_master_list_of_data_tables_v2_1,
						firmwareinfo);
	uint16_t data_offset;

	if (amdgpu_atom_parse_data_header(adev->mode_info.atom_context, index, NULL,
					  NULL, NULL, &data_offset)) {
		struct atom_firmware_info_v3_1 *firmware_info =
			(struct atom_firmware_info_v3_1 *)(adev->mode_info.atom_context->bios +
							   data_offset);

		adev->bios_scratch_reg_offset =
			le32_to_cpu(firmware_info->bios_scratch_reg_startaddr);
	}
}

static int amdgpu_atomfirmware_allocate_fb_v2_1(struct amdgpu_device *adev,
	struct vram_usagebyfirmware_v2_1 *fw_usage, int *usage_bytes)
{
	u32 start_addr, fw_size, drv_size;

	start_addr = le32_to_cpu(fw_usage->start_address_in_kb);
	fw_size = le16_to_cpu(fw_usage->used_by_firmware_in_kb);
	drv_size = le16_to_cpu(fw_usage->used_by_driver_in_kb);

	DRM_DEBUG("atom firmware v2_1 requested %08x %dkb fw %dkb drv\n",
			  start_addr,
			  fw_size,
			  drv_size);

	if ((start_addr & ATOM_VRAM_OPERATION_FLAGS_MASK) ==
		(u32)(ATOM_VRAM_BLOCK_SRIOV_MSG_SHARE_RESERVATION <<
		ATOM_VRAM_OPERATION_FLAGS_SHIFT)) {
		/* Firmware request VRAM reservation for SR-IOV */
		adev->mman.fw_vram_usage_start_offset = (start_addr &
			(~ATOM_VRAM_OPERATION_FLAGS_MASK)) << 10;
		adev->mman.fw_vram_usage_size = fw_size << 10;
		/* Use the default scratch size */
		*usage_bytes = 0;
	} else {
		*usage_bytes = drv_size << 10;
	}
	return 0;
}

static int amdgpu_atomfirmware_allocate_fb_v2_2(struct amdgpu_device *adev,
		struct vram_usagebyfirmware_v2_2 *fw_usage, int *usage_bytes)
{
	u32 fw_start_addr, fw_size, drv_start_addr, drv_size;

	fw_start_addr = le32_to_cpu(fw_usage->fw_region_start_address_in_kb);
	fw_size = le16_to_cpu(fw_usage->used_by_firmware_in_kb);

	drv_start_addr = le32_to_cpu(fw_usage->driver_region0_start_address_in_kb);
	drv_size = le32_to_cpu(fw_usage->used_by_driver_region0_in_kb);

	DRM_DEBUG("atom requested fw start at %08x %dkb and drv start at %08x %dkb\n",
			  fw_start_addr,
			  fw_size,
			  drv_start_addr,
			  drv_size);

	if (amdgpu_sriov_vf(adev) &&
	    ((fw_start_addr & (ATOM_VRAM_BLOCK_NEEDS_NO_RESERVATION <<
		ATOM_VRAM_OPERATION_FLAGS_SHIFT)) == 0)) {
		/* Firmware request VRAM reservation for SR-IOV */
		adev->mman.fw_vram_usage_start_offset = (fw_start_addr &
			(~ATOM_VRAM_OPERATION_FLAGS_MASK)) << 10;
		adev->mman.fw_vram_usage_size = fw_size << 10;
	}

	if (amdgpu_sriov_vf(adev) &&
	    ((drv_start_addr & (ATOM_VRAM_BLOCK_NEEDS_NO_RESERVATION <<
		ATOM_VRAM_OPERATION_FLAGS_SHIFT)) == 0)) {
		/* driver request VRAM reservation for SR-IOV */
		adev->mman.drv_vram_usage_start_offset = (drv_start_addr &
			(~ATOM_VRAM_OPERATION_FLAGS_MASK)) << 10;
		adev->mman.drv_vram_usage_size = drv_size << 10;
	}

	*usage_bytes = 0;
	return 0;
}

int amdgpu_atomfirmware_allocate_fb_scratch(struct amdgpu_device *adev)
{
	struct atom_context *ctx = adev->mode_info.atom_context;
	int index = get_index_into_master_table(atom_master_list_of_data_tables_v2_1,
						vram_usagebyfirmware);
	struct vram_usagebyfirmware_v2_1 *fw_usage_v2_1;
	struct vram_usagebyfirmware_v2_2 *fw_usage_v2_2;
	u16 data_offset;
	u8 frev, crev;
	int usage_bytes = 0;

	if (amdgpu_atom_parse_data_header(ctx, index, NULL, &frev, &crev, &data_offset)) {
		if (frev == 2 && crev == 1) {
			fw_usage_v2_1 =
				(struct vram_usagebyfirmware_v2_1 *)(ctx->bios + data_offset);
			amdgpu_atomfirmware_allocate_fb_v2_1(adev,
					fw_usage_v2_1,
					&usage_bytes);
		} else if (frev >= 2 && crev >= 2) {
			fw_usage_v2_2 =
				(struct vram_usagebyfirmware_v2_2 *)(ctx->bios + data_offset);
			amdgpu_atomfirmware_allocate_fb_v2_2(adev,
					fw_usage_v2_2,
					&usage_bytes);
		}
	}

	ctx->scratch_size_bytes = 0;
	if (usage_bytes == 0)
		usage_bytes = 20 * 1024;
	/* allocate some scratch memory */
	ctx->scratch = kzalloc(usage_bytes, GFP_KERNEL);
	if (!ctx->scratch)
		return -ENOMEM;
	ctx->scratch_size_bytes = usage_bytes;
	return 0;
}

union igp_info {
	struct atom_integrated_system_info_v1_11 v11;
	struct atom_integrated_system_info_v1_12 v12;
	struct atom_integrated_system_info_v2_1 v21;
	struct atom_integrated_system_info_v2_3 v23;
};

union umc_info {
	struct atom_umc_info_v3_1 v31;
	struct atom_umc_info_v3_2 v32;
	struct atom_umc_info_v3_3 v33;
	struct atom_umc_info_v4_0 v40;
};

union vram_info {
	struct atom_vram_info_header_v2_3 v23;
	struct atom_vram_info_header_v2_4 v24;
	struct atom_vram_info_header_v2_5 v25;
	struct atom_vram_info_header_v2_6 v26;
	struct atom_vram_info_header_v3_0 v30;
};

union vram_module {
	struct atom_vram_module_v9 v9;
	struct atom_vram_module_v10 v10;
	struct atom_vram_module_v11 v11;
	struct atom_vram_module_v3_0 v30;
};

static int convert_atom_mem_type_to_vram_type(struct amdgpu_device *adev,
					      int atom_mem_type)
{
	int vram_type;

	if (adev->flags & AMD_IS_APU) {
		switch (atom_mem_type) {
		case Ddr2MemType:
		case LpDdr2MemType:
			vram_type = AMDGPU_VRAM_TYPE_DDR2;
			break;
		case Ddr3MemType:
		case LpDdr3MemType:
			vram_type = AMDGPU_VRAM_TYPE_DDR3;
			break;
		case Ddr4MemType:
			vram_type = AMDGPU_VRAM_TYPE_DDR4;
			break;
		case LpDdr4MemType:
			vram_type = AMDGPU_VRAM_TYPE_LPDDR4;
			break;
		case Ddr5MemType:
			vram_type = AMDGPU_VRAM_TYPE_DDR5;
			break;
		case LpDdr5MemType:
			vram_type = AMDGPU_VRAM_TYPE_LPDDR5;
			break;
		default:
			vram_type = AMDGPU_VRAM_TYPE_UNKNOWN;
			break;
		}
	} else {
		switch (atom_mem_type) {
		case ATOM_DGPU_VRAM_TYPE_GDDR5:
			vram_type = AMDGPU_VRAM_TYPE_GDDR5;
			break;
		case ATOM_DGPU_VRAM_TYPE_HBM2:
		case ATOM_DGPU_VRAM_TYPE_HBM2E:
		case ATOM_DGPU_VRAM_TYPE_HBM3:
			vram_type = AMDGPU_VRAM_TYPE_HBM;
			break;
		case ATOM_DGPU_VRAM_TYPE_GDDR6:
			vram_type = AMDGPU_VRAM_TYPE_GDDR6;
			break;
		default:
			vram_type = AMDGPU_VRAM_TYPE_UNKNOWN;
			break;
		}
	}

	return vram_type;
}

int
amdgpu_atomfirmware_get_vram_info(struct amdgpu_device *adev,
				  int *vram_width, int *vram_type,
				  int *vram_vendor)
{
	struct amdgpu_mode_info *mode_info = &adev->mode_info;
	int index, i = 0;
	u16 data_offset, size;
	union igp_info *igp_info;
	union vram_info *vram_info;
	union umc_info *umc_info;
	union vram_module *vram_module;
	u8 frev, crev;
	u8 mem_type;
	u8 mem_vendor;
	u32 mem_channel_number;
	u32 mem_channel_width;
	u32 module_id;

	if (adev->flags & AMD_IS_APU)
		index = get_index_into_master_table(atom_master_list_of_data_tables_v2_1,
						    integratedsysteminfo);
	else {
		switch (amdgpu_ip_version(adev, GC_HWIP, 0)) {
		case IP_VERSION(12, 0, 0):
		case IP_VERSION(12, 0, 1):
			index = get_index_into_master_table(atom_master_list_of_data_tables_v2_1, umc_info);
			break;
		default:
			index = get_index_into_master_table(atom_master_list_of_data_tables_v2_1, vram_info);
		}
	}
	if (amdgpu_atom_parse_data_header(mode_info->atom_context,
					  index, &size,
					  &frev, &crev, &data_offset)) {
		if (adev->flags & AMD_IS_APU) {
			igp_info = (union igp_info *)
				(mode_info->atom_context->bios + data_offset);
			switch (frev) {
			case 1:
				switch (crev) {
				case 11:
				case 12:
					mem_channel_number = igp_info->v11.umachannelnumber;
					if (!mem_channel_number)
						mem_channel_number = 1;
					mem_type = igp_info->v11.memorytype;
					if (mem_type == LpDdr5MemType)
						mem_channel_width = 32;
					else
						mem_channel_width = 64;
					if (vram_width)
						*vram_width = mem_channel_number * mem_channel_width;
					if (vram_type)
						*vram_type = convert_atom_mem_type_to_vram_type(adev, mem_type);
					break;
				default:
					return -EINVAL;
				}
				break;
			case 2:
				switch (crev) {
				case 1:
				case 2:
					mem_channel_number = igp_info->v21.umachannelnumber;
					if (!mem_channel_number)
						mem_channel_number = 1;
					mem_type = igp_info->v21.memorytype;
					if (mem_type == LpDdr5MemType)
						mem_channel_width = 32;
					else
						mem_channel_width = 64;
					if (vram_width)
						*vram_width = mem_channel_number * mem_channel_width;
					if (vram_type)
						*vram_type = convert_atom_mem_type_to_vram_type(adev, mem_type);
					break;
				case 3:
					mem_channel_number = igp_info->v23.umachannelnumber;
					if (!mem_channel_number)
						mem_channel_number = 1;
					mem_type = igp_info->v23.memorytype;
					if (mem_type == LpDdr5MemType)
						mem_channel_width = 32;
					else
						mem_channel_width = 64;
					if (vram_width)
						*vram_width = mem_channel_number * mem_channel_width;
					if (vram_type)
						*vram_type = convert_atom_mem_type_to_vram_type(adev, mem_type);
					break;
				default:
					return -EINVAL;
				}
				break;
			default:
				return -EINVAL;
			}
		} else {
<<<<<<< HEAD
			vram_info = (union vram_info *)
				(mode_info->atom_context->bios + data_offset);
			module_id = (RREG32(adev->bios_scratch_reg_offset + 4) & 0x00ff0000) >> 16;
			if (frev == 3) {
				switch (crev) {
				/* v30 */
				case 0:
					vram_module = (union vram_module *)vram_info->v30.vram_module;
					mem_vendor = (vram_module->v30.dram_vendor_id) & 0xF;
					if (vram_vendor)
						*vram_vendor = mem_vendor;
					mem_type = vram_info->v30.memory_type;
					if (vram_type)
						*vram_type = convert_atom_mem_type_to_vram_type(adev, mem_type);
					mem_channel_number = vram_info->v30.channel_num;
					mem_channel_width = vram_info->v30.channel_width;
					if (vram_width)
						*vram_width = mem_channel_number * 16;
					break;
				default:
					return -EINVAL;
				}
			} else if (frev == 2) {
				switch (crev) {
				/* v23 */
				case 3:
					if (module_id > vram_info->v23.vram_module_num)
						module_id = 0;
					vram_module = (union vram_module *)vram_info->v23.vram_module;
					while (i < module_id) {
						vram_module = (union vram_module *)
							((u8 *)vram_module + vram_module->v9.vram_module_size);
						i++;
=======
			switch (amdgpu_ip_version(adev, GC_HWIP, 0)) {
			case IP_VERSION(12, 0, 0):
			case IP_VERSION(12, 0, 1):
				umc_info = (union umc_info *)(mode_info->atom_context->bios + data_offset);

				if (frev == 4) {
					switch (crev) {
					case 0:
						mem_channel_number = le32_to_cpu(umc_info->v40.channel_num);
						mem_type = le32_to_cpu(umc_info->v40.vram_type);
						mem_channel_width = le32_to_cpu(umc_info->v40.channel_width);
						mem_vendor = RREG32(adev->bios_scratch_reg_offset + 4) & 0xF;
						if (vram_vendor)
							*vram_vendor = mem_vendor;
						if (vram_type)
							*vram_type = convert_atom_mem_type_to_vram_type(adev, mem_type);
						if (vram_width)
							*vram_width = mem_channel_number * (1 << mem_channel_width);
						break;
					default:
						return -EINVAL;
>>>>>>> 3c842de2
					}
				} else
					return -EINVAL;
				break;
			default:
				vram_info = (union vram_info *)
					(mode_info->atom_context->bios + data_offset);

				module_id = (RREG32(adev->bios_scratch_reg_offset + 4) & 0x00ff0000) >> 16;
				if (frev == 3) {
					switch (crev) {
					/* v30 */
					case 0:
						vram_module = (union vram_module *)vram_info->v30.vram_module;
						mem_vendor = (vram_module->v30.dram_vendor_id) & 0xF;
						if (vram_vendor)
							*vram_vendor = mem_vendor;
						mem_type = vram_info->v30.memory_type;
						if (vram_type)
							*vram_type = convert_atom_mem_type_to_vram_type(adev, mem_type);
						mem_channel_number = vram_info->v30.channel_num;
						mem_channel_width = vram_info->v30.channel_width;
						if (vram_width)
							*vram_width = mem_channel_number * 16;
						break;
					default:
						return -EINVAL;
					}
				} else if (frev == 2) {
					switch (crev) {
					/* v23 */
					case 3:
						if (module_id > vram_info->v23.vram_module_num)
							module_id = 0;
						vram_module = (union vram_module *)vram_info->v23.vram_module;
						while (i < module_id) {
							vram_module = (union vram_module *)
								((u8 *)vram_module + vram_module->v9.vram_module_size);
							i++;
						}
						mem_type = vram_module->v9.memory_type;
						if (vram_type)
							*vram_type = convert_atom_mem_type_to_vram_type(adev, mem_type);
						mem_channel_number = vram_module->v9.channel_num;
						mem_channel_width = vram_module->v9.channel_width;
						if (vram_width)
							*vram_width = mem_channel_number * (1 << mem_channel_width);
						mem_vendor = (vram_module->v9.vender_rev_id) & 0xF;
						if (vram_vendor)
							*vram_vendor = mem_vendor;
						break;
					/* v24 */
					case 4:
						if (module_id > vram_info->v24.vram_module_num)
							module_id = 0;
						vram_module = (union vram_module *)vram_info->v24.vram_module;
						while (i < module_id) {
							vram_module = (union vram_module *)
								((u8 *)vram_module + vram_module->v10.vram_module_size);
							i++;
						}
						mem_type = vram_module->v10.memory_type;
						if (vram_type)
							*vram_type = convert_atom_mem_type_to_vram_type(adev, mem_type);
						mem_channel_number = vram_module->v10.channel_num;
						mem_channel_width = vram_module->v10.channel_width;
						if (vram_width)
							*vram_width = mem_channel_number * (1 << mem_channel_width);
						mem_vendor = (vram_module->v10.vender_rev_id) & 0xF;
						if (vram_vendor)
							*vram_vendor = mem_vendor;
						break;
					/* v25 */
					case 5:
						if (module_id > vram_info->v25.vram_module_num)
							module_id = 0;
						vram_module = (union vram_module *)vram_info->v25.vram_module;
						while (i < module_id) {
							vram_module = (union vram_module *)
								((u8 *)vram_module + vram_module->v11.vram_module_size);
							i++;
						}
						mem_type = vram_module->v11.memory_type;
						if (vram_type)
							*vram_type = convert_atom_mem_type_to_vram_type(adev, mem_type);
						mem_channel_number = vram_module->v11.channel_num;
						mem_channel_width = vram_module->v11.channel_width;
						if (vram_width)
							*vram_width = mem_channel_number * (1 << mem_channel_width);
						mem_vendor = (vram_module->v11.vender_rev_id) & 0xF;
						if (vram_vendor)
							*vram_vendor = mem_vendor;
						break;
					/* v26 */
					case 6:
						if (module_id > vram_info->v26.vram_module_num)
							module_id = 0;
						vram_module = (union vram_module *)vram_info->v26.vram_module;
						while (i < module_id) {
							vram_module = (union vram_module *)
								((u8 *)vram_module + vram_module->v9.vram_module_size);
							i++;
						}
						mem_type = vram_module->v9.memory_type;
						if (vram_type)
							*vram_type = convert_atom_mem_type_to_vram_type(adev, mem_type);
						mem_channel_number = vram_module->v9.channel_num;
						mem_channel_width = vram_module->v9.channel_width;
						if (vram_width)
							*vram_width = mem_channel_number * (1 << mem_channel_width);
						mem_vendor = (vram_module->v9.vender_rev_id) & 0xF;
						if (vram_vendor)
							*vram_vendor = mem_vendor;
						break;
					default:
						return -EINVAL;
					}
				} else {
					/* invalid frev */
					return -EINVAL;
				}
			}
		}
	}

	return 0;
}

/*
 * Return true if vbios enabled ecc by default, if umc info table is available
 * or false if ecc is not enabled or umc info table is not available
 */
bool amdgpu_atomfirmware_mem_ecc_supported(struct amdgpu_device *adev)
{
	struct amdgpu_mode_info *mode_info = &adev->mode_info;
	int index;
	u16 data_offset, size;
	union umc_info *umc_info;
	u8 frev, crev;
	bool ecc_default_enabled = false;
	u8 umc_config;
	u32 umc_config1;

	index = get_index_into_master_table(atom_master_list_of_data_tables_v2_1,
			umc_info);

	if (amdgpu_atom_parse_data_header(mode_info->atom_context,
				index, &size, &frev, &crev, &data_offset)) {
		umc_info = (union umc_info *)(mode_info->atom_context->bios + data_offset);
		if (frev == 3) {
			switch (crev) {
			case 1:
				umc_config = le32_to_cpu(umc_info->v31.umc_config);
				ecc_default_enabled =
					(umc_config & UMC_CONFIG__DEFAULT_MEM_ECC_ENABLE) ? true : false;
				break;
			case 2:
				umc_config = le32_to_cpu(umc_info->v32.umc_config);
				ecc_default_enabled =
					(umc_config & UMC_CONFIG__DEFAULT_MEM_ECC_ENABLE) ? true : false;
				break;
			case 3:
				umc_config = le32_to_cpu(umc_info->v33.umc_config);
				umc_config1 = le32_to_cpu(umc_info->v33.umc_config1);
				ecc_default_enabled =
					((umc_config & UMC_CONFIG__DEFAULT_MEM_ECC_ENABLE) ||
					 (umc_config1 & UMC_CONFIG1__ENABLE_ECC_CAPABLE)) ? true : false;
				break;
			default:
				/* unsupported crev */
				return false;
			}
		} else if (frev == 4) {
			switch (crev) {
			case 0:
				umc_config1 = le32_to_cpu(umc_info->v40.umc_config1);
				ecc_default_enabled =
					(umc_config1 & UMC_CONFIG1__ENABLE_ECC_CAPABLE) ? true : false;
				break;
			default:
				/* unsupported crev */
				return false;
			}
		} else {
			/* unsupported frev */
			return false;
		}
	}

	return ecc_default_enabled;
}

/*
 * Helper function to query sram ecc capablity
 *
 * @adev: amdgpu_device pointer
 *
 * Return true if vbios supports sram ecc or false if not
 */
bool amdgpu_atomfirmware_sram_ecc_supported(struct amdgpu_device *adev)
{
	u32 fw_cap;

	fw_cap = adev->mode_info.firmware_flags;

	return (fw_cap & ATOM_FIRMWARE_CAP_SRAM_ECC) ? true : false;
}

/*
 * Helper function to query dynamic boot config capability
 *
 * @adev: amdgpu_device pointer
 *
 * Return true if vbios supports dynamic boot config or false if not
 */
bool amdgpu_atomfirmware_dynamic_boot_config_supported(struct amdgpu_device *adev)
{
	u32 fw_cap;

	fw_cap = adev->mode_info.firmware_flags;

	return (fw_cap & ATOM_FIRMWARE_CAP_DYNAMIC_BOOT_CFG_ENABLE) ? true : false;
}

/**
 * amdgpu_atomfirmware_ras_rom_addr -- Get the RAS EEPROM addr from VBIOS
 * @adev: amdgpu_device pointer
 * @i2c_address: pointer to u8; if not NULL, will contain
 *    the RAS EEPROM address if the function returns true
 *
 * Return true if VBIOS supports RAS EEPROM address reporting,
 * else return false. If true and @i2c_address is not NULL,
 * will contain the RAS ROM address.
 */
bool amdgpu_atomfirmware_ras_rom_addr(struct amdgpu_device *adev,
				      u8 *i2c_address)
{
	struct amdgpu_mode_info *mode_info = &adev->mode_info;
	int index;
	u16 data_offset, size;
	union firmware_info *firmware_info;
	u8 frev, crev;

	index = get_index_into_master_table(atom_master_list_of_data_tables_v2_1,
					    firmwareinfo);

	if (amdgpu_atom_parse_data_header(adev->mode_info.atom_context,
					  index, &size, &frev, &crev,
					  &data_offset)) {
		/* support firmware_info 3.4 + */
		if ((frev == 3 && crev >= 4) || (frev > 3)) {
			firmware_info = (union firmware_info *)
				(mode_info->atom_context->bios + data_offset);
			/* The ras_rom_i2c_slave_addr should ideally
			 * be a 19-bit EEPROM address, which would be
			 * used as is by the driver; see top of
			 * amdgpu_eeprom.c.
			 *
			 * When this is the case, 0 is of course a
			 * valid RAS EEPROM address, in which case,
			 * we'll drop the first "if (firm...)" and only
			 * leave the check for the pointer.
			 *
			 * The reason this works right now is because
			 * ras_rom_i2c_slave_addr contains the EEPROM
			 * device type qualifier 1010b in the top 4
			 * bits.
			 */
			if (firmware_info->v34.ras_rom_i2c_slave_addr) {
				if (i2c_address)
					*i2c_address = firmware_info->v34.ras_rom_i2c_slave_addr;
				return true;
			}
		}
	}

	return false;
}


union smu_info {
	struct atom_smu_info_v3_1 v31;
	struct atom_smu_info_v4_0 v40;
};

union gfx_info {
	struct atom_gfx_info_v2_2 v22;
	struct atom_gfx_info_v2_4 v24;
	struct atom_gfx_info_v2_7 v27;
	struct atom_gfx_info_v3_0 v30;
};

int amdgpu_atomfirmware_get_clock_info(struct amdgpu_device *adev)
{
	struct amdgpu_mode_info *mode_info = &adev->mode_info;
	struct amdgpu_pll *spll = &adev->clock.spll;
	struct amdgpu_pll *mpll = &adev->clock.mpll;
	uint8_t frev, crev;
	uint16_t data_offset;
	int ret = -EINVAL, index;

	index = get_index_into_master_table(atom_master_list_of_data_tables_v2_1,
					    firmwareinfo);
	if (amdgpu_atom_parse_data_header(mode_info->atom_context, index, NULL,
				   &frev, &crev, &data_offset)) {
		union firmware_info *firmware_info =
			(union firmware_info *)(mode_info->atom_context->bios +
						data_offset);

		adev->clock.default_sclk =
			le32_to_cpu(firmware_info->v31.bootup_sclk_in10khz);
		adev->clock.default_mclk =
			le32_to_cpu(firmware_info->v31.bootup_mclk_in10khz);

		adev->pm.current_sclk = adev->clock.default_sclk;
		adev->pm.current_mclk = adev->clock.default_mclk;

		ret = 0;
	}

	index = get_index_into_master_table(atom_master_list_of_data_tables_v2_1,
					    smu_info);
	if (amdgpu_atom_parse_data_header(mode_info->atom_context, index, NULL,
				   &frev, &crev, &data_offset)) {
		union smu_info *smu_info =
			(union smu_info *)(mode_info->atom_context->bios +
					   data_offset);

		/* system clock */
		if (frev == 3)
			spll->reference_freq = le32_to_cpu(smu_info->v31.core_refclk_10khz);
		else if (frev == 4)
			spll->reference_freq = le32_to_cpu(smu_info->v40.core_refclk_10khz);

		spll->reference_div = 0;
		spll->min_post_div = 1;
		spll->max_post_div = 1;
		spll->min_ref_div = 2;
		spll->max_ref_div = 0xff;
		spll->min_feedback_div = 4;
		spll->max_feedback_div = 0xff;
		spll->best_vco = 0;

		ret = 0;
	}

	index = get_index_into_master_table(atom_master_list_of_data_tables_v2_1,
					    umc_info);
	if (amdgpu_atom_parse_data_header(mode_info->atom_context, index, NULL,
				   &frev, &crev, &data_offset)) {
		union umc_info *umc_info =
			(union umc_info *)(mode_info->atom_context->bios +
					   data_offset);

		/* memory clock */
		mpll->reference_freq = le32_to_cpu(umc_info->v31.mem_refclk_10khz);

		mpll->reference_div = 0;
		mpll->min_post_div = 1;
		mpll->max_post_div = 1;
		mpll->min_ref_div = 2;
		mpll->max_ref_div = 0xff;
		mpll->min_feedback_div = 4;
		mpll->max_feedback_div = 0xff;
		mpll->best_vco = 0;

		ret = 0;
	}

	/* if asic is Navi+, the rlc reference clock is used for system clock
	 * from vbios gfx_info table */
	if (adev->asic_type >= CHIP_NAVI10) {
		index = get_index_into_master_table(atom_master_list_of_data_tables_v2_1,
						   gfx_info);
		if (amdgpu_atom_parse_data_header(mode_info->atom_context, index, NULL,
					  &frev, &crev, &data_offset)) {
			union gfx_info *gfx_info = (union gfx_info *)
				(mode_info->atom_context->bios + data_offset);
			if ((frev == 3) ||
			    (frev == 2 && crev == 6)) {
				spll->reference_freq = le32_to_cpu(gfx_info->v30.golden_tsc_count_lower_refclk);
				ret = 0;
			} else if ((frev == 2) &&
				   (crev >= 2) &&
				   (crev != 6)) {
				spll->reference_freq = le32_to_cpu(gfx_info->v22.rlc_gpu_timer_refclk);
				ret = 0;
			} else {
				BUG();
			}
		}
	}

	return ret;
}

int amdgpu_atomfirmware_get_gfx_info(struct amdgpu_device *adev)
{
	struct amdgpu_mode_info *mode_info = &adev->mode_info;
	int index;
	uint8_t frev, crev;
	uint16_t data_offset;

	index = get_index_into_master_table(atom_master_list_of_data_tables_v2_1,
					    gfx_info);
	if (amdgpu_atom_parse_data_header(mode_info->atom_context, index, NULL,
				   &frev, &crev, &data_offset)) {
		union gfx_info *gfx_info = (union gfx_info *)
			(mode_info->atom_context->bios + data_offset);
		if (frev == 2) {
			switch (crev) {
			case 4:
				adev->gfx.config.max_shader_engines = gfx_info->v24.max_shader_engines;
				adev->gfx.config.max_cu_per_sh = gfx_info->v24.max_cu_per_sh;
				adev->gfx.config.max_sh_per_se = gfx_info->v24.max_sh_per_se;
				adev->gfx.config.max_backends_per_se = gfx_info->v24.max_backends_per_se;
				adev->gfx.config.max_texture_channel_caches = gfx_info->v24.max_texture_channel_caches;
				adev->gfx.config.max_gprs = le16_to_cpu(gfx_info->v24.gc_num_gprs);
				adev->gfx.config.max_gs_threads = gfx_info->v24.gc_num_max_gs_thds;
				adev->gfx.config.gs_vgt_table_depth = gfx_info->v24.gc_gs_table_depth;
				adev->gfx.config.gs_prim_buffer_depth =
					le16_to_cpu(gfx_info->v24.gc_gsprim_buff_depth);
				adev->gfx.config.double_offchip_lds_buf =
					gfx_info->v24.gc_double_offchip_lds_buffer;
				adev->gfx.cu_info.wave_front_size = le16_to_cpu(gfx_info->v24.gc_wave_size);
				adev->gfx.cu_info.max_waves_per_simd = le16_to_cpu(gfx_info->v24.gc_max_waves_per_simd);
				adev->gfx.cu_info.max_scratch_slots_per_cu = gfx_info->v24.gc_max_scratch_slots_per_cu;
				adev->gfx.cu_info.lds_size = le16_to_cpu(gfx_info->v24.gc_lds_size);
				return 0;
			case 7:
				adev->gfx.config.max_shader_engines = gfx_info->v27.max_shader_engines;
				adev->gfx.config.max_cu_per_sh = gfx_info->v27.max_cu_per_sh;
				adev->gfx.config.max_sh_per_se = gfx_info->v27.max_sh_per_se;
				adev->gfx.config.max_backends_per_se = gfx_info->v27.max_backends_per_se;
				adev->gfx.config.max_texture_channel_caches = gfx_info->v27.max_texture_channel_caches;
				adev->gfx.config.max_gprs = le16_to_cpu(gfx_info->v27.gc_num_gprs);
				adev->gfx.config.max_gs_threads = gfx_info->v27.gc_num_max_gs_thds;
				adev->gfx.config.gs_vgt_table_depth = gfx_info->v27.gc_gs_table_depth;
				adev->gfx.config.gs_prim_buffer_depth = le16_to_cpu(gfx_info->v27.gc_gsprim_buff_depth);
				adev->gfx.config.double_offchip_lds_buf = gfx_info->v27.gc_double_offchip_lds_buffer;
				adev->gfx.cu_info.wave_front_size = le16_to_cpu(gfx_info->v27.gc_wave_size);
				adev->gfx.cu_info.max_waves_per_simd = le16_to_cpu(gfx_info->v27.gc_max_waves_per_simd);
				adev->gfx.cu_info.max_scratch_slots_per_cu = gfx_info->v27.gc_max_scratch_slots_per_cu;
				adev->gfx.cu_info.lds_size = le16_to_cpu(gfx_info->v27.gc_lds_size);
				return 0;
			default:
				return -EINVAL;
			}
		} else if (frev == 3) {
			switch (crev) {
			case 0:
				adev->gfx.config.max_shader_engines = gfx_info->v30.max_shader_engines;
				adev->gfx.config.max_cu_per_sh = gfx_info->v30.max_cu_per_sh;
				adev->gfx.config.max_sh_per_se = gfx_info->v30.max_sh_per_se;
				adev->gfx.config.max_backends_per_se = gfx_info->v30.max_backends_per_se;
				adev->gfx.config.max_texture_channel_caches = gfx_info->v30.max_texture_channel_caches;
				return 0;
			default:
				return -EINVAL;
			}
		} else {
			return -EINVAL;
		}

	}
	return -EINVAL;
}

/*
 * Helper function to query two stage mem training capability
 *
 * @adev: amdgpu_device pointer
 *
 * Return true if two stage mem training is supported or false if not
 */
bool amdgpu_atomfirmware_mem_training_supported(struct amdgpu_device *adev)
{
	u32 fw_cap;

	fw_cap = adev->mode_info.firmware_flags;

	return (fw_cap & ATOM_FIRMWARE_CAP_ENABLE_2STAGE_BIST_TRAINING) ? true : false;
}

int amdgpu_atomfirmware_get_fw_reserved_fb_size(struct amdgpu_device *adev)
{
	struct atom_context *ctx = adev->mode_info.atom_context;
	union firmware_info *firmware_info;
	int index;
	u16 data_offset, size;
	u8 frev, crev;
	int fw_reserved_fb_size;

	index = get_index_into_master_table(atom_master_list_of_data_tables_v2_1,
			firmwareinfo);

	if (!amdgpu_atom_parse_data_header(ctx, index, &size,
				&frev, &crev, &data_offset))
		/* fail to parse data_header */
		return 0;

	firmware_info = (union firmware_info *)(ctx->bios + data_offset);

	if (frev != 3)
		return -EINVAL;

	switch (crev) {
	case 4:
		fw_reserved_fb_size =
			(firmware_info->v34.fw_reserved_size_in_kb << 10);
		break;
	case 5:
		fw_reserved_fb_size =
			(firmware_info->v35.fw_reserved_size_in_kb << 10);
		break;
	default:
		fw_reserved_fb_size = 0;
		break;
	}

	return fw_reserved_fb_size;
}

/*
 * Helper function to execute asic_init table
 *
 * @adev: amdgpu_device pointer
 * @fb_reset: flag to indicate whether fb is reset or not
 *
 * Return 0 if succeed, otherwise failed
 */
int amdgpu_atomfirmware_asic_init(struct amdgpu_device *adev, bool fb_reset)
{
	struct amdgpu_mode_info *mode_info = &adev->mode_info;
	struct atom_context *ctx;
	uint8_t frev, crev;
	uint16_t data_offset;
	uint32_t bootup_sclk_in10khz, bootup_mclk_in10khz;
	struct asic_init_ps_allocation_v2_1 asic_init_ps_v2_1;
	int index;

	if (!mode_info)
		return -EINVAL;

	ctx = mode_info->atom_context;
	if (!ctx)
		return -EINVAL;

	/* query bootup sclk/mclk from firmware_info table */
	index = get_index_into_master_table(atom_master_list_of_data_tables_v2_1,
					    firmwareinfo);
	if (amdgpu_atom_parse_data_header(ctx, index, NULL,
				&frev, &crev, &data_offset)) {
		union firmware_info *firmware_info =
			(union firmware_info *)(ctx->bios +
						data_offset);

		bootup_sclk_in10khz =
			le32_to_cpu(firmware_info->v31.bootup_sclk_in10khz);
		bootup_mclk_in10khz =
			le32_to_cpu(firmware_info->v31.bootup_mclk_in10khz);
	} else {
		return -EINVAL;
	}

	index = get_index_into_master_table(atom_master_list_of_command_functions_v2_1,
					asic_init);
	if (amdgpu_atom_parse_cmd_header(mode_info->atom_context, index, &frev, &crev)) {
		if (frev == 2 && crev >= 1) {
			memset(&asic_init_ps_v2_1, 0, sizeof(asic_init_ps_v2_1));
			asic_init_ps_v2_1.param.engineparam.sclkfreqin10khz = bootup_sclk_in10khz;
			asic_init_ps_v2_1.param.memparam.mclkfreqin10khz = bootup_mclk_in10khz;
			asic_init_ps_v2_1.param.engineparam.engineflag = b3NORMAL_ENGINE_INIT;
			if (!fb_reset)
				asic_init_ps_v2_1.param.memparam.memflag = b3DRAM_SELF_REFRESH_EXIT;
			else
				asic_init_ps_v2_1.param.memparam.memflag = 0;
		} else {
			return -EINVAL;
		}
	} else {
		return -EINVAL;
	}

	return amdgpu_atom_execute_table(ctx, ATOM_CMD_INIT, (uint32_t *)&asic_init_ps_v2_1,
		sizeof(asic_init_ps_v2_1));
}<|MERGE_RESOLUTION|>--- conflicted
+++ resolved
@@ -389,41 +389,6 @@
 				return -EINVAL;
 			}
 		} else {
-<<<<<<< HEAD
-			vram_info = (union vram_info *)
-				(mode_info->atom_context->bios + data_offset);
-			module_id = (RREG32(adev->bios_scratch_reg_offset + 4) & 0x00ff0000) >> 16;
-			if (frev == 3) {
-				switch (crev) {
-				/* v30 */
-				case 0:
-					vram_module = (union vram_module *)vram_info->v30.vram_module;
-					mem_vendor = (vram_module->v30.dram_vendor_id) & 0xF;
-					if (vram_vendor)
-						*vram_vendor = mem_vendor;
-					mem_type = vram_info->v30.memory_type;
-					if (vram_type)
-						*vram_type = convert_atom_mem_type_to_vram_type(adev, mem_type);
-					mem_channel_number = vram_info->v30.channel_num;
-					mem_channel_width = vram_info->v30.channel_width;
-					if (vram_width)
-						*vram_width = mem_channel_number * 16;
-					break;
-				default:
-					return -EINVAL;
-				}
-			} else if (frev == 2) {
-				switch (crev) {
-				/* v23 */
-				case 3:
-					if (module_id > vram_info->v23.vram_module_num)
-						module_id = 0;
-					vram_module = (union vram_module *)vram_info->v23.vram_module;
-					while (i < module_id) {
-						vram_module = (union vram_module *)
-							((u8 *)vram_module + vram_module->v9.vram_module_size);
-						i++;
-=======
 			switch (amdgpu_ip_version(adev, GC_HWIP, 0)) {
 			case IP_VERSION(12, 0, 0):
 			case IP_VERSION(12, 0, 1):
@@ -445,7 +410,6 @@
 						break;
 					default:
 						return -EINVAL;
->>>>>>> 3c842de2
 					}
 				} else
 					return -EINVAL;
