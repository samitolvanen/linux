/* SPDX-License-Identifier: MIT */
/*
 * Copyright © 2019 Intel Corporation
 */

#ifndef __INTEL_GT_TYPES__
#define __INTEL_GT_TYPES__

#include <linux/ktime.h>
#include <linux/list.h>
#include <linux/llist.h>
#include <linux/mutex.h>
#include <linux/notifier.h>
#include <linux/spinlock.h>
#include <linux/types.h>
#include <linux/workqueue.h>

#include "uc/intel_uc.h"

#include "i915_vma.h"
#include "intel_engine_types.h"
#include "intel_gt_buffer_pool_types.h"
#include "intel_llc_types.h"
#include "intel_reset_types.h"
#include "intel_rc6_types.h"
#include "intel_rps_types.h"
#include "intel_migrate_types.h"
#include "intel_wakeref.h"
#include "pxp/intel_pxp_types.h"

struct drm_i915_private;
struct i915_ggtt;
struct intel_engine_cs;
struct intel_uncore;

struct intel_mmio_range {
	u32 start;
	u32 end;
};

/*
 * The hardware has multiple kinds of multicast register ranges that need
 * special register steering (and future platforms are expected to add
 * additional types).
 *
 * During driver startup, we initialize the steering control register to
 * direct reads to a slice/subslice that are valid for the 'subslice' class
 * of multicast registers.  If another type of steering does not have any
 * overlap in valid steering targets with 'subslice' style registers, we will
 * need to explicitly re-steer reads of registers of the other type.
 *
 * Only the replication types that may need additional non-default steering
 * are listed here.
 */
enum intel_steering_type {
	L3BANK,
	MSLICE,
	LNCF,

	NUM_STEERING_TYPES
};

enum intel_submission_method {
	INTEL_SUBMISSION_RING,
	INTEL_SUBMISSION_ELSP,
	INTEL_SUBMISSION_GUC,
};

struct intel_gt {
	struct drm_i915_private *i915;
	struct intel_uncore *uncore;
	struct i915_ggtt *ggtt;

	struct intel_uc uc;

	struct i915_wa_list wa_list;

	struct intel_gt_timelines {
		spinlock_t lock; /* protects active_list */
		struct list_head active_list;
	} timelines;

	struct intel_gt_requests {
		/**
		 * We leave the user IRQ off as much as possible,
		 * but this means that requests will finish and never
		 * be retired once the system goes idle. Set a timer to
		 * fire periodically while the ring is running. When it
		 * fires, go retire requests.
		 */
		struct delayed_work retire_work;
	} requests;

	struct {
		struct llist_head list;
		struct work_struct work;
	} watchdog;

	struct intel_wakeref wakeref;
	atomic_t user_wakeref;

	struct list_head closed_vma;
	spinlock_t closed_lock; /* guards the list of closed_vma */

	ktime_t last_init_time;
	struct intel_reset reset;

	/**
	 * Is the GPU currently considered idle, or busy executing
	 * userspace requests? Whilst idle, we allow runtime power
	 * management to power down the hardware and display clocks.
	 * In order to reduce the effect on performance, there
	 * is a slight delay before we do so.
	 */
	intel_wakeref_t awake;

	u32 clock_frequency;
	u32 clock_period_ns;

	struct intel_llc llc;
	struct intel_rc6 rc6;
	struct intel_rps rps;

	spinlock_t irq_lock;
	u32 gt_imr;
	u32 pm_ier;
	u32 pm_imr;

	u32 pm_guc_events;

	struct {
		bool active;

		/**
		 * @lock: Lock protecting the below fields.
		 */
		seqcount_mutex_t lock;

		/**
		 * @total: Total time this engine was busy.
		 *
		 * Accumulated time not counting the most recent block in cases
		 * where engine is currently busy (active > 0).
		 */
		ktime_t total;

		/**
		 * @start: Timestamp of the last idle to active transition.
		 *
		 * Idle is defined as active == 0, active is active > 0.
		 */
		ktime_t start;
	} stats;

	struct intel_engine_cs *engine[I915_NUM_ENGINES];
	struct intel_engine_cs *engine_class[MAX_ENGINE_CLASS + 1]
					    [MAX_ENGINE_INSTANCE + 1];
	enum intel_submission_method submission_method;

	/*
	 * Default address space (either GGTT or ppGTT depending on arch).
	 *
	 * Reserved for exclusive use by the kernel.
	 */
	struct i915_address_space *vm;

	/*
	 * A pool of objects to use as shadow copies of client batch buffers
	 * when the command parser is enabled. Prevents the client from
	 * modifying the batch contents after software parsing.
	 *
	 * Buffers older than 1s are periodically reaped from the pool,
	 * or may be reclaimed by the shrinker before then.
	 */
	struct intel_gt_buffer_pool buffer_pool;

	struct i915_vma *scratch;

	struct intel_migrate migrate;

	const struct intel_mmio_range *steering_table[NUM_STEERING_TYPES];

	struct intel_gt_info {
		intel_engine_mask_t engine_mask;

		u32 l3bank_mask;

		u8 num_engines;

		/* General presence of SFC units */
		u8 sfc_mask;

		/* Media engine access to SFC per instance */
		u8 vdbox_sfc_access;

		/* Slice/subslice/EU info */
		struct sseu_dev_info sseu;

		unsigned long mslice_mask;
	} info;

	struct {
		u8 uc_index;
	} mocs;
<<<<<<< HEAD
=======

	struct intel_pxp pxp;
>>>>>>> 56d33754
};

enum intel_gt_scratch_field {
	/* 8 bytes */
	INTEL_GT_SCRATCH_FIELD_DEFAULT = 0,

	/* 8 bytes */
	INTEL_GT_SCRATCH_FIELD_RENDER_FLUSH = 128,

	/* 8 bytes */
	INTEL_GT_SCRATCH_FIELD_COHERENTL3_WA = 256,

	/* 6 * 8 bytes */
	INTEL_GT_SCRATCH_FIELD_PERF_CS_GPR = 2048,

	/* 4 bytes */
	INTEL_GT_SCRATCH_FIELD_PERF_PREDICATE_RESULT_1 = 2096,
};

#endif /* __INTEL_GT_TYPES_H__ */<|MERGE_RESOLUTION|>--- conflicted
+++ resolved
@@ -202,11 +202,8 @@
 	struct {
 		u8 uc_index;
 	} mocs;
-<<<<<<< HEAD
-=======
 
 	struct intel_pxp pxp;
->>>>>>> 56d33754
 };
 
 enum intel_gt_scratch_field {
