--- conflicted
+++ resolved
@@ -524,7 +524,6 @@
 	tristate
 	default MISC_RTSX_PCI || MISC_RTSX_USB
 
-<<<<<<< HEAD
 config UID_SYS_STATS
 	bool "Per-UID statistics"
 	depends on PROFILING && TASK_XACCT && TASK_IO_ACCOUNTING
@@ -539,7 +538,7 @@
 	default n
 	help
 	  Per TASK based io statistics exported to /proc/uid_io
-=======
+
 config PVPANIC
 	tristate "pvpanic device support"
 	depends on HAS_IOMEM && (ACPI || OF)
@@ -547,7 +546,6 @@
 	  This driver provides support for the pvpanic device.  pvpanic is
 	  a paravirtualized device provided by QEMU; it lets a virtual machine
 	  (guest) communicate panic events to the host.
->>>>>>> 37624b58
 
 source "drivers/misc/c2port/Kconfig"
 source "drivers/misc/eeprom/Kconfig"
