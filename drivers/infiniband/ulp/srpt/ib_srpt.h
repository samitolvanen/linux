/*
 * Copyright (c) 2006 - 2009 Mellanox Technology Inc.  All rights reserved.
 * Copyright (C) 2009 - 2010 Bart Van Assche <bvanassche@acm.org>.
 *
 * This software is available to you under a choice of one of two
 * licenses.  You may choose to be licensed under the terms of the GNU
 * General Public License (GPL) Version 2, available from the file
 * COPYING in the main directory of this source tree, or the
 * OpenIB.org BSD license below:
 *
 *     Redistribution and use in source and binary forms, with or
 *     without modification, are permitted provided that the following
 *     conditions are met:
 *
 *      - Redistributions of source code must retain the above
 *        copyright notice, this list of conditions and the following
 *        disclaimer.
 *
 *      - Redistributions in binary form must reproduce the above
 *        copyright notice, this list of conditions and the following
 *        disclaimer in the documentation and/or other materials
 *        provided with the distribution.
 *
 * THE SOFTWARE IS PROVIDED "AS IS", WITHOUT WARRANTY OF ANY KIND,
 * EXPRESS OR IMPLIED, INCLUDING BUT NOT LIMITED TO THE WARRANTIES OF
 * MERCHANTABILITY, FITNESS FOR A PARTICULAR PURPOSE AND
 * NONINFRINGEMENT. IN NO EVENT SHALL THE AUTHORS OR COPYRIGHT HOLDERS
 * BE LIABLE FOR ANY CLAIM, DAMAGES OR OTHER LIABILITY, WHETHER IN AN
 * ACTION OF CONTRACT, TORT OR OTHERWISE, ARISING FROM, OUT OF OR IN
 * CONNECTION WITH THE SOFTWARE OR THE USE OR OTHER DEALINGS IN THE
 * SOFTWARE.
 *
 */

#ifndef IB_SRPT_H
#define IB_SRPT_H

#include <linux/types.h>
#include <linux/list.h>
#include <linux/wait.h>

#include <rdma/ib_verbs.h>
#include <rdma/ib_sa.h>
#include <rdma/ib_cm.h>
#include <rdma/rw.h>

#include <scsi/srp.h>

#include "ib_dm_mad.h"

/*
 * The prefix the ServiceName field must start with in the device management
 * ServiceEntries attribute pair. See also the SRP specification.
 */
#define SRP_SERVICE_NAME_PREFIX		"SRP.T10:"

enum {
	/*
	 * SRP IOControllerProfile attributes for SRP target ports that have
	 * not been defined in <scsi/srp.h>. Source: section B.7, table B.7
	 * in the SRP specification.
	 */
	SRP_PROTOCOL = 0x0108,
	SRP_PROTOCOL_VERSION = 0x0001,
	SRP_IO_SUBCLASS = 0x609e,
	SRP_SEND_TO_IOC = 0x01,
	SRP_SEND_FROM_IOC = 0x02,
	SRP_RDMA_READ_FROM_IOC = 0x08,
	SRP_RDMA_WRITE_FROM_IOC = 0x20,

	/*
	 * srp_login_cmd.req_flags bitmasks. See also table 9 in the SRP
	 * specification.
	 */
	SRP_MTCH_ACTION = 0x03, /* MULTI-CHANNEL ACTION */
	SRP_LOSOLNT = 0x10, /* logout solicited notification */
	SRP_CRSOLNT = 0x20, /* credit request solicited notification */
	SRP_AESOLNT = 0x40, /* asynchronous event solicited notification */

	/*
	 * srp_cmd.sol_nt / srp_tsk_mgmt.sol_not bitmasks. See also tables
	 * 18 and 20 in the SRP specification.
	 */
	SRP_SCSOLNT = 0x02, /* SCSOLNT = successful solicited notification */
	SRP_UCSOLNT = 0x04, /* UCSOLNT = unsuccessful solicited notification */

	/*
	 * srp_rsp.sol_not / srp_t_logout.sol_not bitmasks. See also tables
	 * 16 and 22 in the SRP specification.
	 */
	SRP_SOLNT = 0x01, /* SOLNT = solicited notification */

	/* See also table 24 in the SRP specification. */
	SRP_TSK_MGMT_SUCCESS = 0x00,
	SRP_TSK_MGMT_FUNC_NOT_SUPP = 0x04,
	SRP_TSK_MGMT_FAILED = 0x05,

	/* See also table 21 in the SRP specification. */
	SRP_CMD_SIMPLE_Q = 0x0,
	SRP_CMD_HEAD_OF_Q = 0x1,
	SRP_CMD_ORDERED_Q = 0x2,
	SRP_CMD_ACA = 0x4,

	SRP_LOGIN_RSP_MULTICHAN_NO_CHAN = 0x0,
	SRP_LOGIN_RSP_MULTICHAN_TERMINATED = 0x1,
	SRP_LOGIN_RSP_MULTICHAN_MAINTAINED = 0x2,

	SRPT_DEF_SG_TABLESIZE = 128,

	MIN_SRPT_SQ_SIZE = 16,
	DEF_SRPT_SQ_SIZE = 4096,
	SRPT_RQ_SIZE = 128,
	MIN_SRPT_SRQ_SIZE = 4,
	DEFAULT_SRPT_SRQ_SIZE = 4095,
	MAX_SRPT_SRQ_SIZE = 65535,
	MAX_SRPT_RDMA_SIZE = 1U << 24,
	MAX_SRPT_RSP_SIZE = 1024,

	MIN_MAX_REQ_SIZE = 996,
	DEFAULT_MAX_REQ_SIZE
		= sizeof(struct srp_cmd)/*48*/
		+ sizeof(struct srp_indirect_buf)/*20*/
		+ 128 * sizeof(struct srp_direct_buf)/*16*/,

	MIN_MAX_RSP_SIZE = sizeof(struct srp_rsp)/*36*/ + 4,
	DEFAULT_MAX_RSP_SIZE = 256, /* leaves 220 bytes for sense data */

	DEFAULT_MAX_RDMA_SIZE = 65536,
};

/**
 * enum srpt_command_state - SCSI command state managed by SRPT.
 * @SRPT_STATE_NEW:           New command arrived and is being processed.
 * @SRPT_STATE_NEED_DATA:     Processing a write or bidir command and waiting
 *                            for data arrival.
 * @SRPT_STATE_DATA_IN:       Data for the write or bidir command arrived and is
 *                            being processed.
 * @SRPT_STATE_CMD_RSP_SENT:  SRP_RSP for SRP_CMD has been sent.
 * @SRPT_STATE_MGMT:          Processing a SCSI task management command.
 * @SRPT_STATE_MGMT_RSP_SENT: SRP_RSP for SRP_TSK_MGMT has been sent.
 * @SRPT_STATE_DONE:          Command processing finished successfully, command
 *                            processing has been aborted or command processing
 *                            failed.
 */
enum srpt_command_state {
	SRPT_STATE_NEW		 = 0,
	SRPT_STATE_NEED_DATA	 = 1,
	SRPT_STATE_DATA_IN	 = 2,
	SRPT_STATE_CMD_RSP_SENT	 = 3,
	SRPT_STATE_MGMT		 = 4,
	SRPT_STATE_MGMT_RSP_SENT = 5,
	SRPT_STATE_DONE		 = 6,
};

/**
 * struct srpt_ioctx - Shared SRPT I/O context information.
 * @buf:   Pointer to the buffer.
 * @dma:   DMA address of the buffer.
 * @index: Index of the I/O context in its ioctx_ring array.
 */
struct srpt_ioctx {
	struct ib_cqe		cqe;
	void			*buf;
	dma_addr_t		dma;
	uint32_t		index;
};

/**
 * struct srpt_recv_ioctx - SRPT receive I/O context.
 * @ioctx:     See above.
 * @wait_list: Node for insertion in srpt_rdma_ch.cmd_wait_list.
 */
struct srpt_recv_ioctx {
	struct srpt_ioctx	ioctx;
	struct list_head	wait_list;
};
	
struct srpt_rw_ctx {
	struct rdma_rw_ctx	rw;
	struct scatterlist	*sg;
	unsigned int		nents;
};

/**
 * struct srpt_send_ioctx - SRPT send I/O context.
 * @ioctx:       See above.
 * @ch:          Channel pointer.
<<<<<<< HEAD
 * @free_list:   Node in srpt_rdma_ch.free_list.
 * @n_rbuf:      Number of data buffers in the received SRP command.
 * @rbufs:       Pointer to SRP data buffer array.
 * @single_rbuf: SRP data buffer if the command has only a single buffer.
 * @sg:          Pointer to sg-list associated with this I/O context.
 * @sg_cnt:      SG-list size.
 * @mapped_sg_count: ib_dma_map_sg() return value.
 * @n_rdma_wrs:  Number of elements in the rdma_wrs array.
 * @rdma_wrs:    Array with information about the RDMA mapping.
 * @tag:         Tag of the received SRP information unit.
=======
>>>>>>> c16d2750
 * @spinlock:    Protects 'state'.
 * @state:       I/O context state.
 * @cmd:         Target core command data structure.
 * @sense_data:  SCSI sense data.
 */
struct srpt_send_ioctx {
	struct srpt_ioctx	ioctx;
	struct srpt_rdma_ch	*ch;

	struct srpt_rw_ctx	s_rw_ctx;
	struct srpt_rw_ctx	*rw_ctxs;

	struct ib_cqe		rdma_cqe;
<<<<<<< HEAD
	struct srp_direct_buf	*rbufs;
	struct srp_direct_buf	single_rbuf;
	struct scatterlist	*sg;
=======
>>>>>>> c16d2750
	struct list_head	free_list;
	spinlock_t		spinlock;
	enum srpt_command_state	state;
	struct se_cmd		cmd;
	struct completion	tx_done;
	u8			n_rdma;
	u8			n_rw_ctx;
	bool			queue_status_only;
	u8			sense_data[TRANSPORT_SENSE_BUFFER];
};

/**
 * enum rdma_ch_state - SRP channel state.
 * @CH_CONNECTING:    QP is in RTR state; waiting for RTU.
 * @CH_LIVE:	      QP is in RTS state.
 * @CH_DISCONNECTING: DREQ has been sent and waiting for DREP or DREQ has
 *                    been received.
 * @CH_DRAINING:      DREP has been received or waiting for DREP timed out
 *                    and last work request has been queued.
 * @CH_DISCONNECTED:  Last completion has been received.
 */
enum rdma_ch_state {
	CH_CONNECTING,
	CH_LIVE,
	CH_DISCONNECTING,
	CH_DRAINING,
	CH_DISCONNECTED,
};

/**
 * struct srpt_rdma_ch - RDMA channel.
 * @cm_id:         IB CM ID associated with the channel.
 * @qp:            IB queue pair used for communicating over this channel.
 * @cq:            IB completion queue for this channel.
 * @rq_size:       IB receive queue size.
 * @rsp_size	   IB response message size in bytes.
 * @sq_wr_avail:   number of work requests available in the send queue.
 * @sport:         pointer to the information of the HCA port used by this
 *                 channel.
 * @i_port_id:     128-bit initiator port identifier copied from SRP_LOGIN_REQ.
 * @t_port_id:     128-bit target port identifier copied from SRP_LOGIN_REQ.
 * @max_ti_iu_len: maximum target-to-initiator information unit length.
 * @req_lim:       request limit: maximum number of requests that may be sent
 *                 by the initiator without having received a response.
 * @req_lim_delta: Number of credits not yet sent back to the initiator.
 * @spinlock:      Protects free_list and state.
 * @free_list:     Head of list with free send I/O contexts.
 * @state:         channel state. See also enum rdma_ch_state.
 * @ioctx_ring:    Send ring.
 * @list:          Node for insertion in the srpt_device.rch_list list.
 * @cmd_wait_list: List of SCSI commands that arrived before the RTU event. This
 *                 list contains struct srpt_ioctx elements and is protected
 *                 against concurrent modification by the cm_id spinlock.
 * @sess:          Session information associated with this SRP channel.
 * @sess_name:     Session name.
 * @release_work:  Allows scheduling of srpt_release_channel().
 * @release_done:  Enables waiting for srpt_release_channel() completion.
 */
struct srpt_rdma_ch {
	struct ib_cm_id		*cm_id;
	struct ib_qp		*qp;
	struct ib_cq		*cq;
	struct ib_cqe		zw_cqe;
	struct kref		kref;
	int			rq_size;
	u32			rsp_size;
	atomic_t		sq_wr_avail;
	struct srpt_port	*sport;
	u8			i_port_id[16];
	u8			t_port_id[16];
	int			max_ti_iu_len;
	atomic_t		req_lim;
	atomic_t		req_lim_delta;
	spinlock_t		spinlock;
	struct list_head	free_list;
	enum rdma_ch_state	state;
	struct srpt_send_ioctx	**ioctx_ring;
	struct list_head	list;
	struct list_head	cmd_wait_list;
	struct se_session	*sess;
	u8			sess_name[36];
	struct work_struct	release_work;
	struct completion	*release_done;
};

/**
 * struct srpt_port_attib - Attributes for SRPT port
 * @srp_max_rdma_size: Maximum size of SRP RDMA transfers for new connections.
 * @srp_max_rsp_size: Maximum size of SRP response messages in bytes.
 * @srp_sq_size: Shared receive queue (SRQ) size.
 */
struct srpt_port_attrib {
	u32			srp_max_rdma_size;
	u32			srp_max_rsp_size;
	u32			srp_sq_size;
};

/**
 * struct srpt_port - Information associated by SRPT with a single IB port.
 * @sdev:      backpointer to the HCA information.
 * @mad_agent: per-port management datagram processing information.
 * @enabled:   Whether or not this target port is enabled.
 * @port_guid: ASCII representation of Port GUID
 * @port:      one-based port number.
 * @sm_lid:    cached value of the port's sm_lid.
 * @lid:       cached value of the port's lid.
 * @gid:       cached value of the port's gid.
 * @port_acl_lock spinlock for port_acl_list:
 * @work:      work structure for refreshing the aforementioned cached values.
 * @port_tpg_1 Target portal group = 1 data.
 * @port_wwn:  Target core WWN data.
 * @port_acl_list: Head of the list with all node ACLs for this port.
 */
struct srpt_port {
	struct srpt_device	*sdev;
	struct ib_mad_agent	*mad_agent;
	bool			enabled;
	u8			port_guid[64];
	u8			port;
	u16			sm_lid;
	u16			lid;
	union ib_gid		gid;
	struct work_struct	work;
	struct se_portal_group	port_tpg_1;
	struct se_wwn		port_wwn;
	struct srpt_port_attrib port_attrib;
};

/**
 * struct srpt_device - Information associated by SRPT with a single HCA.
 * @device:        Backpointer to the struct ib_device managed by the IB core.
 * @pd:            IB protection domain.
 * @mr:            L_Key (local key) with write access to all local memory.
 * @srq:           Per-HCA SRQ (shared receive queue).
 * @cm_id:         Connection identifier.
 * @srq_size:      SRQ size.
 * @ioctx_ring:    Per-HCA SRQ.
 * @rch_list:      Per-device channel list -- see also srpt_rdma_ch.list.
 * @ch_releaseQ:   Enables waiting for removal from rch_list.
 * @mutex:         Protects rch_list.
 * @port:          Information about the ports owned by this HCA.
 * @event_handler: Per-HCA asynchronous IB event handler.
 * @list:          Node in srpt_dev_list.
 */
struct srpt_device {
	struct ib_device	*device;
	struct ib_pd		*pd;
	struct ib_srq		*srq;
	struct ib_cm_id		*cm_id;
	int			srq_size;
	struct srpt_recv_ioctx	**ioctx_ring;
	struct list_head	rch_list;
	wait_queue_head_t	ch_releaseQ;
	struct mutex		mutex;
	struct srpt_port	port[2];
	struct ib_event_handler	event_handler;
	struct list_head	list;
};

#endif				/* IB_SRPT_H */<|MERGE_RESOLUTION|>--- conflicted
+++ resolved
@@ -185,19 +185,6 @@
  * struct srpt_send_ioctx - SRPT send I/O context.
  * @ioctx:       See above.
  * @ch:          Channel pointer.
-<<<<<<< HEAD
- * @free_list:   Node in srpt_rdma_ch.free_list.
- * @n_rbuf:      Number of data buffers in the received SRP command.
- * @rbufs:       Pointer to SRP data buffer array.
- * @single_rbuf: SRP data buffer if the command has only a single buffer.
- * @sg:          Pointer to sg-list associated with this I/O context.
- * @sg_cnt:      SG-list size.
- * @mapped_sg_count: ib_dma_map_sg() return value.
- * @n_rdma_wrs:  Number of elements in the rdma_wrs array.
- * @rdma_wrs:    Array with information about the RDMA mapping.
- * @tag:         Tag of the received SRP information unit.
-=======
->>>>>>> c16d2750
  * @spinlock:    Protects 'state'.
  * @state:       I/O context state.
  * @cmd:         Target core command data structure.
@@ -211,12 +198,6 @@
 	struct srpt_rw_ctx	*rw_ctxs;
 
 	struct ib_cqe		rdma_cqe;
-<<<<<<< HEAD
-	struct srp_direct_buf	*rbufs;
-	struct srp_direct_buf	single_rbuf;
-	struct scatterlist	*sg;
-=======
->>>>>>> c16d2750
 	struct list_head	free_list;
 	spinlock_t		spinlock;
 	enum srpt_command_state	state;
