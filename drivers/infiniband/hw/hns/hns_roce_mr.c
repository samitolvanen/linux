/*
 * Copyright (c) 2016 Hisilicon Limited.
 * Copyright (c) 2007, 2008 Mellanox Technologies. All rights reserved.
 *
 * This software is available to you under a choice of one of two
 * licenses.  You may choose to be licensed under the terms of the GNU
 * General Public License (GPL) Version 2, available from the file
 * COPYING in the main directory of this source tree, or the
 * OpenIB.org BSD license below:
 *
 *     Redistribution and use in source and binary forms, with or
 *     without modification, are permitted provided that the following
 *     conditions are met:
 *
 *      - Redistributions of source code must retain the above
 *        copyright notice, this list of conditions and the following
 *        disclaimer.
 *
 *      - Redistributions in binary form must reproduce the above
 *        copyright notice, this list of conditions and the following
 *        disclaimer in the documentation and/or other materials
 *        provided with the distribution.
 *
 * THE SOFTWARE IS PROVIDED "AS IS", WITHOUT WARRANTY OF ANY KIND,
 * EXPRESS OR IMPLIED, INCLUDING BUT NOT LIMITED TO THE WARRANTIES OF
 * MERCHANTABILITY, FITNESS FOR A PARTICULAR PURPOSE AND
 * NONINFRINGEMENT. IN NO EVENT SHALL THE AUTHORS OR COPYRIGHT HOLDERS
 * BE LIABLE FOR ANY CLAIM, DAMAGES OR OTHER LIABILITY, WHETHER IN AN
 * ACTION OF CONTRACT, TORT OR OTHERWISE, ARISING FROM, OUT OF OR IN
 * CONNECTION WITH THE SOFTWARE OR THE USE OR OTHER DEALINGS IN THE
 * SOFTWARE.
 */

#include <linux/platform_device.h>
#include <linux/vmalloc.h>
#include <rdma/ib_umem.h>
#include "hns_roce_device.h"
#include "hns_roce_cmd.h"
#include "hns_roce_hem.h"

static u32 hw_index_to_key(unsigned long ind)
{
	return (u32)(ind >> 24) | (ind << 8);
}

unsigned long key_to_hw_index(u32 key)
{
	return (key << 24) | (key >> 8);
}

static int hns_roce_hw_create_mpt(struct hns_roce_dev *hr_dev,
				  struct hns_roce_cmd_mailbox *mailbox,
				  unsigned long mpt_index)
{
	return hns_roce_cmd_mbox(hr_dev, mailbox->dma, 0, mpt_index, 0,
				 HNS_ROCE_CMD_CREATE_MPT,
				 HNS_ROCE_CMD_TIMEOUT_MSECS);
}

int hns_roce_hw_destroy_mpt(struct hns_roce_dev *hr_dev,
			    struct hns_roce_cmd_mailbox *mailbox,
			    unsigned long mpt_index)
{
	return hns_roce_cmd_mbox(hr_dev, 0, mailbox ? mailbox->dma : 0,
				 mpt_index, !mailbox, HNS_ROCE_CMD_DESTROY_MPT,
				 HNS_ROCE_CMD_TIMEOUT_MSECS);
}

static int alloc_mr_key(struct hns_roce_dev *hr_dev, struct hns_roce_mr *mr,
			u32 pd, u64 iova, u64 size, u32 access)
{
	struct ib_device *ibdev = &hr_dev->ib_dev;
	unsigned long obj = 0;
	int err;

	/* Allocate a key for mr from mr_table */
	err = hns_roce_bitmap_alloc(&hr_dev->mr_table.mtpt_bitmap, &obj);
	if (err) {
		ibdev_err(ibdev,
			  "failed to alloc bitmap for MR key, ret = %d.\n",
			  err);
		return -ENOMEM;
	}

	mr->iova = iova;			/* MR va starting addr */
	mr->size = size;			/* MR addr range */
	mr->pd = pd;				/* MR num */
	mr->access = access;			/* MR access permit */
	mr->enabled = 0;			/* MR active status */
	mr->key = hw_index_to_key(obj);		/* MR key */

	err = hns_roce_table_get(hr_dev, &hr_dev->mr_table.mtpt_table, obj);
	if (err) {
		ibdev_err(ibdev, "failed to alloc mtpt, ret = %d.\n", err);
		goto err_free_bitmap;
	}

	return 0;
err_free_bitmap:
	hns_roce_bitmap_free(&hr_dev->mr_table.mtpt_bitmap, obj, BITMAP_NO_RR);
	return err;
}

static void free_mr_key(struct hns_roce_dev *hr_dev, struct hns_roce_mr *mr)
{
	unsigned long obj = key_to_hw_index(mr->key);

	hns_roce_table_put(hr_dev, &hr_dev->mr_table.mtpt_table, obj);
	hns_roce_bitmap_free(&hr_dev->mr_table.mtpt_bitmap, obj, BITMAP_NO_RR);
}

static int alloc_mr_pbl(struct hns_roce_dev *hr_dev, struct hns_roce_mr *mr,
			size_t length, struct ib_udata *udata, u64 start,
			int access)
{
	struct ib_device *ibdev = &hr_dev->ib_dev;
	bool is_fast = mr->type == MR_TYPE_FRMR;
	struct hns_roce_buf_attr buf_attr = {};
	int err;

	mr->pbl_hop_num = is_fast ? 1 : hr_dev->caps.pbl_hop_num;
	buf_attr.page_shift = is_fast ? PAGE_SHIFT :
			      hr_dev->caps.pbl_buf_pg_sz + PAGE_SHIFT;
	buf_attr.region[0].size = length;
	buf_attr.region[0].hopnum = mr->pbl_hop_num;
	buf_attr.region_count = 1;
	buf_attr.fixed_page = true;
	buf_attr.user_access = access;
	/* fast MR's buffer is alloced before mapping, not at creation */
	buf_attr.mtt_only = is_fast;

	err = hns_roce_mtr_create(hr_dev, &mr->pbl_mtr, &buf_attr,
				  hr_dev->caps.pbl_ba_pg_sz + HNS_HW_PAGE_SHIFT,
				  udata, start);
	if (err)
		ibdev_err(ibdev, "failed to alloc pbl mtr, ret = %d.\n", err);
	else
		mr->npages = mr->pbl_mtr.hem_cfg.buf_pg_count;

	return err;
}

static void free_mr_pbl(struct hns_roce_dev *hr_dev, struct hns_roce_mr *mr)
{
	hns_roce_mtr_destroy(hr_dev, &mr->pbl_mtr);
}

static void hns_roce_mr_free(struct hns_roce_dev *hr_dev,
			     struct hns_roce_mr *mr)
{
	struct ib_device *ibdev = &hr_dev->ib_dev;
	int ret;

	if (mr->enabled) {
		ret = hns_roce_hw_destroy_mpt(hr_dev, NULL,
					      key_to_hw_index(mr->key) &
					      (hr_dev->caps.num_mtpts - 1));
		if (ret)
			ibdev_warn(ibdev, "failed to destroy mpt, ret = %d.\n",
				   ret);
	}

	free_mr_pbl(hr_dev, mr);
	free_mr_key(hr_dev, mr);
}

static int hns_roce_mr_enable(struct hns_roce_dev *hr_dev,
			      struct hns_roce_mr *mr)
{
	unsigned long mtpt_idx = key_to_hw_index(mr->key);
	struct hns_roce_cmd_mailbox *mailbox;
	struct device *dev = hr_dev->dev;
	int ret;

	/* Allocate mailbox memory */
	mailbox = hns_roce_alloc_cmd_mailbox(hr_dev);
	if (IS_ERR(mailbox)) {
		ret = PTR_ERR(mailbox);
		return ret;
	}

	if (mr->type != MR_TYPE_FRMR)
		ret = hr_dev->hw->write_mtpt(hr_dev, mailbox->buf, mr,
					     mtpt_idx);
	else
		ret = hr_dev->hw->frmr_write_mtpt(hr_dev, mailbox->buf, mr);
	if (ret) {
		dev_err(dev, "failed to write mtpt, ret = %d.\n", ret);
		goto err_page;
	}

	ret = hns_roce_hw_create_mpt(hr_dev, mailbox,
				     mtpt_idx & (hr_dev->caps.num_mtpts - 1));
	if (ret) {
		dev_err(dev, "failed to create mpt, ret = %d.\n", ret);
		goto err_page;
	}

	mr->enabled = 1;
	hns_roce_free_cmd_mailbox(hr_dev, mailbox);

	return 0;

err_page:
	hns_roce_free_cmd_mailbox(hr_dev, mailbox);

	return ret;
}

int hns_roce_init_mr_table(struct hns_roce_dev *hr_dev)
{
	struct hns_roce_mr_table *mr_table = &hr_dev->mr_table;
	int ret;

	ret = hns_roce_bitmap_init(&mr_table->mtpt_bitmap,
				   hr_dev->caps.num_mtpts,
				   hr_dev->caps.num_mtpts - 1,
				   hr_dev->caps.reserved_mrws, 0);
	return ret;
}

void hns_roce_cleanup_mr_table(struct hns_roce_dev *hr_dev)
{
	struct hns_roce_mr_table *mr_table = &hr_dev->mr_table;

	hns_roce_bitmap_cleanup(&mr_table->mtpt_bitmap);
}

struct ib_mr *hns_roce_get_dma_mr(struct ib_pd *pd, int acc)
{
	struct hns_roce_dev *hr_dev = to_hr_dev(pd->device);
	struct hns_roce_mr *mr;
	int ret;

	mr = kzalloc(sizeof(*mr), GFP_KERNEL);
	if (mr == NULL)
		return  ERR_PTR(-ENOMEM);

	mr->type = MR_TYPE_DMA;

	/* Allocate memory region key */
	hns_roce_hem_list_init(&mr->pbl_mtr.hem_list);
	ret = alloc_mr_key(hr_dev, mr, to_hr_pd(pd)->pdn, 0, 0, acc);
	if (ret)
		goto err_free;

	ret = hns_roce_mr_enable(to_hr_dev(pd->device), mr);
	if (ret)
		goto err_mr;

	mr->ibmr.rkey = mr->ibmr.lkey = mr->key;

	return &mr->ibmr;
err_mr:
	free_mr_key(hr_dev, mr);

err_free:
	kfree(mr);
	return ERR_PTR(ret);
}

struct ib_mr *hns_roce_reg_user_mr(struct ib_pd *pd, u64 start, u64 length,
				   u64 virt_addr, int access_flags,
				   struct ib_udata *udata)
{
	struct hns_roce_dev *hr_dev = to_hr_dev(pd->device);
	struct hns_roce_mr *mr;
	int ret;

	mr = kzalloc(sizeof(*mr), GFP_KERNEL);
	if (!mr)
		return ERR_PTR(-ENOMEM);

	mr->type = MR_TYPE_MR;
	ret = alloc_mr_key(hr_dev, mr, to_hr_pd(pd)->pdn, virt_addr, length,
			   access_flags);
	if (ret)
		goto err_alloc_mr;

	ret = alloc_mr_pbl(hr_dev, mr, length, udata, start, access_flags);
	if (ret)
		goto err_alloc_key;

	ret = hns_roce_mr_enable(hr_dev, mr);
	if (ret)
		goto err_alloc_pbl;

	mr->ibmr.rkey = mr->ibmr.lkey = mr->key;
	mr->ibmr.length = length;

	return &mr->ibmr;

err_alloc_pbl:
	free_mr_pbl(hr_dev, mr);
err_alloc_key:
	free_mr_key(hr_dev, mr);
err_alloc_mr:
	kfree(mr);
	return ERR_PTR(ret);
}

static int rereg_mr_trans(struct ib_mr *ibmr, int flags,
			  u64 start, u64 length,
			  u64 virt_addr, int mr_access_flags,
			  struct hns_roce_cmd_mailbox *mailbox,
			  u32 pdn, struct ib_udata *udata)
{
	struct hns_roce_dev *hr_dev = to_hr_dev(ibmr->device);
	struct ib_device *ibdev = &hr_dev->ib_dev;
	struct hns_roce_mr *mr = to_hr_mr(ibmr);
	int ret;

	free_mr_pbl(hr_dev, mr);
	ret = alloc_mr_pbl(hr_dev, mr, length, udata, start, mr_access_flags);
	if (ret) {
		ibdev_err(ibdev, "failed to create mr PBL, ret = %d.\n", ret);
		return ret;
	}

	ret = hr_dev->hw->rereg_write_mtpt(hr_dev, mr, flags, pdn,
					   mr_access_flags, virt_addr,
					   length, mailbox->buf);
	if (ret) {
		ibdev_err(ibdev, "failed to write mtpt, ret = %d.\n", ret);
		free_mr_pbl(hr_dev, mr);
	}

	return ret;
}

struct ib_mr *hns_roce_rereg_user_mr(struct ib_mr *ibmr, int flags, u64 start,
				     u64 length, u64 virt_addr,
				     int mr_access_flags, struct ib_pd *pd,
				     struct ib_udata *udata)
{
	struct hns_roce_dev *hr_dev = to_hr_dev(ibmr->device);
	struct ib_device *ib_dev = &hr_dev->ib_dev;
	struct hns_roce_mr *mr = to_hr_mr(ibmr);
	struct hns_roce_cmd_mailbox *mailbox;
	unsigned long mtpt_idx;
	u32 pdn = 0;
	int ret;

	if (!mr->enabled)
		return ERR_PTR(-EINVAL);

	mailbox = hns_roce_alloc_cmd_mailbox(hr_dev);
	if (IS_ERR(mailbox))
		return ERR_CAST(mailbox);

	mtpt_idx = key_to_hw_index(mr->key) & (hr_dev->caps.num_mtpts - 1);
	ret = hns_roce_cmd_mbox(hr_dev, 0, mailbox->dma, mtpt_idx, 0,
				HNS_ROCE_CMD_QUERY_MPT,
				HNS_ROCE_CMD_TIMEOUT_MSECS);
	if (ret)
		goto free_cmd_mbox;

	ret = hns_roce_hw_destroy_mpt(hr_dev, NULL, mtpt_idx);
	if (ret)
		ibdev_warn(ib_dev, "failed to destroy MPT, ret = %d.\n", ret);

	mr->enabled = 0;

	if (flags & IB_MR_REREG_PD)
		pdn = to_hr_pd(pd)->pdn;

	if (flags & IB_MR_REREG_TRANS) {
		ret = rereg_mr_trans(ibmr, flags,
				     start, length,
				     virt_addr, mr_access_flags,
				     mailbox, pdn, udata);
		if (ret)
			goto free_cmd_mbox;
	} else {
		ret = hr_dev->hw->rereg_write_mtpt(hr_dev, mr, flags, pdn,
						   mr_access_flags, virt_addr,
						   length, mailbox->buf);
		if (ret)
			goto free_cmd_mbox;
	}

	ret = hns_roce_hw_create_mpt(hr_dev, mailbox, mtpt_idx);
	if (ret) {
		ibdev_err(ib_dev, "failed to create MPT, ret = %d.\n", ret);
		goto free_cmd_mbox;
	}

	mr->enabled = 1;
	if (flags & IB_MR_REREG_ACCESS)
		mr->access = mr_access_flags;

	hns_roce_free_cmd_mailbox(hr_dev, mailbox);

	return NULL;

free_cmd_mbox:
	hns_roce_free_cmd_mailbox(hr_dev, mailbox);

	return ERR_PTR(ret);
}

int hns_roce_dereg_mr(struct ib_mr *ibmr, struct ib_udata *udata)
{
	struct hns_roce_dev *hr_dev = to_hr_dev(ibmr->device);
	struct hns_roce_mr *mr = to_hr_mr(ibmr);
	int ret = 0;

	if (hr_dev->hw->dereg_mr) {
		ret = hr_dev->hw->dereg_mr(hr_dev, mr, udata);
	} else {
		hns_roce_mr_free(hr_dev, mr);
		kfree(mr);
	}

	return ret;
}

struct ib_mr *hns_roce_alloc_mr(struct ib_pd *pd, enum ib_mr_type mr_type,
				u32 max_num_sg)
{
	struct hns_roce_dev *hr_dev = to_hr_dev(pd->device);
	struct device *dev = hr_dev->dev;
	struct hns_roce_mr *mr;
	u64 length;
	int ret;

	if (mr_type != IB_MR_TYPE_MEM_REG)
		return ERR_PTR(-EINVAL);

	if (max_num_sg > HNS_ROCE_FRMR_MAX_PA) {
		dev_err(dev, "max_num_sg larger than %d\n",
			HNS_ROCE_FRMR_MAX_PA);
		return ERR_PTR(-EINVAL);
	}

	mr = kzalloc(sizeof(*mr), GFP_KERNEL);
	if (!mr)
		return ERR_PTR(-ENOMEM);

	mr->type = MR_TYPE_FRMR;

	/* Allocate memory region key */
	length = max_num_sg * (1 << PAGE_SHIFT);
	ret = alloc_mr_key(hr_dev, mr, to_hr_pd(pd)->pdn, 0, length, 0);
	if (ret)
		goto err_free;

	ret = alloc_mr_pbl(hr_dev, mr, length, NULL, 0, 0);
	if (ret)
		goto err_key;

	ret = hns_roce_mr_enable(hr_dev, mr);
	if (ret)
		goto err_pbl;

	mr->ibmr.rkey = mr->ibmr.lkey = mr->key;
	mr->ibmr.length = length;

	return &mr->ibmr;

err_key:
	free_mr_key(hr_dev, mr);
err_pbl:
	free_mr_pbl(hr_dev, mr);
err_free:
	kfree(mr);
	return ERR_PTR(ret);
}

static int hns_roce_set_page(struct ib_mr *ibmr, u64 addr)
{
	struct hns_roce_mr *mr = to_hr_mr(ibmr);

	if (likely(mr->npages < mr->pbl_mtr.hem_cfg.buf_pg_count)) {
		mr->page_list[mr->npages++] = addr;
		return 0;
	}

	return -ENOBUFS;
}

int hns_roce_map_mr_sg(struct ib_mr *ibmr, struct scatterlist *sg, int sg_nents,
		       unsigned int *sg_offset)
{
	struct hns_roce_dev *hr_dev = to_hr_dev(ibmr->device);
	struct ib_device *ibdev = &hr_dev->ib_dev;
	struct hns_roce_mr *mr = to_hr_mr(ibmr);
	struct hns_roce_mtr *mtr = &mr->pbl_mtr;
	int ret = 0;

	mr->npages = 0;
	mr->page_list = kvcalloc(mr->pbl_mtr.hem_cfg.buf_pg_count,
				 sizeof(dma_addr_t), GFP_KERNEL);
	if (!mr->page_list)
		return ret;

	ret = ib_sg_to_pages(ibmr, sg, sg_nents, sg_offset, hns_roce_set_page);
	if (ret < 1) {
		ibdev_err(ibdev, "failed to store sg pages %u %u, cnt = %d.\n",
			  mr->npages, mr->pbl_mtr.hem_cfg.buf_pg_count, ret);
		goto err_page_list;
	}

	mtr->hem_cfg.region[0].offset = 0;
	mtr->hem_cfg.region[0].count = mr->npages;
	mtr->hem_cfg.region[0].hopnum = mr->pbl_hop_num;
	mtr->hem_cfg.region_count = 1;
	ret = hns_roce_mtr_map(hr_dev, mtr, mr->page_list, mr->npages);
	if (ret) {
		ibdev_err(ibdev, "failed to map sg mtr, ret = %d.\n", ret);
		ret = 0;
	} else {
		mr->pbl_mtr.hem_cfg.buf_pg_shift = (u32)ilog2(ibmr->page_size);
		ret = mr->npages;
	}

err_page_list:
	kvfree(mr->page_list);
	mr->page_list = NULL;

	return ret;
}

static void hns_roce_mw_free(struct hns_roce_dev *hr_dev,
			     struct hns_roce_mw *mw)
{
	struct device *dev = hr_dev->dev;
	int ret;

	if (mw->enabled) {
		ret = hns_roce_hw_destroy_mpt(hr_dev, NULL,
					      key_to_hw_index(mw->rkey) &
					      (hr_dev->caps.num_mtpts - 1));
		if (ret)
			dev_warn(dev, "MW DESTROY_MPT failed (%d)\n", ret);

		hns_roce_table_put(hr_dev, &hr_dev->mr_table.mtpt_table,
				   key_to_hw_index(mw->rkey));
	}

	hns_roce_bitmap_free(&hr_dev->mr_table.mtpt_bitmap,
			     key_to_hw_index(mw->rkey), BITMAP_NO_RR);
}

static int hns_roce_mw_enable(struct hns_roce_dev *hr_dev,
			      struct hns_roce_mw *mw)
{
	struct hns_roce_mr_table *mr_table = &hr_dev->mr_table;
	struct hns_roce_cmd_mailbox *mailbox;
	struct device *dev = hr_dev->dev;
	unsigned long mtpt_idx = key_to_hw_index(mw->rkey);
	int ret;

	/* prepare HEM entry memory */
	ret = hns_roce_table_get(hr_dev, &mr_table->mtpt_table, mtpt_idx);
	if (ret)
		return ret;

	mailbox = hns_roce_alloc_cmd_mailbox(hr_dev);
	if (IS_ERR(mailbox)) {
		ret = PTR_ERR(mailbox);
		goto err_table;
	}

	ret = hr_dev->hw->mw_write_mtpt(mailbox->buf, mw);
	if (ret) {
		dev_err(dev, "MW write mtpt fail!\n");
		goto err_page;
	}

	ret = hns_roce_hw_create_mpt(hr_dev, mailbox,
				     mtpt_idx & (hr_dev->caps.num_mtpts - 1));
	if (ret) {
		dev_err(dev, "MW CREATE_MPT failed (%d)\n", ret);
		goto err_page;
	}

	mw->enabled = 1;

	hns_roce_free_cmd_mailbox(hr_dev, mailbox);

	return 0;

err_page:
	hns_roce_free_cmd_mailbox(hr_dev, mailbox);

err_table:
	hns_roce_table_put(hr_dev, &mr_table->mtpt_table, mtpt_idx);

	return ret;
}

int hns_roce_alloc_mw(struct ib_mw *ibmw, struct ib_udata *udata)
{
	struct hns_roce_dev *hr_dev = to_hr_dev(ibmw->device);
	struct hns_roce_mw *mw = to_hr_mw(ibmw);
	unsigned long index = 0;
	int ret;

	/* Allocate a key for mw from bitmap */
	ret = hns_roce_bitmap_alloc(&hr_dev->mr_table.mtpt_bitmap, &index);
	if (ret)
		return ret;

	mw->rkey = hw_index_to_key(index);

	ibmw->rkey = mw->rkey;
	mw->pdn = to_hr_pd(ibmw->pd)->pdn;
	mw->pbl_hop_num = hr_dev->caps.pbl_hop_num;
	mw->pbl_ba_pg_sz = hr_dev->caps.pbl_ba_pg_sz;
	mw->pbl_buf_pg_sz = hr_dev->caps.pbl_buf_pg_sz;

	ret = hns_roce_mw_enable(hr_dev, mw);
	if (ret)
		goto err_mw;

	return 0;

err_mw:
	hns_roce_mw_free(hr_dev, mw);
	return ret;
}

int hns_roce_dealloc_mw(struct ib_mw *ibmw)
{
	struct hns_roce_dev *hr_dev = to_hr_dev(ibmw->device);
	struct hns_roce_mw *mw = to_hr_mw(ibmw);

	hns_roce_mw_free(hr_dev, mw);
	return 0;
}

static int mtr_map_region(struct hns_roce_dev *hr_dev, struct hns_roce_mtr *mtr,
			  dma_addr_t *pages, struct hns_roce_buf_region *region)
{
	__le64 *mtts;
	int offset;
	int count;
	int npage;
	u64 addr;
	int end;
	int i;

	/* if hopnum is 0, buffer cannot store BAs, so skip write mtt */
	if (!region->hopnum)
		return 0;

	offset = region->offset;
	end = offset + region->count;
	npage = 0;
	while (offset < end) {
		mtts = hns_roce_hem_list_find_mtt(hr_dev, &mtr->hem_list,
						  offset, &count, NULL);
		if (!mtts)
			return -ENOBUFS;

		for (i = 0; i < count; i++) {
			if (hr_dev->hw_rev == HNS_ROCE_HW_VER1)
				addr = to_hr_hw_page_addr(pages[npage]);
			else
				addr = pages[npage];

			mtts[i] = cpu_to_le64(addr);
			npage++;
		}
		offset += count;
	}

	return 0;
}

static inline bool mtr_has_mtt(struct hns_roce_buf_attr *attr)
{
	int i;

	for (i = 0; i < attr->region_count; i++)
		if (attr->region[i].hopnum != HNS_ROCE_HOP_NUM_0 &&
		    attr->region[i].hopnum > 0)
			return true;

	/* because the mtr only one root base address, when hopnum is 0 means
	 * root base address equals the first buffer address, thus all alloced
	 * memory must in a continuous space accessed by direct mode.
	 */
	return false;
}

static inline size_t mtr_bufs_size(struct hns_roce_buf_attr *attr)
{
	size_t size = 0;
	int i;

	for (i = 0; i < attr->region_count; i++)
		size += attr->region[i].size;

	return size;
}

<<<<<<< HEAD
static inline size_t mtr_kmem_direct_size(bool is_direct, size_t alloc_size,
					  unsigned int page_shift)
{
	if (is_direct)
		return ALIGN(alloc_size, 1 << page_shift);
	else
		return HNS_HW_DIRECT_PAGE_COUNT << page_shift;
}

=======
>>>>>>> 356006a6
/*
 * check the given pages in continuous address space
 * Returns 0 on success, or the error page num.
 */
static inline int mtr_check_direct_pages(dma_addr_t *pages, int page_count,
					 unsigned int page_shift)
{
	size_t page_size = 1 << page_shift;
	int i;

	for (i = 1; i < page_count; i++)
		if (pages[i] - pages[i - 1] != page_size)
			return i;

	return 0;
}

static void mtr_free_bufs(struct hns_roce_dev *hr_dev, struct hns_roce_mtr *mtr)
{
	/* release user buffers */
	if (mtr->umem) {
		ib_umem_release(mtr->umem);
		mtr->umem = NULL;
	}

	/* release kernel buffers */
	if (mtr->kmem) {
		hns_roce_buf_free(hr_dev, mtr->kmem);
		mtr->kmem = NULL;
	}
}

static int mtr_alloc_bufs(struct hns_roce_dev *hr_dev, struct hns_roce_mtr *mtr,
			  struct hns_roce_buf_attr *buf_attr, bool is_direct,
			  struct ib_udata *udata, unsigned long user_addr)
{
	struct ib_device *ibdev = &hr_dev->ib_dev;
	unsigned int best_pg_shift;
	int all_pg_count = 0;
	size_t total_size;
	int ret;

	total_size = mtr_bufs_size(buf_attr);
	if (total_size < 1) {
		ibdev_err(ibdev, "failed to check mtr size\n.");
		return -EINVAL;
	}

	if (udata) {
		unsigned long pgsz_bitmap;
		unsigned long page_size;

		mtr->kmem = NULL;
		mtr->umem = ib_umem_get(ibdev, user_addr, total_size,
					buf_attr->user_access);
		if (IS_ERR_OR_NULL(mtr->umem)) {
			ibdev_err(ibdev, "failed to get umem, ret = %ld.\n",
				  PTR_ERR(mtr->umem));
			return -ENOMEM;
		}
		if (buf_attr->fixed_page)
			pgsz_bitmap = 1 << buf_attr->page_shift;
		else
			pgsz_bitmap = GENMASK(buf_attr->page_shift, PAGE_SHIFT);

		page_size = ib_umem_find_best_pgsz(mtr->umem, pgsz_bitmap,
						   user_addr);
		if (!page_size)
			return -EINVAL;
		best_pg_shift = order_base_2(page_size);
		all_pg_count = ib_umem_num_dma_blocks(mtr->umem, page_size);
		ret = 0;
	} else {
		mtr->umem = NULL;
<<<<<<< HEAD
		mtr->kmem = kzalloc(sizeof(*mtr->kmem), GFP_KERNEL);
		if (!mtr->kmem) {
			ibdev_err(ibdev, "Failed to alloc kmem\n");
			return -ENOMEM;
		}
		direct_size = mtr_kmem_direct_size(is_direct, total_size,
						   buf_attr->page_shift);
		ret = hns_roce_buf_alloc(hr_dev, total_size, direct_size,
					 mtr->kmem, buf_attr->page_shift);
		if (ret) {
			ibdev_err(ibdev, "Failed to alloc kmem, ret %d\n", ret);
			goto err_alloc_mem;
		}
=======
		mtr->kmem =
			hns_roce_buf_alloc(hr_dev, total_size,
					   buf_attr->page_shift,
					   is_direct ? HNS_ROCE_BUF_DIRECT : 0);
		if (IS_ERR(mtr->kmem)) {
			ibdev_err(ibdev, "failed to alloc kmem, ret = %ld.\n",
				  PTR_ERR(mtr->kmem));
			return PTR_ERR(mtr->kmem);
		}

>>>>>>> 356006a6
		best_pg_shift = buf_attr->page_shift;
		all_pg_count = mtr->kmem->npages;
	}

	/* must bigger than minimum hardware page shift */
	if (best_pg_shift < HNS_HW_PAGE_SHIFT || all_pg_count < 1) {
		ret = -EINVAL;
		ibdev_err(ibdev,
			  "failed to check mtr, page shift = %u count = %d.\n",
			  best_pg_shift, all_pg_count);
		goto err_alloc_mem;
	}

	mtr->hem_cfg.buf_pg_shift = best_pg_shift;
	mtr->hem_cfg.buf_pg_count = all_pg_count;

	return 0;
err_alloc_mem:
	mtr_free_bufs(hr_dev, mtr);
	return ret;
}

static int mtr_get_pages(struct hns_roce_dev *hr_dev, struct hns_roce_mtr *mtr,
			 dma_addr_t *pages, int count, unsigned int page_shift)
{
	struct ib_device *ibdev = &hr_dev->ib_dev;
	int npage;
	int err;

	if (mtr->umem)
		npage = hns_roce_get_umem_bufs(hr_dev, pages, count, 0,
					       mtr->umem, page_shift);
	else
		npage = hns_roce_get_kmem_bufs(hr_dev, pages, count, 0,
					       mtr->kmem);

	if (mtr->hem_cfg.is_direct && npage > 1) {
		err = mtr_check_direct_pages(pages, npage, page_shift);
		if (err) {
			ibdev_err(ibdev, "Failed to check %s direct page-%d\n",
				  mtr->umem ? "user" : "kernel", err);
			npage = err;
		}
	}

	return npage;
}

int hns_roce_mtr_map(struct hns_roce_dev *hr_dev, struct hns_roce_mtr *mtr,
		     dma_addr_t *pages, unsigned int page_cnt)
{
	struct ib_device *ibdev = &hr_dev->ib_dev;
	struct hns_roce_buf_region *r;
	unsigned int i;
	int err;

	/*
	 * Only use the first page address as root ba when hopnum is 0, this
	 * is because the addresses of all pages are consecutive in this case.
	 */
	if (mtr->hem_cfg.is_direct) {
		mtr->hem_cfg.root_ba = pages[0];
		return 0;
	}

	for (i = 0; i < mtr->hem_cfg.region_count; i++) {
		r = &mtr->hem_cfg.region[i];
		if (r->offset + r->count > page_cnt) {
			err = -EINVAL;
			ibdev_err(ibdev,
				  "failed to check mtr%u end %u + %u, max %u.\n",
				  i, r->offset, r->count, page_cnt);
			return err;
		}

		err = mtr_map_region(hr_dev, mtr, &pages[r->offset], r);
		if (err) {
			ibdev_err(ibdev,
				  "failed to map mtr%u offset %u, ret = %d.\n",
				  i, r->offset, err);
			return err;
		}
	}

	return 0;
}

int hns_roce_mtr_find(struct hns_roce_dev *hr_dev, struct hns_roce_mtr *mtr,
		      int offset, u64 *mtt_buf, int mtt_max, u64 *base_addr)
{
	struct hns_roce_hem_cfg *cfg = &mtr->hem_cfg;
	int mtt_count, left;
	int start_index;
	int total = 0;
	__le64 *mtts;
	u32 npage;
	u64 addr;

	if (!mtt_buf || mtt_max < 1)
		goto done;

	/* no mtt memory in direct mode, so just return the buffer address */
	if (cfg->is_direct) {
		start_index = offset >> HNS_HW_PAGE_SHIFT;
		for (mtt_count = 0; mtt_count < cfg->region_count &&
		     total < mtt_max; mtt_count++) {
			npage = cfg->region[mtt_count].offset;
			if (npage < start_index)
				continue;

			addr = cfg->root_ba + (npage << HNS_HW_PAGE_SHIFT);
			if (hr_dev->hw_rev == HNS_ROCE_HW_VER1)
				mtt_buf[total] = to_hr_hw_page_addr(addr);
			else
				mtt_buf[total] = addr;

			total++;
		}

		goto done;
	}

	start_index = offset >> cfg->buf_pg_shift;
	left = mtt_max;
	while (left > 0) {
		mtt_count = 0;
		mtts = hns_roce_hem_list_find_mtt(hr_dev, &mtr->hem_list,
						  start_index + total,
						  &mtt_count, NULL);
		if (!mtts || !mtt_count)
			goto done;

		npage = min(mtt_count, left);
		left -= npage;
		for (mtt_count = 0; mtt_count < npage; mtt_count++)
			mtt_buf[total++] = le64_to_cpu(mtts[mtt_count]);
	}

done:
	if (base_addr)
		*base_addr = cfg->root_ba;

	return total;
}

static int mtr_init_buf_cfg(struct hns_roce_dev *hr_dev,
			    struct hns_roce_buf_attr *attr,
			    struct hns_roce_hem_cfg *cfg,
			    unsigned int *buf_page_shift)
{
	struct hns_roce_buf_region *r;
	unsigned int page_shift;
	int page_cnt = 0;
	size_t buf_size;
	int region_cnt;

	if (cfg->is_direct) {
		buf_size = cfg->buf_pg_count << cfg->buf_pg_shift;
		page_cnt = DIV_ROUND_UP(buf_size, HNS_HW_PAGE_SIZE);
		/*
		 * When HEM buffer use level-0 addressing, the page size equals
		 * the buffer size, and the the page size = 4K * 2^N.
		 */
		cfg->buf_pg_shift = HNS_HW_PAGE_SHIFT + order_base_2(page_cnt);
		if (attr->region_count > 1) {
			cfg->buf_pg_count = page_cnt;
			page_shift = HNS_HW_PAGE_SHIFT;
		} else {
			cfg->buf_pg_count = 1;
			page_shift = cfg->buf_pg_shift;
			if (buf_size != 1 << page_shift) {
				ibdev_err(&hr_dev->ib_dev,
					  "failed to check direct size %zu shift %d.\n",
					  buf_size, page_shift);
				return -EINVAL;
			}
		}
	} else {
		page_shift = cfg->buf_pg_shift;
	}

	/* convert buffer size to page index and page count */
	for (page_cnt = 0, region_cnt = 0; page_cnt < cfg->buf_pg_count &&
	     region_cnt < attr->region_count &&
	     region_cnt < ARRAY_SIZE(cfg->region); region_cnt++) {
		r = &cfg->region[region_cnt];
		r->offset = page_cnt;
		buf_size = hr_hw_page_align(attr->region[region_cnt].size);
		r->count = DIV_ROUND_UP(buf_size, 1 << page_shift);
		page_cnt += r->count;
		r->hopnum = to_hr_hem_hopnum(attr->region[region_cnt].hopnum,
					     r->count);
	}

	if (region_cnt < 1) {
		ibdev_err(&hr_dev->ib_dev,
			  "failed to check mtr region count, pages = %d.\n",
			  cfg->buf_pg_count);
		return -ENOBUFS;
	}

	cfg->region_count = region_cnt;
	*buf_page_shift = page_shift;

	return page_cnt;
}

/**
 * hns_roce_mtr_create - Create hns memory translate region.
 *
 * @mtr: memory translate region
 * @buf_attr: buffer attribute for creating mtr
 * @ba_page_shift: page shift for multi-hop base address table
 * @udata: user space context, if it's NULL, means kernel space
 * @user_addr: userspace virtual address to start at
 */
int hns_roce_mtr_create(struct hns_roce_dev *hr_dev, struct hns_roce_mtr *mtr,
			struct hns_roce_buf_attr *buf_attr,
			unsigned int ba_page_shift, struct ib_udata *udata,
			unsigned long user_addr)
{
	struct hns_roce_hem_cfg *cfg = &mtr->hem_cfg;
	struct ib_device *ibdev = &hr_dev->ib_dev;
	unsigned int buf_page_shift = 0;
	dma_addr_t *pages = NULL;
	int all_pg_cnt;
	int get_pg_cnt;
	int ret = 0;

	/* if disable mtt, all pages must in a continuous address range */
	cfg->is_direct = !mtr_has_mtt(buf_attr);

	/* if buffer only need mtt, just init the hem cfg */
	if (buf_attr->mtt_only) {
		cfg->buf_pg_shift = buf_attr->page_shift;
		cfg->buf_pg_count = mtr_bufs_size(buf_attr) >>
				    buf_attr->page_shift;
		mtr->umem = NULL;
		mtr->kmem = NULL;
	} else {
		ret = mtr_alloc_bufs(hr_dev, mtr, buf_attr, cfg->is_direct,
				     udata, user_addr);
		if (ret) {
			ibdev_err(ibdev,
				  "failed to alloc mtr bufs, ret = %d.\n", ret);
			return ret;
		}
	}

	all_pg_cnt = mtr_init_buf_cfg(hr_dev, buf_attr, cfg, &buf_page_shift);
	if (all_pg_cnt < 1) {
		ret = -ENOBUFS;
		ibdev_err(ibdev, "failed to init mtr buf cfg.\n");
		goto err_alloc_bufs;
	}

	hns_roce_hem_list_init(&mtr->hem_list);
	if (!cfg->is_direct) {
		ret = hns_roce_hem_list_request(hr_dev, &mtr->hem_list,
						cfg->region, cfg->region_count,
						ba_page_shift);
		if (ret) {
			ibdev_err(ibdev, "failed to request mtr hem, ret = %d.\n",
				  ret);
			goto err_alloc_bufs;
		}
		cfg->root_ba = mtr->hem_list.root_ba;
		cfg->ba_pg_shift = ba_page_shift;
	} else {
		cfg->ba_pg_shift = cfg->buf_pg_shift;
	}

	/* no buffer to map */
	if (buf_attr->mtt_only)
		return 0;

	/* alloc a tmp array to store buffer's dma address */
	pages = kvcalloc(all_pg_cnt, sizeof(dma_addr_t), GFP_KERNEL);
	if (!pages) {
		ret = -ENOMEM;
		ibdev_err(ibdev, "failed to alloc mtr page list %d.\n",
			  all_pg_cnt);
		goto err_alloc_hem_list;
	}

	get_pg_cnt = mtr_get_pages(hr_dev, mtr, pages, all_pg_cnt,
				   buf_page_shift);
	if (get_pg_cnt != all_pg_cnt) {
		ibdev_err(ibdev, "failed to get mtr page %d != %d.\n",
			  get_pg_cnt, all_pg_cnt);
		ret = -ENOBUFS;
		goto err_alloc_page_list;
	}

	/* write buffer's dma address to BA table */
	ret = hns_roce_mtr_map(hr_dev, mtr, pages, all_pg_cnt);
	if (ret) {
		ibdev_err(ibdev, "failed to map mtr pages, ret = %d.\n", ret);
		goto err_alloc_page_list;
	}

	/* drop tmp array */
	kvfree(pages);
	return 0;
err_alloc_page_list:
	kvfree(pages);
err_alloc_hem_list:
	hns_roce_hem_list_release(hr_dev, &mtr->hem_list);
err_alloc_bufs:
	mtr_free_bufs(hr_dev, mtr);
	return ret;
}

void hns_roce_mtr_destroy(struct hns_roce_dev *hr_dev, struct hns_roce_mtr *mtr)
{
	/* release multi-hop addressing resource */
	hns_roce_hem_list_release(hr_dev, &mtr->hem_list);

	/* free buffers */
	mtr_free_bufs(hr_dev, mtr);
}<|MERGE_RESOLUTION|>--- conflicted
+++ resolved
@@ -696,18 +696,6 @@
 	return size;
 }
 
-<<<<<<< HEAD
-static inline size_t mtr_kmem_direct_size(bool is_direct, size_t alloc_size,
-					  unsigned int page_shift)
-{
-	if (is_direct)
-		return ALIGN(alloc_size, 1 << page_shift);
-	else
-		return HNS_HW_DIRECT_PAGE_COUNT << page_shift;
-}
-
-=======
->>>>>>> 356006a6
 /*
  * check the given pages in continuous address space
  * Returns 0 on success, or the error page num.
@@ -782,21 +770,6 @@
 		ret = 0;
 	} else {
 		mtr->umem = NULL;
-<<<<<<< HEAD
-		mtr->kmem = kzalloc(sizeof(*mtr->kmem), GFP_KERNEL);
-		if (!mtr->kmem) {
-			ibdev_err(ibdev, "Failed to alloc kmem\n");
-			return -ENOMEM;
-		}
-		direct_size = mtr_kmem_direct_size(is_direct, total_size,
-						   buf_attr->page_shift);
-		ret = hns_roce_buf_alloc(hr_dev, total_size, direct_size,
-					 mtr->kmem, buf_attr->page_shift);
-		if (ret) {
-			ibdev_err(ibdev, "Failed to alloc kmem, ret %d\n", ret);
-			goto err_alloc_mem;
-		}
-=======
 		mtr->kmem =
 			hns_roce_buf_alloc(hr_dev, total_size,
 					   buf_attr->page_shift,
@@ -807,7 +780,6 @@
 			return PTR_ERR(mtr->kmem);
 		}
 
->>>>>>> 356006a6
 		best_pg_shift = buf_attr->page_shift;
 		all_pg_count = mtr->kmem->npages;
 	}
