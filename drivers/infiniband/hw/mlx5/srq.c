// SPDX-License-Identifier: GPL-2.0 OR Linux-OpenIB
/*
 * Copyright (c) 2013-2018, Mellanox Technologies inc.  All rights reserved.
 */

#include <linux/module.h>
#include <linux/mlx5/qp.h>
#include <linux/slab.h>
#include <rdma/ib_umem.h>
#include <rdma/ib_user_verbs.h>
#include "mlx5_ib.h"
#include "srq.h"

static void *get_wqe(struct mlx5_ib_srq *srq, int n)
{
	return mlx5_frag_buf_get_wqe(&srq->fbc, n);
}

static void mlx5_ib_srq_event(struct mlx5_core_srq *srq, enum mlx5_event type)
{
	struct ib_event event;
	struct ib_srq *ibsrq = &to_mibsrq(srq)->ibsrq;

	if (ibsrq->event_handler) {
		event.device      = ibsrq->device;
		event.element.srq = ibsrq;
		switch (type) {
		case MLX5_EVENT_TYPE_SRQ_RQ_LIMIT:
			event.event = IB_EVENT_SRQ_LIMIT_REACHED;
			break;
		case MLX5_EVENT_TYPE_SRQ_CATAS_ERROR:
			event.event = IB_EVENT_SRQ_ERR;
			break;
		default:
			pr_warn("mlx5_ib: Unexpected event type %d on SRQ %06x\n",
				type, srq->srqn);
			return;
		}

		ibsrq->event_handler(&event, ibsrq->srq_context);
	}
}

static int create_srq_user(struct ib_pd *pd, struct mlx5_ib_srq *srq,
			   struct mlx5_srq_attr *in,
			   struct ib_udata *udata, int buf_size)
{
	struct mlx5_ib_dev *dev = to_mdev(pd->device);
	struct mlx5_ib_create_srq ucmd = {};
	struct mlx5_ib_ucontext *ucontext = rdma_udata_to_drv_context(
		udata, struct mlx5_ib_ucontext, ibucontext);
	size_t ucmdlen;
	int err;
	u32 uidx = MLX5_IB_DEFAULT_UIDX;

	ucmdlen = min(udata->inlen, sizeof(ucmd));

	if (ib_copy_from_udata(&ucmd, udata, ucmdlen)) {
		mlx5_ib_dbg(dev, "failed copy udata\n");
		return -EFAULT;
	}

	if (ucmd.reserved0 || ucmd.reserved1)
		return -EINVAL;

	if (udata->inlen > sizeof(ucmd) &&
	    !ib_is_udata_cleared(udata, sizeof(ucmd),
				 udata->inlen - sizeof(ucmd)))
		return -EINVAL;

	if (in->type != IB_SRQT_BASIC) {
		err = get_srq_user_index(ucontext, &ucmd, udata->inlen, &uidx);
		if (err)
			return err;
	}

	srq->wq_sig = !!(ucmd.flags & MLX5_SRQ_FLAG_SIGNATURE);

	srq->umem = ib_umem_get(pd->device, ucmd.buf_addr, buf_size, 0);
	if (IS_ERR(srq->umem)) {
		mlx5_ib_dbg(dev, "failed umem get, size %d\n", buf_size);
		err = PTR_ERR(srq->umem);
		return err;
	}
	in->umem = srq->umem;

	err = mlx5_ib_db_map_user(ucontext, udata, ucmd.db_addr, &srq->db);
	if (err) {
		mlx5_ib_dbg(dev, "map doorbell failed\n");
		goto err_umem;
	}

	in->uid = (in->type != IB_SRQT_XRC) ?  to_mpd(pd)->uid : 0;
	if (MLX5_CAP_GEN(dev->mdev, cqe_version) == MLX5_CQE_VERSION_V1 &&
	    in->type != IB_SRQT_BASIC)
		in->user_index = uidx;

	return 0;

err_umem:
	ib_umem_release(srq->umem);

	return err;
}

static int create_srq_kernel(struct mlx5_ib_dev *dev, struct mlx5_ib_srq *srq,
			     struct mlx5_srq_attr *in, int buf_size)
{
	int err;
	int i;
	struct mlx5_wqe_srq_next_seg *next;

	err = mlx5_db_alloc(dev->mdev, &srq->db);
	if (err) {
		mlx5_ib_warn(dev, "alloc dbell rec failed\n");
		return err;
	}

	if (mlx5_frag_buf_alloc_node(dev->mdev, buf_size, &srq->buf,
				     dev->mdev->priv.numa_node)) {
		mlx5_ib_dbg(dev, "buf alloc failed\n");
		err = -ENOMEM;
		goto err_db;
	}

	mlx5_init_fbc(srq->buf.frags, srq->msrq.wqe_shift, ilog2(srq->msrq.max),
		      &srq->fbc);

	srq->head    = 0;
	srq->tail    = srq->msrq.max - 1;
	srq->wqe_ctr = 0;

	for (i = 0; i < srq->msrq.max; i++) {
		next = get_wqe(srq, i);
		next->next_wqe_index =
			cpu_to_be16((i + 1) & (srq->msrq.max - 1));
	}

	mlx5_ib_dbg(dev, "srq->buf.page_shift = %d\n", srq->buf.page_shift);
	in->pas = kvcalloc(srq->buf.npages, sizeof(*in->pas), GFP_KERNEL);
	if (!in->pas) {
		err = -ENOMEM;
		goto err_buf;
	}
	mlx5_fill_page_frag_array(&srq->buf, in->pas);

	srq->wrid = kvmalloc_array(srq->msrq.max, sizeof(u64), GFP_KERNEL);
	if (!srq->wrid) {
		err = -ENOMEM;
		goto err_in;
	}
	srq->wq_sig = 0;

	in->log_page_size = srq->buf.page_shift - MLX5_ADAPTER_PAGE_SHIFT;
	if (MLX5_CAP_GEN(dev->mdev, cqe_version) == MLX5_CQE_VERSION_V1 &&
	    in->type != IB_SRQT_BASIC)
		in->user_index = MLX5_IB_DEFAULT_UIDX;

	return 0;

err_in:
	kvfree(in->pas);

err_buf:
	mlx5_frag_buf_free(dev->mdev, &srq->buf);

err_db:
	mlx5_db_free(dev->mdev, &srq->db);
	return err;
}

static void destroy_srq_user(struct ib_pd *pd, struct mlx5_ib_srq *srq,
			     struct ib_udata *udata)
{
	mlx5_ib_db_unmap_user(
		rdma_udata_to_drv_context(
			udata,
			struct mlx5_ib_ucontext,
			ibucontext),
		&srq->db);
	ib_umem_release(srq->umem);
}


static void destroy_srq_kernel(struct mlx5_ib_dev *dev, struct mlx5_ib_srq *srq)
{
	kvfree(srq->wrid);
	mlx5_frag_buf_free(dev->mdev, &srq->buf);
	mlx5_db_free(dev->mdev, &srq->db);
}

int mlx5_ib_create_srq(struct ib_srq *ib_srq,
		       struct ib_srq_init_attr *init_attr,
		       struct ib_udata *udata)
{
	struct mlx5_ib_dev *dev = to_mdev(ib_srq->device);
	struct mlx5_ib_srq *srq = to_msrq(ib_srq);
	size_t desc_size;
	size_t buf_size;
	int err;
	struct mlx5_srq_attr in = {};
	__u32 max_srq_wqes = 1 << MLX5_CAP_GEN(dev->mdev, log_max_srq_sz);

	if (init_attr->srq_type != IB_SRQT_BASIC &&
	    init_attr->srq_type != IB_SRQT_XRC &&
	    init_attr->srq_type != IB_SRQT_TM)
		return -EOPNOTSUPP;

	/* Sanity check SRQ size before proceeding */
	if (init_attr->attr.max_wr >= max_srq_wqes) {
		mlx5_ib_dbg(dev, "max_wr %d, cap %d\n",
			    init_attr->attr.max_wr,
			    max_srq_wqes);
		return -EINVAL;
	}

	mutex_init(&srq->mutex);
	spin_lock_init(&srq->lock);
	srq->msrq.max    = roundup_pow_of_two(init_attr->attr.max_wr + 1);
	srq->msrq.max_gs = init_attr->attr.max_sge;

	desc_size = sizeof(struct mlx5_wqe_srq_next_seg) +
		    srq->msrq.max_gs * sizeof(struct mlx5_wqe_data_seg);
	if (desc_size == 0 || srq->msrq.max_gs > desc_size)
		return -EINVAL;

	desc_size = roundup_pow_of_two(desc_size);
	desc_size = max_t(size_t, 32, desc_size);
	if (desc_size < sizeof(struct mlx5_wqe_srq_next_seg))
		return -EINVAL;

	srq->msrq.max_avail_gather = (desc_size - sizeof(struct mlx5_wqe_srq_next_seg)) /
		sizeof(struct mlx5_wqe_data_seg);
	srq->msrq.wqe_shift = ilog2(desc_size);
	buf_size = srq->msrq.max * desc_size;
	if (buf_size < desc_size)
		return -EINVAL;

	in.type = init_attr->srq_type;

	if (udata)
		err = create_srq_user(ib_srq->pd, srq, &in, udata, buf_size);
	else
		err = create_srq_kernel(dev, srq, &in, buf_size);

	if (err) {
		mlx5_ib_warn(dev, "create srq %s failed, err %d\n",
			     udata ? "user" : "kernel", err);
		return err;
	}

	in.log_size = ilog2(srq->msrq.max);
	in.wqe_shift = srq->msrq.wqe_shift - 4;
	if (srq->wq_sig)
		in.flags |= MLX5_SRQ_FLAG_WQ_SIG;

	if (init_attr->srq_type == IB_SRQT_XRC && init_attr->ext.xrc.xrcd)
		in.xrcd = to_mxrcd(init_attr->ext.xrc.xrcd)->xrcdn;
	else
		in.xrcd = dev->devr.xrcdn0;

	if (init_attr->srq_type == IB_SRQT_TM) {
		in.tm_log_list_size =
			ilog2(init_attr->ext.tag_matching.max_num_tags) + 1;
		if (in.tm_log_list_size >
		    MLX5_CAP_GEN(dev->mdev, log_tag_matching_list_sz)) {
			mlx5_ib_dbg(dev, "TM SRQ max_num_tags exceeding limit\n");
			err = -EINVAL;
			goto err_usr_kern_srq;
		}
		in.flags |= MLX5_SRQ_FLAG_RNDV;
	}

	if (ib_srq_has_cq(init_attr->srq_type))
		in.cqn = to_mcq(init_attr->ext.cq)->mcq.cqn;
	else
		in.cqn = to_mcq(dev->devr.c0)->mcq.cqn;

	in.pd = to_mpd(ib_srq->pd)->pdn;
	in.db_record = srq->db.dma;
	err = mlx5_cmd_create_srq(dev, &srq->msrq, &in);
	kvfree(in.pas);
	if (err) {
		mlx5_ib_dbg(dev, "create SRQ failed, err %d\n", err);
		goto err_usr_kern_srq;
	}

	mlx5_ib_dbg(dev, "create SRQ with srqn 0x%x\n", srq->msrq.srqn);

	srq->msrq.event = mlx5_ib_srq_event;
	srq->ibsrq.ext.xrc.srq_num = srq->msrq.srqn;

	if (udata) {
		struct mlx5_ib_create_srq_resp resp = {
			.srqn = srq->msrq.srqn,
		};

		if (ib_copy_to_udata(udata, &resp, min(udata->outlen,
				     sizeof(resp)))) {
			mlx5_ib_dbg(dev, "copy to user failed\n");
			err = -EFAULT;
			goto err_core;
		}
	}

	init_attr->attr.max_wr = srq->msrq.max - 1;

	return 0;

err_core:
	mlx5_cmd_destroy_srq(dev, &srq->msrq);

err_usr_kern_srq:
	if (udata)
		destroy_srq_user(ib_srq->pd, srq, udata);
	else
		destroy_srq_kernel(dev, srq);

	return err;
}

int mlx5_ib_modify_srq(struct ib_srq *ibsrq, struct ib_srq_attr *attr,
		       enum ib_srq_attr_mask attr_mask, struct ib_udata *udata)
{
	struct mlx5_ib_dev *dev = to_mdev(ibsrq->device);
	struct mlx5_ib_srq *srq = to_msrq(ibsrq);
	int ret;

	/* We don't support resizing SRQs yet */
	if (attr_mask & IB_SRQ_MAX_WR)
		return -EINVAL;

	if (attr_mask & IB_SRQ_LIMIT) {
		if (attr->srq_limit >= srq->msrq.max)
			return -EINVAL;

		mutex_lock(&srq->mutex);
		ret = mlx5_cmd_arm_srq(dev, &srq->msrq, attr->srq_limit, 1);
		mutex_unlock(&srq->mutex);

		if (ret)
			return ret;
	}

	return 0;
}

int mlx5_ib_query_srq(struct ib_srq *ibsrq, struct ib_srq_attr *srq_attr)
{
	struct mlx5_ib_dev *dev = to_mdev(ibsrq->device);
	struct mlx5_ib_srq *srq = to_msrq(ibsrq);
	int ret;
	struct mlx5_srq_attr *out;

	out = kzalloc(sizeof(*out), GFP_KERNEL);
	if (!out)
		return -ENOMEM;

	ret = mlx5_cmd_query_srq(dev, &srq->msrq, out);
	if (ret)
		goto out_box;

	srq_attr->srq_limit = out->lwm;
	srq_attr->max_wr    = srq->msrq.max - 1;
	srq_attr->max_sge   = srq->msrq.max_gs;

out_box:
	kfree(out);
	return ret;
}

int mlx5_ib_destroy_srq(struct ib_srq *srq, struct ib_udata *udata)
{
	struct mlx5_ib_dev *dev = to_mdev(srq->device);
	struct mlx5_ib_srq *msrq = to_msrq(srq);
	int ret;
<<<<<<< HEAD

	ret = mlx5_cmd_destroy_srq(dev, &msrq->msrq);
	if (ret)
		return ret;

=======

	ret = mlx5_cmd_destroy_srq(dev, &msrq->msrq);
	if (ret)
		return ret;

>>>>>>> 356006a6
	if (udata)
		destroy_srq_user(srq->pd, msrq, udata);
	else
		destroy_srq_kernel(dev, msrq);
	return 0;
}

void mlx5_ib_free_srq_wqe(struct mlx5_ib_srq *srq, int wqe_index)
{
	struct mlx5_wqe_srq_next_seg *next;

	/* always called with interrupts disabled. */
	spin_lock(&srq->lock);

	next = get_wqe(srq, srq->tail);
	next->next_wqe_index = cpu_to_be16(wqe_index);
	srq->tail = wqe_index;

	spin_unlock(&srq->lock);
}

int mlx5_ib_post_srq_recv(struct ib_srq *ibsrq, const struct ib_recv_wr *wr,
			  const struct ib_recv_wr **bad_wr)
{
	struct mlx5_ib_srq *srq = to_msrq(ibsrq);
	struct mlx5_wqe_srq_next_seg *next;
	struct mlx5_wqe_data_seg *scat;
	struct mlx5_ib_dev *dev = to_mdev(ibsrq->device);
	struct mlx5_core_dev *mdev = dev->mdev;
	unsigned long flags;
	int err = 0;
	int nreq;
	int i;

	spin_lock_irqsave(&srq->lock, flags);

	if (mdev->state == MLX5_DEVICE_STATE_INTERNAL_ERROR) {
		err = -EIO;
		*bad_wr = wr;
		goto out;
	}

	for (nreq = 0; wr; nreq++, wr = wr->next) {
		if (unlikely(wr->num_sge > srq->msrq.max_gs)) {
			err = -EINVAL;
			*bad_wr = wr;
			break;
		}

		if (unlikely(srq->head == srq->tail)) {
			err = -ENOMEM;
			*bad_wr = wr;
			break;
		}

		srq->wrid[srq->head] = wr->wr_id;

		next      = get_wqe(srq, srq->head);
		srq->head = be16_to_cpu(next->next_wqe_index);
		scat      = (struct mlx5_wqe_data_seg *)(next + 1);

		for (i = 0; i < wr->num_sge; i++) {
			scat[i].byte_count = cpu_to_be32(wr->sg_list[i].length);
			scat[i].lkey       = cpu_to_be32(wr->sg_list[i].lkey);
			scat[i].addr       = cpu_to_be64(wr->sg_list[i].addr);
		}

		if (i < srq->msrq.max_avail_gather) {
			scat[i].byte_count = 0;
			scat[i].lkey       = cpu_to_be32(MLX5_INVALID_LKEY);
			scat[i].addr       = 0;
		}
	}

	if (likely(nreq)) {
		srq->wqe_ctr += nreq;

		/* Make sure that descriptors are written before
		 * doorbell record.
		 */
		wmb();

		*srq->db.db = cpu_to_be32(srq->wqe_ctr);
	}
out:
	spin_unlock_irqrestore(&srq->lock, flags);

	return err;
}<|MERGE_RESOLUTION|>--- conflicted
+++ resolved
@@ -374,19 +374,11 @@
 	struct mlx5_ib_dev *dev = to_mdev(srq->device);
 	struct mlx5_ib_srq *msrq = to_msrq(srq);
 	int ret;
-<<<<<<< HEAD
 
 	ret = mlx5_cmd_destroy_srq(dev, &msrq->msrq);
 	if (ret)
 		return ret;
 
-=======
-
-	ret = mlx5_cmd_destroy_srq(dev, &msrq->msrq);
-	if (ret)
-		return ret;
-
->>>>>>> 356006a6
 	if (udata)
 		destroy_srq_user(srq->pd, msrq, udata);
 	else
