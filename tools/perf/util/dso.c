// SPDX-License-Identifier: GPL-2.0
#include <asm/bug.h>
#include <linux/kernel.h>
#include <linux/string.h>
#include <linux/zalloc.h>
#include <sys/time.h>
#include <sys/resource.h>
#include <sys/types.h>
#include <sys/stat.h>
#include <unistd.h>
#include <errno.h>
#include <fcntl.h>
#include <stdlib.h>
#ifdef HAVE_LIBBPF_SUPPORT
#include <bpf/libbpf.h>
#include "bpf-event.h"
#include "bpf-utils.h"
#endif
#include "compress.h"
#include "env.h"
#include "namespaces.h"
#include "path.h"
#include "map.h"
#include "symbol.h"
#include "srcline.h"
#include "dso.h"
#include "dsos.h"
#include "machine.h"
#include "auxtrace.h"
#include "util.h" /* O_CLOEXEC for older systems */
#include "debug.h"
#include "string2.h"
#include "vdso.h"
#include "annotate-data.h"

static const char * const debuglink_paths[] = {
	"%.0s%s",
	"%s/%s",
	"%s/.debug/%s",
	"/usr/lib/debug%s/%s"
};

void dso__set_nsinfo(struct dso *dso, struct nsinfo *nsi)
{
	nsinfo__put(RC_CHK_ACCESS(dso)->nsinfo);
	RC_CHK_ACCESS(dso)->nsinfo = nsi;
}

char dso__symtab_origin(const struct dso *dso)
{
	static const char origin[] = {
		[DSO_BINARY_TYPE__KALLSYMS]			= 'k',
		[DSO_BINARY_TYPE__VMLINUX]			= 'v',
		[DSO_BINARY_TYPE__JAVA_JIT]			= 'j',
		[DSO_BINARY_TYPE__DEBUGLINK]			= 'l',
		[DSO_BINARY_TYPE__BUILD_ID_CACHE]		= 'B',
		[DSO_BINARY_TYPE__BUILD_ID_CACHE_DEBUGINFO]	= 'D',
		[DSO_BINARY_TYPE__FEDORA_DEBUGINFO]		= 'f',
		[DSO_BINARY_TYPE__UBUNTU_DEBUGINFO]		= 'u',
		[DSO_BINARY_TYPE__MIXEDUP_UBUNTU_DEBUGINFO]	= 'x',
		[DSO_BINARY_TYPE__OPENEMBEDDED_DEBUGINFO]	= 'o',
		[DSO_BINARY_TYPE__BUILDID_DEBUGINFO]		= 'b',
		[DSO_BINARY_TYPE__SYSTEM_PATH_DSO]		= 'd',
		[DSO_BINARY_TYPE__SYSTEM_PATH_KMODULE]		= 'K',
		[DSO_BINARY_TYPE__SYSTEM_PATH_KMODULE_COMP]	= 'm',
		[DSO_BINARY_TYPE__GUEST_KALLSYMS]		= 'g',
		[DSO_BINARY_TYPE__GUEST_KMODULE]		= 'G',
		[DSO_BINARY_TYPE__GUEST_KMODULE_COMP]		= 'M',
		[DSO_BINARY_TYPE__GUEST_VMLINUX]		= 'V',
	};

	if (dso == NULL || dso__symtab_type(dso) == DSO_BINARY_TYPE__NOT_FOUND)
		return '!';
	return origin[dso__symtab_type(dso)];
}

bool dso__is_object_file(const struct dso *dso)
{
	switch (dso__binary_type(dso)) {
	case DSO_BINARY_TYPE__KALLSYMS:
	case DSO_BINARY_TYPE__GUEST_KALLSYMS:
	case DSO_BINARY_TYPE__JAVA_JIT:
	case DSO_BINARY_TYPE__BPF_PROG_INFO:
	case DSO_BINARY_TYPE__BPF_IMAGE:
	case DSO_BINARY_TYPE__OOL:
		return false;
	case DSO_BINARY_TYPE__VMLINUX:
	case DSO_BINARY_TYPE__GUEST_VMLINUX:
	case DSO_BINARY_TYPE__DEBUGLINK:
	case DSO_BINARY_TYPE__BUILD_ID_CACHE:
	case DSO_BINARY_TYPE__BUILD_ID_CACHE_DEBUGINFO:
	case DSO_BINARY_TYPE__FEDORA_DEBUGINFO:
	case DSO_BINARY_TYPE__UBUNTU_DEBUGINFO:
	case DSO_BINARY_TYPE__MIXEDUP_UBUNTU_DEBUGINFO:
	case DSO_BINARY_TYPE__BUILDID_DEBUGINFO:
	case DSO_BINARY_TYPE__SYSTEM_PATH_DSO:
	case DSO_BINARY_TYPE__GUEST_KMODULE:
	case DSO_BINARY_TYPE__GUEST_KMODULE_COMP:
	case DSO_BINARY_TYPE__SYSTEM_PATH_KMODULE:
	case DSO_BINARY_TYPE__SYSTEM_PATH_KMODULE_COMP:
	case DSO_BINARY_TYPE__KCORE:
	case DSO_BINARY_TYPE__GUEST_KCORE:
	case DSO_BINARY_TYPE__OPENEMBEDDED_DEBUGINFO:
	case DSO_BINARY_TYPE__NOT_FOUND:
	default:
		return true;
	}
}

int dso__read_binary_type_filename(const struct dso *dso,
				   enum dso_binary_type type,
				   char *root_dir, char *filename, size_t size)
{
	char build_id_hex[SBUILD_ID_SIZE];
	int ret = 0;
	size_t len;

	switch (type) {
	case DSO_BINARY_TYPE__DEBUGLINK:
	{
		const char *last_slash;
		char dso_dir[PATH_MAX];
		char symfile[PATH_MAX];
		unsigned int i;

		len = __symbol__join_symfs(filename, size, dso__long_name(dso));
		last_slash = filename + len;
		while (last_slash != filename && *last_slash != '/')
			last_slash--;

		strncpy(dso_dir, filename, last_slash - filename);
		dso_dir[last_slash-filename] = '\0';

		if (!is_regular_file(filename)) {
			ret = -1;
			break;
		}

		ret = filename__read_debuglink(filename, symfile, PATH_MAX);
		if (ret)
			break;

		/* Check predefined locations where debug file might reside */
		ret = -1;
		for (i = 0; i < ARRAY_SIZE(debuglink_paths); i++) {
			snprintf(filename, size,
					debuglink_paths[i], dso_dir, symfile);
			if (is_regular_file(filename)) {
				ret = 0;
				break;
			}
		}

		break;
	}
	case DSO_BINARY_TYPE__BUILD_ID_CACHE:
		if (dso__build_id_filename(dso, filename, size, false) == NULL)
			ret = -1;
		break;

	case DSO_BINARY_TYPE__BUILD_ID_CACHE_DEBUGINFO:
		if (dso__build_id_filename(dso, filename, size, true) == NULL)
			ret = -1;
		break;

	case DSO_BINARY_TYPE__FEDORA_DEBUGINFO:
		len = __symbol__join_symfs(filename, size, "/usr/lib/debug");
		snprintf(filename + len, size - len, "%s.debug", dso__long_name(dso));
		break;

	case DSO_BINARY_TYPE__UBUNTU_DEBUGINFO:
		len = __symbol__join_symfs(filename, size, "/usr/lib/debug");
		snprintf(filename + len, size - len, "%s", dso__long_name(dso));
		break;

	case DSO_BINARY_TYPE__MIXEDUP_UBUNTU_DEBUGINFO:
		/*
		 * Ubuntu can mixup /usr/lib with /lib, putting debuginfo in
		 * /usr/lib/debug/lib when it is expected to be in
		 * /usr/lib/debug/usr/lib
		 */
		if (strlen(dso__long_name(dso)) < 9 ||
		    strncmp(dso__long_name(dso), "/usr/lib/", 9)) {
			ret = -1;
			break;
		}
		len = __symbol__join_symfs(filename, size, "/usr/lib/debug");
		snprintf(filename + len, size - len, "%s", dso__long_name(dso) + 4);
		break;

	case DSO_BINARY_TYPE__OPENEMBEDDED_DEBUGINFO:
	{
		const char *last_slash;
		size_t dir_size;

		last_slash = dso__long_name(dso) + dso__long_name_len(dso);
		while (last_slash != dso__long_name(dso) && *last_slash != '/')
			last_slash--;

		len = __symbol__join_symfs(filename, size, "");
		dir_size = last_slash - dso__long_name(dso) + 2;
		if (dir_size > (size - len)) {
			ret = -1;
			break;
		}
		len += scnprintf(filename + len, dir_size, "%s",  dso__long_name(dso));
		len += scnprintf(filename + len , size - len, ".debug%s",
								last_slash);
		break;
	}

	case DSO_BINARY_TYPE__BUILDID_DEBUGINFO:
		if (!dso__has_build_id(dso)) {
			ret = -1;
			break;
		}

		build_id__sprintf(dso__bid_const(dso), build_id_hex);
		len = __symbol__join_symfs(filename, size, "/usr/lib/debug/.build-id/");
		snprintf(filename + len, size - len, "%.2s/%s.debug",
			 build_id_hex, build_id_hex + 2);
		break;

	case DSO_BINARY_TYPE__VMLINUX:
	case DSO_BINARY_TYPE__GUEST_VMLINUX:
	case DSO_BINARY_TYPE__SYSTEM_PATH_DSO:
		__symbol__join_symfs(filename, size, dso__long_name(dso));
		break;

	case DSO_BINARY_TYPE__GUEST_KMODULE:
	case DSO_BINARY_TYPE__GUEST_KMODULE_COMP:
		path__join3(filename, size, symbol_conf.symfs,
			    root_dir, dso__long_name(dso));
		break;

	case DSO_BINARY_TYPE__SYSTEM_PATH_KMODULE:
	case DSO_BINARY_TYPE__SYSTEM_PATH_KMODULE_COMP:
		__symbol__join_symfs(filename, size, dso__long_name(dso));
		break;

	case DSO_BINARY_TYPE__KCORE:
	case DSO_BINARY_TYPE__GUEST_KCORE:
		snprintf(filename, size, "%s", dso__long_name(dso));
		break;

	default:
	case DSO_BINARY_TYPE__KALLSYMS:
	case DSO_BINARY_TYPE__GUEST_KALLSYMS:
	case DSO_BINARY_TYPE__JAVA_JIT:
	case DSO_BINARY_TYPE__BPF_PROG_INFO:
	case DSO_BINARY_TYPE__BPF_IMAGE:
	case DSO_BINARY_TYPE__OOL:
	case DSO_BINARY_TYPE__NOT_FOUND:
		ret = -1;
		break;
	}

	return ret;
}

enum {
	COMP_ID__NONE = 0,
};

static const struct {
	const char *fmt;
	int (*decompress)(const char *input, int output);
	bool (*is_compressed)(const char *input);
} compressions[] = {
	[COMP_ID__NONE] = { .fmt = NULL, },
#ifdef HAVE_ZLIB_SUPPORT
	{ "gz", gzip_decompress_to_file, gzip_is_compressed },
#endif
#ifdef HAVE_LZMA_SUPPORT
	{ "xz", lzma_decompress_to_file, lzma_is_compressed },
#endif
	{ NULL, NULL, NULL },
};

static int is_supported_compression(const char *ext)
{
	unsigned i;

	for (i = 1; compressions[i].fmt; i++) {
		if (!strcmp(ext, compressions[i].fmt))
			return i;
	}
	return COMP_ID__NONE;
}

bool is_kernel_module(const char *pathname, int cpumode)
{
	struct kmod_path m;
	int mode = cpumode & PERF_RECORD_MISC_CPUMODE_MASK;

	WARN_ONCE(mode != cpumode,
		  "Internal error: passing unmasked cpumode (%x) to is_kernel_module",
		  cpumode);

	switch (mode) {
	case PERF_RECORD_MISC_USER:
	case PERF_RECORD_MISC_HYPERVISOR:
	case PERF_RECORD_MISC_GUEST_USER:
		return false;
	/* Treat PERF_RECORD_MISC_CPUMODE_UNKNOWN as kernel */
	default:
		if (kmod_path__parse(&m, pathname)) {
			pr_err("Failed to check whether %s is a kernel module or not. Assume it is.",
					pathname);
			return true;
		}
	}

	return m.kmod;
}

bool dso__needs_decompress(struct dso *dso)
{
	return dso__symtab_type(dso) == DSO_BINARY_TYPE__SYSTEM_PATH_KMODULE_COMP ||
		dso__symtab_type(dso) == DSO_BINARY_TYPE__GUEST_KMODULE_COMP;
}

int filename__decompress(const char *name, char *pathname,
			 size_t len, int comp, int *err)
{
	char tmpbuf[] = KMOD_DECOMP_NAME;
	int fd = -1;

	/*
	 * We have proper compression id for DSO and yet the file
	 * behind the 'name' can still be plain uncompressed object.
	 *
	 * The reason is behind the logic we open the DSO object files,
	 * when we try all possible 'debug' objects until we find the
	 * data. So even if the DSO is represented by 'krava.xz' module,
	 * we can end up here opening ~/.debug/....23432432/debug' file
	 * which is not compressed.
	 *
	 * To keep this transparent, we detect this and return the file
	 * descriptor to the uncompressed file.
	 */
	if (!compressions[comp].is_compressed(name))
		return open(name, O_RDONLY);

	fd = mkstemp(tmpbuf);
	if (fd < 0) {
		*err = errno;
		return -1;
	}

	if (compressions[comp].decompress(name, fd)) {
		*err = DSO_LOAD_ERRNO__DECOMPRESSION_FAILURE;
		close(fd);
		fd = -1;
	}

	if (!pathname || (fd < 0))
		unlink(tmpbuf);

	if (pathname && (fd >= 0))
		strlcpy(pathname, tmpbuf, len);

	return fd;
}

static int decompress_kmodule(struct dso *dso, const char *name,
			      char *pathname, size_t len)
{
	if (!dso__needs_decompress(dso))
		return -1;

	if (dso__comp(dso) == COMP_ID__NONE)
		return -1;

	return filename__decompress(name, pathname, len, dso__comp(dso), dso__load_errno(dso));
}

int dso__decompress_kmodule_fd(struct dso *dso, const char *name)
{
	return decompress_kmodule(dso, name, NULL, 0);
}

int dso__decompress_kmodule_path(struct dso *dso, const char *name,
				 char *pathname, size_t len)
{
	int fd = decompress_kmodule(dso, name, pathname, len);

	close(fd);
	return fd >= 0 ? 0 : -1;
}

/*
 * Parses kernel module specified in @path and updates
 * @m argument like:
 *
 *    @comp - true if @path contains supported compression suffix,
 *            false otherwise
 *    @kmod - true if @path contains '.ko' suffix in right position,
 *            false otherwise
 *    @name - if (@alloc_name && @kmod) is true, it contains strdup-ed base name
 *            of the kernel module without suffixes, otherwise strudup-ed
 *            base name of @path
 *    @ext  - if (@alloc_ext && @comp) is true, it contains strdup-ed string
 *            the compression suffix
 *
 * Returns 0 if there's no strdup error, -ENOMEM otherwise.
 */
int __kmod_path__parse(struct kmod_path *m, const char *path,
		       bool alloc_name)
{
	const char *name = strrchr(path, '/');
	const char *ext  = strrchr(path, '.');
	bool is_simple_name = false;

	memset(m, 0x0, sizeof(*m));
	name = name ? name + 1 : path;

	/*
	 * '.' is also a valid character for module name. For example:
	 * [aaa.bbb] is a valid module name. '[' should have higher
	 * priority than '.ko' suffix.
	 *
	 * The kernel names are from machine__mmap_name. Such
	 * name should belong to kernel itself, not kernel module.
	 */
	if (name[0] == '[') {
		is_simple_name = true;
		if ((strncmp(name, "[kernel.kallsyms]", 17) == 0) ||
		    (strncmp(name, "[guest.kernel.kallsyms", 22) == 0) ||
		    (strncmp(name, "[vdso]", 6) == 0) ||
		    (strncmp(name, "[vdso32]", 8) == 0) ||
		    (strncmp(name, "[vdsox32]", 9) == 0) ||
		    (strncmp(name, "[vsyscall]", 10) == 0)) {
			m->kmod = false;

		} else
			m->kmod = true;
	}

	/* No extension, just return name. */
	if ((ext == NULL) || is_simple_name) {
		if (alloc_name) {
			m->name = strdup(name);
			return m->name ? 0 : -ENOMEM;
		}
		return 0;
	}

	m->comp = is_supported_compression(ext + 1);
	if (m->comp > COMP_ID__NONE)
		ext -= 3;

	/* Check .ko extension only if there's enough name left. */
	if (ext > name)
		m->kmod = !strncmp(ext, ".ko", 3);

	if (alloc_name) {
		if (m->kmod) {
			if (asprintf(&m->name, "[%.*s]", (int) (ext - name), name) == -1)
				return -ENOMEM;
		} else {
			if (asprintf(&m->name, "%s", name) == -1)
				return -ENOMEM;
		}

		strreplace(m->name, '-', '_');
	}

	return 0;
}

void dso__set_module_info(struct dso *dso, struct kmod_path *m,
			  struct machine *machine)
{
	if (machine__is_host(machine))
		dso__set_symtab_type(dso, DSO_BINARY_TYPE__SYSTEM_PATH_KMODULE);
	else
		dso__set_symtab_type(dso, DSO_BINARY_TYPE__GUEST_KMODULE);

	/* _KMODULE_COMP should be next to _KMODULE */
	if (m->kmod && m->comp) {
		dso__set_symtab_type(dso, dso__symtab_type(dso) + 1);
		dso__set_comp(dso, m->comp);
	}

<<<<<<< HEAD
	dso->is_kmod = 1;
=======
	dso__set_is_kmod(dso);
>>>>>>> 0c383648
	dso__set_short_name(dso, strdup(m->name), true);
}

/*
 * Global list of open DSOs and the counter.
 */
static LIST_HEAD(dso__data_open);
static long dso__data_open_cnt;
static pthread_mutex_t dso__data_open_lock = PTHREAD_MUTEX_INITIALIZER;

static void dso__list_add(struct dso *dso)
{
	list_add_tail(&dso__data(dso)->open_entry, &dso__data_open);
#ifdef REFCNT_CHECKING
	dso__data(dso)->dso = dso__get(dso);
#endif
	/* Assume the dso is part of dsos, hence the optional reference count above. */
	assert(dso__dsos(dso));
	dso__data_open_cnt++;
}

static void dso__list_del(struct dso *dso)
{
	list_del_init(&dso__data(dso)->open_entry);
#ifdef REFCNT_CHECKING
	dso__put(dso__data(dso)->dso);
#endif
	WARN_ONCE(dso__data_open_cnt <= 0,
		  "DSO data fd counter out of bounds.");
	dso__data_open_cnt--;
}

static void close_first_dso(void);

static int do_open(char *name)
{
	int fd;
	char sbuf[STRERR_BUFSIZE];

	do {
		fd = open(name, O_RDONLY|O_CLOEXEC);
		if (fd >= 0)
			return fd;

		pr_debug("dso open failed: %s\n",
			 str_error_r(errno, sbuf, sizeof(sbuf)));
		if (!dso__data_open_cnt || errno != EMFILE)
			break;

		close_first_dso();
	} while (1);

	return -1;
}

char *dso__filename_with_chroot(const struct dso *dso, const char *filename)
{
	return filename_with_chroot(nsinfo__pid(dso__nsinfo_const(dso)), filename);
}

static int __open_dso(struct dso *dso, struct machine *machine)
{
	int fd = -EINVAL;
	char *root_dir = (char *)"";
	char *name = malloc(PATH_MAX);
	bool decomp = false;

	if (!name)
		return -ENOMEM;

	mutex_lock(dso__lock(dso));
	if (machine)
		root_dir = machine->root_dir;

	if (dso__read_binary_type_filename(dso, dso__binary_type(dso),
					    root_dir, name, PATH_MAX))
		goto out;

	if (!is_regular_file(name)) {
		char *new_name;

		if (errno != ENOENT || dso__nsinfo(dso) == NULL)
			goto out;

		new_name = dso__filename_with_chroot(dso, name);
		if (!new_name)
			goto out;

		free(name);
		name = new_name;
	}

	if (dso__needs_decompress(dso)) {
		char newpath[KMOD_DECOMP_LEN];
		size_t len = sizeof(newpath);

		if (dso__decompress_kmodule_path(dso, name, newpath, len) < 0) {
			fd = -(*dso__load_errno(dso));
			goto out;
		}

		decomp = true;
		strcpy(name, newpath);
	}

	fd = do_open(name);

	if (decomp)
		unlink(name);

out:
	mutex_unlock(dso__lock(dso));
	free(name);
	return fd;
}

static void check_data_close(void);

/**
 * dso_close - Open DSO data file
 * @dso: dso object
 *
 * Open @dso's data file descriptor and updates
 * list/count of open DSO objects.
 */
static int open_dso(struct dso *dso, struct machine *machine)
{
	int fd;
	struct nscookie nsc;

	if (dso__binary_type(dso) != DSO_BINARY_TYPE__BUILD_ID_CACHE) {
		mutex_lock(dso__lock(dso));
		nsinfo__mountns_enter(dso__nsinfo(dso), &nsc);
		mutex_unlock(dso__lock(dso));
	}
	fd = __open_dso(dso, machine);
	if (dso__binary_type(dso) != DSO_BINARY_TYPE__BUILD_ID_CACHE)
		nsinfo__mountns_exit(&nsc);

	if (fd >= 0) {
		dso__list_add(dso);
		/*
		 * Check if we crossed the allowed number
		 * of opened DSOs and close one if needed.
		 */
		check_data_close();
	}

	return fd;
}

static void close_data_fd(struct dso *dso)
{
	if (dso__data(dso)->fd >= 0) {
		close(dso__data(dso)->fd);
		dso__data(dso)->fd = -1;
		dso__data(dso)->file_size = 0;
		dso__list_del(dso);
	}
}

/**
 * dso_close - Close DSO data file
 * @dso: dso object
 *
 * Close @dso's data file descriptor and updates
 * list/count of open DSO objects.
 */
static void close_dso(struct dso *dso)
{
	close_data_fd(dso);
}

static void close_first_dso(void)
{
	struct dso_data *dso_data;
	struct dso *dso;

	dso_data = list_first_entry(&dso__data_open, struct dso_data, open_entry);
#ifdef REFCNT_CHECKING
	dso = dso_data->dso;
#else
	dso = container_of(dso_data, struct dso, data);
#endif
	close_dso(dso);
}

static rlim_t get_fd_limit(void)
{
	struct rlimit l;
	rlim_t limit = 0;

	/* Allow half of the current open fd limit. */
	if (getrlimit(RLIMIT_NOFILE, &l) == 0) {
		if (l.rlim_cur == RLIM_INFINITY)
			limit = l.rlim_cur;
		else
			limit = l.rlim_cur / 2;
	} else {
		pr_err("failed to get fd limit\n");
		limit = 1;
	}

	return limit;
}

static rlim_t fd_limit;

/*
 * Used only by tests/dso-data.c to reset the environment
 * for tests. I dont expect we should change this during
 * standard runtime.
 */
void reset_fd_limit(void)
{
	fd_limit = 0;
}

static bool may_cache_fd(void)
{
	if (!fd_limit)
		fd_limit = get_fd_limit();

	if (fd_limit == RLIM_INFINITY)
		return true;

	return fd_limit > (rlim_t) dso__data_open_cnt;
}

/*
 * Check and close LRU dso if we crossed allowed limit
 * for opened dso file descriptors. The limit is half
 * of the RLIMIT_NOFILE files opened.
*/
static void check_data_close(void)
{
	bool cache_fd = may_cache_fd();

	if (!cache_fd)
		close_first_dso();
}

/**
 * dso__data_close - Close DSO data file
 * @dso: dso object
 *
 * External interface to close @dso's data file descriptor.
 */
void dso__data_close(struct dso *dso)
{
	pthread_mutex_lock(&dso__data_open_lock);
	close_dso(dso);
	pthread_mutex_unlock(&dso__data_open_lock);
}

static void try_to_open_dso(struct dso *dso, struct machine *machine)
{
	enum dso_binary_type binary_type_data[] = {
		DSO_BINARY_TYPE__BUILD_ID_CACHE,
		DSO_BINARY_TYPE__SYSTEM_PATH_DSO,
		DSO_BINARY_TYPE__NOT_FOUND,
	};
	int i = 0;
	struct dso_data *dso_data = dso__data(dso);

	if (dso_data->fd >= 0)
		return;

	if (dso__binary_type(dso) != DSO_BINARY_TYPE__NOT_FOUND) {
		dso_data->fd = open_dso(dso, machine);
		goto out;
	}

	do {
		dso__set_binary_type(dso, binary_type_data[i++]);

		dso_data->fd = open_dso(dso, machine);
		if (dso_data->fd >= 0)
			goto out;

	} while (dso__binary_type(dso) != DSO_BINARY_TYPE__NOT_FOUND);
out:
	if (dso_data->fd >= 0)
		dso_data->status = DSO_DATA_STATUS_OK;
	else
		dso_data->status = DSO_DATA_STATUS_ERROR;
}

/**
 * dso__data_get_fd - Get dso's data file descriptor
 * @dso: dso object
 * @machine: machine object
 *
 * External interface to find dso's file, open it and
 * returns file descriptor.  It should be paired with
 * dso__data_put_fd() if it returns non-negative value.
 */
int dso__data_get_fd(struct dso *dso, struct machine *machine)
{
	if (dso__data(dso)->status == DSO_DATA_STATUS_ERROR)
		return -1;

	if (pthread_mutex_lock(&dso__data_open_lock) < 0)
		return -1;

	try_to_open_dso(dso, machine);

	if (dso__data(dso)->fd < 0)
		pthread_mutex_unlock(&dso__data_open_lock);

	return dso__data(dso)->fd;
}

void dso__data_put_fd(struct dso *dso __maybe_unused)
{
	pthread_mutex_unlock(&dso__data_open_lock);
}

bool dso__data_status_seen(struct dso *dso, enum dso_data_status_seen by)
{
	u32 flag = 1 << by;

	if (dso__data(dso)->status_seen & flag)
		return true;

	dso__data(dso)->status_seen |= flag;

	return false;
}

#ifdef HAVE_LIBBPF_SUPPORT
static ssize_t bpf_read(struct dso *dso, u64 offset, char *data)
{
	struct bpf_prog_info_node *node;
	ssize_t size = DSO__DATA_CACHE_SIZE;
	struct dso_bpf_prog *dso_bpf_prog = dso__bpf_prog(dso);
	u64 len;
	u8 *buf;

	node = perf_env__find_bpf_prog_info(dso_bpf_prog->env, dso_bpf_prog->id);
	if (!node || !node->info_linear) {
		dso__data(dso)->status = DSO_DATA_STATUS_ERROR;
		return -1;
	}

	len = node->info_linear->info.jited_prog_len;
	buf = (u8 *)(uintptr_t)node->info_linear->info.jited_prog_insns;

	if (offset >= len)
		return -1;

	size = (ssize_t)min(len - offset, (u64)size);
	memcpy(data, buf + offset, size);
	return size;
}

static int bpf_size(struct dso *dso)
{
	struct bpf_prog_info_node *node;
	struct dso_bpf_prog *dso_bpf_prog = dso__bpf_prog(dso);

	node = perf_env__find_bpf_prog_info(dso_bpf_prog->env, dso_bpf_prog->id);
	if (!node || !node->info_linear) {
		dso__data(dso)->status = DSO_DATA_STATUS_ERROR;
		return -1;
	}

	dso__data(dso)->file_size = node->info_linear->info.jited_prog_len;
	return 0;
}
#endif // HAVE_LIBBPF_SUPPORT

static void
dso_cache__free(struct dso *dso)
{
	struct rb_root *root = &dso__data(dso)->cache;
	struct rb_node *next = rb_first(root);

	mutex_lock(dso__lock(dso));
	while (next) {
		struct dso_cache *cache;

		cache = rb_entry(next, struct dso_cache, rb_node);
		next = rb_next(&cache->rb_node);
		rb_erase(&cache->rb_node, root);
		free(cache);
	}
	mutex_unlock(dso__lock(dso));
}

static struct dso_cache *__dso_cache__find(struct dso *dso, u64 offset)
{
	const struct rb_root *root = &dso__data(dso)->cache;
	struct rb_node * const *p = &root->rb_node;
	const struct rb_node *parent = NULL;
	struct dso_cache *cache;

	while (*p != NULL) {
		u64 end;

		parent = *p;
		cache = rb_entry(parent, struct dso_cache, rb_node);
		end = cache->offset + DSO__DATA_CACHE_SIZE;

		if (offset < cache->offset)
			p = &(*p)->rb_left;
		else if (offset >= end)
			p = &(*p)->rb_right;
		else
			return cache;
	}

	return NULL;
}

static struct dso_cache *
dso_cache__insert(struct dso *dso, struct dso_cache *new)
{
	struct rb_root *root = &dso__data(dso)->cache;
	struct rb_node **p = &root->rb_node;
	struct rb_node *parent = NULL;
	struct dso_cache *cache;
	u64 offset = new->offset;

	mutex_lock(dso__lock(dso));
	while (*p != NULL) {
		u64 end;

		parent = *p;
		cache = rb_entry(parent, struct dso_cache, rb_node);
		end = cache->offset + DSO__DATA_CACHE_SIZE;

		if (offset < cache->offset)
			p = &(*p)->rb_left;
		else if (offset >= end)
			p = &(*p)->rb_right;
		else
			goto out;
	}

	rb_link_node(&new->rb_node, parent, p);
	rb_insert_color(&new->rb_node, root);

	cache = NULL;
out:
	mutex_unlock(dso__lock(dso));
	return cache;
}

static ssize_t dso_cache__memcpy(struct dso_cache *cache, u64 offset, u8 *data,
				 u64 size, bool out)
{
	u64 cache_offset = offset - cache->offset;
	u64 cache_size   = min(cache->size - cache_offset, size);

	if (out)
		memcpy(data, cache->data + cache_offset, cache_size);
	else
		memcpy(cache->data + cache_offset, data, cache_size);
	return cache_size;
}

static ssize_t file_read(struct dso *dso, struct machine *machine,
			 u64 offset, char *data)
{
	ssize_t ret;

	pthread_mutex_lock(&dso__data_open_lock);

	/*
	 * dso__data(dso)->fd might be closed if other thread opened another
	 * file (dso) due to open file limit (RLIMIT_NOFILE).
	 */
	try_to_open_dso(dso, machine);

	if (dso__data(dso)->fd < 0) {
		dso__data(dso)->status = DSO_DATA_STATUS_ERROR;
		ret = -errno;
		goto out;
	}

	ret = pread(dso__data(dso)->fd, data, DSO__DATA_CACHE_SIZE, offset);
out:
	pthread_mutex_unlock(&dso__data_open_lock);
	return ret;
}

static struct dso_cache *dso_cache__populate(struct dso *dso,
					     struct machine *machine,
					     u64 offset, ssize_t *ret)
{
	u64 cache_offset = offset & DSO__DATA_CACHE_MASK;
	struct dso_cache *cache;
	struct dso_cache *old;

	cache = zalloc(sizeof(*cache) + DSO__DATA_CACHE_SIZE);
	if (!cache) {
		*ret = -ENOMEM;
		return NULL;
	}
#ifdef HAVE_LIBBPF_SUPPORT
	if (dso__binary_type(dso) == DSO_BINARY_TYPE__BPF_PROG_INFO)
		*ret = bpf_read(dso, cache_offset, cache->data);
	else
#endif
	if (dso__binary_type(dso) == DSO_BINARY_TYPE__OOL)
		*ret = DSO__DATA_CACHE_SIZE;
	else
		*ret = file_read(dso, machine, cache_offset, cache->data);

	if (*ret <= 0) {
		free(cache);
		return NULL;
	}

	cache->offset = cache_offset;
	cache->size   = *ret;

	old = dso_cache__insert(dso, cache);
	if (old) {
		/* we lose the race */
		free(cache);
		cache = old;
	}

	return cache;
}

static struct dso_cache *dso_cache__find(struct dso *dso,
					 struct machine *machine,
					 u64 offset,
					 ssize_t *ret)
{
	struct dso_cache *cache = __dso_cache__find(dso, offset);

	return cache ? cache : dso_cache__populate(dso, machine, offset, ret);
}

static ssize_t dso_cache_io(struct dso *dso, struct machine *machine,
			    u64 offset, u8 *data, ssize_t size, bool out)
{
	struct dso_cache *cache;
	ssize_t ret = 0;

	cache = dso_cache__find(dso, machine, offset, &ret);
	if (!cache)
		return ret;

	return dso_cache__memcpy(cache, offset, data, size, out);
}

/*
 * Reads and caches dso data DSO__DATA_CACHE_SIZE size chunks
 * in the rb_tree. Any read to already cached data is served
 * by cached data. Writes update the cache only, not the backing file.
 */
static ssize_t cached_io(struct dso *dso, struct machine *machine,
			 u64 offset, u8 *data, ssize_t size, bool out)
{
	ssize_t r = 0;
	u8 *p = data;

	do {
		ssize_t ret;

		ret = dso_cache_io(dso, machine, offset, p, size, out);
		if (ret < 0)
			return ret;

		/* Reached EOF, return what we have. */
		if (!ret)
			break;

		BUG_ON(ret > size);

		r      += ret;
		p      += ret;
		offset += ret;
		size   -= ret;

	} while (size);

	return r;
}

static int file_size(struct dso *dso, struct machine *machine)
{
	int ret = 0;
	struct stat st;
	char sbuf[STRERR_BUFSIZE];

	pthread_mutex_lock(&dso__data_open_lock);

	/*
	 * dso__data(dso)->fd might be closed if other thread opened another
	 * file (dso) due to open file limit (RLIMIT_NOFILE).
	 */
	try_to_open_dso(dso, machine);

	if (dso__data(dso)->fd < 0) {
		ret = -errno;
		dso__data(dso)->status = DSO_DATA_STATUS_ERROR;
		goto out;
	}

	if (fstat(dso__data(dso)->fd, &st) < 0) {
		ret = -errno;
		pr_err("dso cache fstat failed: %s\n",
		       str_error_r(errno, sbuf, sizeof(sbuf)));
		dso__data(dso)->status = DSO_DATA_STATUS_ERROR;
		goto out;
	}
	dso__data(dso)->file_size = st.st_size;

out:
	pthread_mutex_unlock(&dso__data_open_lock);
	return ret;
}

int dso__data_file_size(struct dso *dso, struct machine *machine)
{
	if (dso__data(dso)->file_size)
		return 0;

	if (dso__data(dso)->status == DSO_DATA_STATUS_ERROR)
		return -1;
#ifdef HAVE_LIBBPF_SUPPORT
	if (dso__binary_type(dso) == DSO_BINARY_TYPE__BPF_PROG_INFO)
		return bpf_size(dso);
#endif
	return file_size(dso, machine);
}

/**
 * dso__data_size - Return dso data size
 * @dso: dso object
 * @machine: machine object
 *
 * Return: dso data size
 */
off_t dso__data_size(struct dso *dso, struct machine *machine)
{
	if (dso__data_file_size(dso, machine))
		return -1;

	/* For now just estimate dso data size is close to file size */
	return dso__data(dso)->file_size;
}

static ssize_t data_read_write_offset(struct dso *dso, struct machine *machine,
				      u64 offset, u8 *data, ssize_t size,
				      bool out)
{
	if (dso__data_file_size(dso, machine))
		return -1;

	/* Check the offset sanity. */
	if (offset > dso__data(dso)->file_size)
		return -1;

	if (offset + size < offset)
		return -1;

	return cached_io(dso, machine, offset, data, size, out);
}

/**
 * dso__data_read_offset - Read data from dso file offset
 * @dso: dso object
 * @machine: machine object
 * @offset: file offset
 * @data: buffer to store data
 * @size: size of the @data buffer
 *
 * External interface to read data from dso file offset. Open
 * dso data file and use cached_read to get the data.
 */
ssize_t dso__data_read_offset(struct dso *dso, struct machine *machine,
			      u64 offset, u8 *data, ssize_t size)
{
	if (dso__data(dso)->status == DSO_DATA_STATUS_ERROR)
		return -1;

	return data_read_write_offset(dso, machine, offset, data, size, true);
}

/**
 * dso__data_read_addr - Read data from dso address
 * @dso: dso object
 * @machine: machine object
 * @add: virtual memory address
 * @data: buffer to store data
 * @size: size of the @data buffer
 *
 * External interface to read data from dso address.
 */
ssize_t dso__data_read_addr(struct dso *dso, struct map *map,
			    struct machine *machine, u64 addr,
			    u8 *data, ssize_t size)
{
	u64 offset = map__map_ip(map, addr);

	return dso__data_read_offset(dso, machine, offset, data, size);
}

/**
 * dso__data_write_cache_offs - Write data to dso data cache at file offset
 * @dso: dso object
 * @machine: machine object
 * @offset: file offset
 * @data: buffer to write
 * @size: size of the @data buffer
 *
 * Write into the dso file data cache, but do not change the file itself.
 */
ssize_t dso__data_write_cache_offs(struct dso *dso, struct machine *machine,
				   u64 offset, const u8 *data_in, ssize_t size)
{
	u8 *data = (u8 *)data_in; /* cast away const to use same fns for r/w */

	if (dso__data(dso)->status == DSO_DATA_STATUS_ERROR)
		return -1;

	return data_read_write_offset(dso, machine, offset, data, size, false);
}

/**
 * dso__data_write_cache_addr - Write data to dso data cache at dso address
 * @dso: dso object
 * @machine: machine object
 * @add: virtual memory address
 * @data: buffer to write
 * @size: size of the @data buffer
 *
 * External interface to write into the dso file data cache, but do not change
 * the file itself.
 */
ssize_t dso__data_write_cache_addr(struct dso *dso, struct map *map,
				   struct machine *machine, u64 addr,
				   const u8 *data, ssize_t size)
{
	u64 offset = map__map_ip(map, addr);

	return dso__data_write_cache_offs(dso, machine, offset, data, size);
}

struct map *dso__new_map(const char *name)
{
	struct map *map = NULL;
	struct dso *dso = dso__new(name);

	if (dso) {
		map = map__new2(0, dso);
		dso__put(dso);
	}

	return map;
}

struct dso *machine__findnew_kernel(struct machine *machine, const char *name,
				    const char *short_name, int dso_type)
{
	/*
	 * The kernel dso could be created by build_id processing.
	 */
	struct dso *dso = machine__findnew_dso(machine, name);

	/*
	 * We need to run this in all cases, since during the build_id
	 * processing we had no idea this was the kernel dso.
	 */
	if (dso != NULL) {
		dso__set_short_name(dso, short_name, false);
		dso__set_kernel(dso, dso_type);
	}

	return dso;
}

static void dso__set_long_name_id(struct dso *dso, const char *name, bool name_allocated)
{
	struct dsos *dsos = dso__dsos(dso);

	if (name == NULL)
		return;

	if (dsos) {
		/*
		 * Need to avoid re-sorting the dsos breaking by non-atomically
		 * renaming the dso.
		 */
		down_write(&dsos->lock);
	}

	if (dso__long_name_allocated(dso))
		free((char *)dso__long_name(dso));

	RC_CHK_ACCESS(dso)->long_name = name;
	RC_CHK_ACCESS(dso)->long_name_len = strlen(name);
	dso__set_long_name_allocated(dso, name_allocated);

	if (dsos) {
		dsos->sorted = false;
		up_write(&dsos->lock);
	}
}

static int __dso_id__cmp(const struct dso_id *a, const struct dso_id *b)
{
	if (a->maj > b->maj) return -1;
	if (a->maj < b->maj) return 1;

	if (a->min > b->min) return -1;
	if (a->min < b->min) return 1;

	if (a->ino > b->ino) return -1;
	if (a->ino < b->ino) return 1;

	/*
	 * Synthesized MMAP events have zero ino_generation, avoid comparing
	 * them with MMAP events with actual ino_generation.
	 *
	 * I found it harmful because the mismatch resulted in a new
	 * dso that did not have a build ID whereas the original dso did have a
	 * build ID. The build ID was essential because the object was not found
	 * otherwise. - Adrian
	 */
	if (a->ino_generation && b->ino_generation) {
		if (a->ino_generation > b->ino_generation) return -1;
		if (a->ino_generation < b->ino_generation) return 1;
	}

	return 0;
}

bool dso_id__empty(const struct dso_id *id)
{
	if (!id)
		return true;

	return !id->maj && !id->min && !id->ino && !id->ino_generation;
}

void __dso__inject_id(struct dso *dso, struct dso_id *id)
{
	struct dsos *dsos = dso__dsos(dso);
	struct dso_id *dso_id = dso__id(dso);

	/* dsos write lock held by caller. */

	dso_id->maj = id->maj;
	dso_id->min = id->min;
	dso_id->ino = id->ino;
	dso_id->ino_generation = id->ino_generation;

	if (dsos)
		dsos->sorted = false;
}

int dso_id__cmp(const struct dso_id *a, const struct dso_id *b)
{
	/*
	 * The second is always dso->id, so zeroes if not set, assume passing
	 * NULL for a means a zeroed id
	 */
	if (dso_id__empty(a) || dso_id__empty(b))
		return 0;

	return __dso_id__cmp(a, b);
}

int dso__cmp_id(struct dso *a, struct dso *b)
{
	return __dso_id__cmp(dso__id(a), dso__id(b));
}

void dso__set_long_name(struct dso *dso, const char *name, bool name_allocated)
{
	dso__set_long_name_id(dso, name, name_allocated);
}

void dso__set_short_name(struct dso *dso, const char *name, bool name_allocated)
{
	struct dsos *dsos = dso__dsos(dso);

	if (name == NULL)
		return;

	if (dsos) {
		/*
		 * Need to avoid re-sorting the dsos breaking by non-atomically
		 * renaming the dso.
		 */
		down_write(&dsos->lock);
	}
	if (dso__short_name_allocated(dso))
		free((char *)dso__short_name(dso));

	RC_CHK_ACCESS(dso)->short_name		  = name;
	RC_CHK_ACCESS(dso)->short_name_len	  = strlen(name);
	dso__set_short_name_allocated(dso, name_allocated);

	if (dsos) {
		dsos->sorted = false;
		up_write(&dsos->lock);
	}
}

int dso__name_len(const struct dso *dso)
{
	if (!dso)
		return strlen("[unknown]");
	if (verbose > 0)
		return dso__long_name_len(dso);

	return dso__short_name_len(dso);
}

bool dso__loaded(const struct dso *dso)
{
	return RC_CHK_ACCESS(dso)->loaded;
}

bool dso__sorted_by_name(const struct dso *dso)
{
	return RC_CHK_ACCESS(dso)->sorted_by_name;
}

void dso__set_sorted_by_name(struct dso *dso)
{
	RC_CHK_ACCESS(dso)->sorted_by_name = true;
}

struct dso *dso__new_id(const char *name, struct dso_id *id)
{
	RC_STRUCT(dso) *dso = zalloc(sizeof(*dso) + strlen(name) + 1);
	struct dso *res;
	struct dso_data *data;

	if (!dso)
		return NULL;

	if (ADD_RC_CHK(res, dso)) {
		strcpy(dso->name, name);
		if (id)
			dso->id = *id;
		dso__set_long_name_id(res, dso->name, false);
		dso__set_short_name(res, dso->name, false);
		dso->symbols = RB_ROOT_CACHED;
		dso->symbol_names = NULL;
		dso->symbol_names_len = 0;
		dso->inlined_nodes = RB_ROOT_CACHED;
		dso->srclines = RB_ROOT_CACHED;
		dso->data_types = RB_ROOT;
<<<<<<< HEAD
=======
		dso->global_vars = RB_ROOT;
>>>>>>> 0c383648
		dso->data.fd = -1;
		dso->data.status = DSO_DATA_STATUS_UNKNOWN;
		dso->symtab_type = DSO_BINARY_TYPE__NOT_FOUND;
		dso->binary_type = DSO_BINARY_TYPE__NOT_FOUND;
		dso->is_64_bit = (sizeof(void *) == 8);
		dso->loaded = 0;
		dso->rel = 0;
		dso->sorted_by_name = 0;
		dso->has_build_id = 0;
		dso->has_srcline = 1;
		dso->a2l_fails = 1;
		dso->kernel = DSO_SPACE__USER;
		dso->is_kmod = 0;
		dso->needs_swap = DSO_SWAP__UNSET;
		dso->comp = COMP_ID__NONE;
		mutex_init(&dso->lock);
		refcount_set(&dso->refcnt, 1);
		data = &dso->data;
		data->cache = RB_ROOT;
		data->fd = -1;
		data->status = DSO_DATA_STATUS_UNKNOWN;
		INIT_LIST_HEAD(&data->open_entry);
#ifdef REFCNT_CHECKING
		data->dso = NULL; /* Set when on the open_entry list. */
#endif
	}
	return res;
}

struct dso *dso__new(const char *name)
{
	return dso__new_id(name, NULL);
}

void dso__delete(struct dso *dso)
{
	if (dso__dsos(dso))
		pr_err("DSO %s is still in rbtree when being deleted!\n", dso__long_name(dso));

	/* free inlines first, as they reference symbols */
<<<<<<< HEAD
	inlines__tree_delete(&dso->inlined_nodes);
	srcline__tree_delete(&dso->srclines);
	symbols__delete(&dso->symbols);
	dso->symbol_names_len = 0;
	zfree(&dso->symbol_names);
	annotated_data_type__tree_delete(&dso->data_types);

	if (dso->short_name_allocated) {
		zfree((char **)&dso->short_name);
		dso->short_name_allocated = false;
=======
	inlines__tree_delete(&RC_CHK_ACCESS(dso)->inlined_nodes);
	srcline__tree_delete(&RC_CHK_ACCESS(dso)->srclines);
	symbols__delete(&RC_CHK_ACCESS(dso)->symbols);
	RC_CHK_ACCESS(dso)->symbol_names_len = 0;
	zfree(&RC_CHK_ACCESS(dso)->symbol_names);
	annotated_data_type__tree_delete(dso__data_types(dso));
	global_var_type__tree_delete(dso__global_vars(dso));

	if (RC_CHK_ACCESS(dso)->short_name_allocated) {
		zfree((char **)&RC_CHK_ACCESS(dso)->short_name);
		RC_CHK_ACCESS(dso)->short_name_allocated = false;
>>>>>>> 0c383648
	}

	if (RC_CHK_ACCESS(dso)->long_name_allocated) {
		zfree((char **)&RC_CHK_ACCESS(dso)->long_name);
		RC_CHK_ACCESS(dso)->long_name_allocated = false;
	}

	dso__data_close(dso);
	auxtrace_cache__free(RC_CHK_ACCESS(dso)->auxtrace_cache);
	dso_cache__free(dso);
	dso__free_a2l(dso);
	zfree(&RC_CHK_ACCESS(dso)->symsrc_filename);
	nsinfo__zput(RC_CHK_ACCESS(dso)->nsinfo);
	mutex_destroy(dso__lock(dso));
	RC_CHK_FREE(dso);
}

struct dso *dso__get(struct dso *dso)
{
	struct dso *result;

	if (RC_CHK_GET(result, dso))
		refcount_inc(&RC_CHK_ACCESS(dso)->refcnt);

	return result;
}

void dso__put(struct dso *dso)
{
	if (dso && refcount_dec_and_test(&RC_CHK_ACCESS(dso)->refcnt))
		dso__delete(dso);
	else
		RC_CHK_PUT(dso);
}

void dso__set_build_id(struct dso *dso, struct build_id *bid)
{
	RC_CHK_ACCESS(dso)->bid = *bid;
	RC_CHK_ACCESS(dso)->has_build_id = 1;
}

bool dso__build_id_equal(const struct dso *dso, struct build_id *bid)
{
	const struct build_id *dso_bid = dso__bid_const(dso);

	if (dso_bid->size > bid->size && dso_bid->size == BUILD_ID_SIZE) {
		/*
		 * For the backward compatibility, it allows a build-id has
		 * trailing zeros.
		 */
		return !memcmp(dso_bid->data, bid->data, bid->size) &&
			!memchr_inv(&dso_bid->data[bid->size], 0,
				    dso_bid->size - bid->size);
	}

	return dso_bid->size == bid->size &&
	       memcmp(dso_bid->data, bid->data, dso_bid->size) == 0;
}

void dso__read_running_kernel_build_id(struct dso *dso, struct machine *machine)
{
	char path[PATH_MAX];

	if (machine__is_default_guest(machine))
		return;
	sprintf(path, "%s/sys/kernel/notes", machine->root_dir);
	if (sysfs__read_build_id(path, dso__bid(dso)) == 0)
		dso__set_has_build_id(dso);
}

int dso__kernel_module_get_build_id(struct dso *dso,
				    const char *root_dir)
{
	char filename[PATH_MAX];
	/*
	 * kernel module short names are of the form "[module]" and
	 * we need just "module" here.
	 */
	const char *name = dso__short_name(dso) + 1;

	snprintf(filename, sizeof(filename),
		 "%s/sys/module/%.*s/notes/.note.gnu.build-id",
		 root_dir, (int)strlen(name) - 1, name);

	if (sysfs__read_build_id(filename, dso__bid(dso)) == 0)
		dso__set_has_build_id(dso);

	return 0;
}

static size_t dso__fprintf_buildid(struct dso *dso, FILE *fp)
{
	char sbuild_id[SBUILD_ID_SIZE];

	build_id__sprintf(dso__bid(dso), sbuild_id);
	return fprintf(fp, "%s", sbuild_id);
}

size_t dso__fprintf(struct dso *dso, FILE *fp)
{
	struct rb_node *nd;
	size_t ret = fprintf(fp, "dso: %s (", dso__short_name(dso));

	if (dso__short_name(dso) != dso__long_name(dso))
		ret += fprintf(fp, "%s, ", dso__long_name(dso));
	ret += fprintf(fp, "%sloaded, ", dso__loaded(dso) ? "" : "NOT ");
	ret += dso__fprintf_buildid(dso, fp);
	ret += fprintf(fp, ")\n");
	for (nd = rb_first_cached(dso__symbols(dso)); nd; nd = rb_next(nd)) {
		struct symbol *pos = rb_entry(nd, struct symbol, rb_node);
		ret += symbol__fprintf(pos, fp);
	}

	return ret;
}

enum dso_type dso__type(struct dso *dso, struct machine *machine)
{
	int fd;
	enum dso_type type = DSO__TYPE_UNKNOWN;

	fd = dso__data_get_fd(dso, machine);
	if (fd >= 0) {
		type = dso__type_fd(fd);
		dso__data_put_fd(dso);
	}

	return type;
}

int dso__strerror_load(struct dso *dso, char *buf, size_t buflen)
{
	int idx, errnum = *dso__load_errno(dso);
	/*
	 * This must have a same ordering as the enum dso_load_errno.
	 */
	static const char *dso_load__error_str[] = {
	"Internal tools/perf/ library error",
	"Invalid ELF file",
	"Can not read build id",
	"Mismatching build id",
	"Decompression failure",
	};

	BUG_ON(buflen == 0);

	if (errnum >= 0) {
		const char *err = str_error_r(errnum, buf, buflen);

		if (err != buf)
			scnprintf(buf, buflen, "%s", err);

		return 0;
	}

	if (errnum <  __DSO_LOAD_ERRNO__START || errnum >= __DSO_LOAD_ERRNO__END)
		return -1;

	idx = errnum - __DSO_LOAD_ERRNO__START;
	scnprintf(buf, buflen, "%s", dso_load__error_str[idx]);
	return 0;
}<|MERGE_RESOLUTION|>--- conflicted
+++ resolved
@@ -483,11 +483,7 @@
 		dso__set_comp(dso, m->comp);
 	}
 
-<<<<<<< HEAD
-	dso->is_kmod = 1;
-=======
 	dso__set_is_kmod(dso);
->>>>>>> 0c383648
 	dso__set_short_name(dso, strdup(m->name), true);
 }
 
@@ -1442,10 +1438,7 @@
 		dso->inlined_nodes = RB_ROOT_CACHED;
 		dso->srclines = RB_ROOT_CACHED;
 		dso->data_types = RB_ROOT;
-<<<<<<< HEAD
-=======
 		dso->global_vars = RB_ROOT;
->>>>>>> 0c383648
 		dso->data.fd = -1;
 		dso->data.status = DSO_DATA_STATUS_UNKNOWN;
 		dso->symtab_type = DSO_BINARY_TYPE__NOT_FOUND;
@@ -1486,18 +1479,6 @@
 		pr_err("DSO %s is still in rbtree when being deleted!\n", dso__long_name(dso));
 
 	/* free inlines first, as they reference symbols */
-<<<<<<< HEAD
-	inlines__tree_delete(&dso->inlined_nodes);
-	srcline__tree_delete(&dso->srclines);
-	symbols__delete(&dso->symbols);
-	dso->symbol_names_len = 0;
-	zfree(&dso->symbol_names);
-	annotated_data_type__tree_delete(&dso->data_types);
-
-	if (dso->short_name_allocated) {
-		zfree((char **)&dso->short_name);
-		dso->short_name_allocated = false;
-=======
 	inlines__tree_delete(&RC_CHK_ACCESS(dso)->inlined_nodes);
 	srcline__tree_delete(&RC_CHK_ACCESS(dso)->srclines);
 	symbols__delete(&RC_CHK_ACCESS(dso)->symbols);
@@ -1509,7 +1490,6 @@
 	if (RC_CHK_ACCESS(dso)->short_name_allocated) {
 		zfree((char **)&RC_CHK_ACCESS(dso)->short_name);
 		RC_CHK_ACCESS(dso)->short_name_allocated = false;
->>>>>>> 0c383648
 	}
 
 	if (RC_CHK_ACCESS(dso)->long_name_allocated) {
