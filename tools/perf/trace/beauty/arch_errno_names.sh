--- conflicted
+++ resolved
@@ -60,19 +60,12 @@
 	printf 'arch_syscalls__strerrno_t *arch_syscalls__strerrno_function(const char *arch)\n'
 	printf '{\n'
 	for arch in $archlist; do
-<<<<<<< HEAD
-		printf '\tif (!strcmp(arch, "%s"))\n' $(arch_string "$arch")
-		printf '\t\treturn errno_to_name__%s;\n' $(arch_string "$arch")
-	done
-	printf '\treturn errno_to_name__%s;\n' $(arch_string "$default")
-=======
 		arch_str=$(arch_string "$arch")
 		printf '\tif (!strcmp(arch, "%s"))\n' "$arch_str"
 		printf '\t\treturn errno_to_name__%s;\n' "$arch_str"
 	done
 	arch_str=$(arch_string "$default")
 	printf '\treturn errno_to_name__%s;\n' "$arch_str"
->>>>>>> 0c383648
 	printf '}\n'
 }
 
