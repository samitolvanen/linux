// SPDX-License-Identifier: GPL-2.0
/*
 * KVM dirty page logging performance test
 *
 * Based on dirty_log_test.c
 *
 * Copyright (C) 2018, Red Hat, Inc.
 * Copyright (C) 2020, Google, Inc.
 */

#include <stdio.h>
#include <stdlib.h>
#include <time.h>
#include <pthread.h>
#include <linux/bitmap.h>

#include "kvm_util.h"
#include "test_util.h"
#include "perf_test_util.h"
#include "guest_modes.h"

/* How many host loops to run by default (one KVM_GET_DIRTY_LOG for each loop)*/
#define TEST_HOST_LOOP_N		2UL

static int nr_vcpus = 1;
static uint64_t guest_percpu_mem_size = DEFAULT_PER_VCPU_MEM_SIZE;

/* Host variables */
static u64 dirty_log_manual_caps;
static bool host_quit;
<<<<<<< HEAD
static uint64_t iteration;
static uint64_t vcpu_last_completed_iteration[KVM_MAX_VCPUS];
=======
static int iteration;
static int vcpu_last_completed_iteration[KVM_MAX_VCPUS];
>>>>>>> 7cea2a3c

static void *vcpu_worker(void *data)
{
	int ret;
	struct kvm_vm *vm = perf_test_args.vm;
	uint64_t pages_count = 0;
	struct kvm_run *run;
	struct timespec start;
	struct timespec ts_diff;
	struct timespec total = (struct timespec){0};
	struct timespec avg;
	struct perf_test_vcpu_args *vcpu_args = (struct perf_test_vcpu_args *)data;
	int vcpu_id = vcpu_args->vcpu_id;

	vcpu_args_set(vm, vcpu_id, 1, vcpu_id);
	run = vcpu_state(vm, vcpu_id);

	while (!READ_ONCE(host_quit)) {
		int current_iteration = READ_ONCE(iteration);

		clock_gettime(CLOCK_MONOTONIC, &start);
		ret = _vcpu_run(vm, vcpu_id);
		ts_diff = timespec_elapsed(start);

		TEST_ASSERT(ret == 0, "vcpu_run failed: %d\n", ret);
		TEST_ASSERT(get_ucall(vm, vcpu_id, NULL) == UCALL_SYNC,
			    "Invalid guest sync status: exit_reason=%s\n",
			    exit_reason_str(run->exit_reason));

		pr_debug("Got sync event from vCPU %d\n", vcpu_id);
		vcpu_last_completed_iteration[vcpu_id] = current_iteration;
		pr_debug("vCPU %d updated last completed iteration to %d\n",
			 vcpu_id, vcpu_last_completed_iteration[vcpu_id]);

		if (current_iteration) {
			pages_count += vcpu_args->pages;
			total = timespec_add(total, ts_diff);
			pr_debug("vCPU %d iteration %d dirty memory time: %ld.%.9lds\n",
				vcpu_id, current_iteration, ts_diff.tv_sec,
				ts_diff.tv_nsec);
		} else {
			pr_debug("vCPU %d iteration %d populate memory time: %ld.%.9lds\n",
				vcpu_id, current_iteration, ts_diff.tv_sec,
				ts_diff.tv_nsec);
		}

		while (current_iteration == READ_ONCE(iteration) &&
		       !READ_ONCE(host_quit)) {}
	}

	avg = timespec_div(total, vcpu_last_completed_iteration[vcpu_id]);
	pr_debug("\nvCPU %d dirtied 0x%lx pages over %d iterations in %ld.%.9lds. (Avg %ld.%.9lds/iteration)\n",
		vcpu_id, pages_count, vcpu_last_completed_iteration[vcpu_id],
		total.tv_sec, total.tv_nsec, avg.tv_sec, avg.tv_nsec);

	return NULL;
}

struct test_params {
	unsigned long iterations;
	uint64_t phys_offset;
	int wr_fract;
<<<<<<< HEAD
=======
	bool partition_vcpu_memory_access;
	enum vm_mem_backing_src_type backing_src;
>>>>>>> 7cea2a3c
};

static void run_test(enum vm_guest_mode mode, void *arg)
{
	struct test_params *p = arg;
	pthread_t *vcpu_threads;
	struct kvm_vm *vm;
	unsigned long *bmap;
	uint64_t guest_num_pages;
	uint64_t host_num_pages;
	int vcpu_id;
	struct timespec start;
	struct timespec ts_diff;
	struct timespec get_dirty_log_total = (struct timespec){0};
	struct timespec vcpu_dirty_total = (struct timespec){0};
	struct timespec avg;
	struct kvm_enable_cap cap = {};
	struct timespec clear_dirty_log_total = (struct timespec){0};

<<<<<<< HEAD
	vm = perf_test_create_vm(mode, nr_vcpus, guest_percpu_mem_size);
=======
	vm = perf_test_create_vm(mode, nr_vcpus, guest_percpu_mem_size,
				 p->backing_src);
>>>>>>> 7cea2a3c

	perf_test_args.wr_fract = p->wr_fract;

	guest_num_pages = (nr_vcpus * guest_percpu_mem_size) >> vm_get_page_shift(vm);
	guest_num_pages = vm_adjust_num_guest_pages(mode, guest_num_pages);
	host_num_pages = vm_num_host_pages(mode, guest_num_pages);
	bmap = bitmap_alloc(host_num_pages);

	if (dirty_log_manual_caps) {
		cap.cap = KVM_CAP_MANUAL_DIRTY_LOG_PROTECT2;
		cap.args[0] = dirty_log_manual_caps;
		vm_enable_cap(vm, &cap);
	}

	vcpu_threads = malloc(nr_vcpus * sizeof(*vcpu_threads));
	TEST_ASSERT(vcpu_threads, "Memory allocation failed");

<<<<<<< HEAD
	perf_test_setup_vcpus(vm, nr_vcpus, guest_percpu_mem_size);
=======
	perf_test_setup_vcpus(vm, nr_vcpus, guest_percpu_mem_size,
			      p->partition_vcpu_memory_access);
>>>>>>> 7cea2a3c

	sync_global_to_guest(vm, perf_test_args);

	/* Start the iterations */
	iteration = 0;
	host_quit = false;

	clock_gettime(CLOCK_MONOTONIC, &start);
	for (vcpu_id = 0; vcpu_id < nr_vcpus; vcpu_id++) {
		vcpu_last_completed_iteration[vcpu_id] = -1;

		pthread_create(&vcpu_threads[vcpu_id], NULL, vcpu_worker,
			       &perf_test_args.vcpu_args[vcpu_id]);
	}

	/* Allow the vCPUs to populate memory */
	pr_debug("Starting iteration %d - Populating\n", iteration);
	for (vcpu_id = 0; vcpu_id < nr_vcpus; vcpu_id++) {
		while (READ_ONCE(vcpu_last_completed_iteration[vcpu_id]) !=
		       iteration)
			;
	}

	ts_diff = timespec_elapsed(start);
	pr_info("Populate memory time: %ld.%.9lds\n",
		ts_diff.tv_sec, ts_diff.tv_nsec);

	/* Enable dirty logging */
	clock_gettime(CLOCK_MONOTONIC, &start);
	vm_mem_region_set_flags(vm, PERF_TEST_MEM_SLOT_INDEX,
				KVM_MEM_LOG_DIRTY_PAGES);
	ts_diff = timespec_elapsed(start);
	pr_info("Enabling dirty logging time: %ld.%.9lds\n\n",
		ts_diff.tv_sec, ts_diff.tv_nsec);

	while (iteration < p->iterations) {
		/*
		 * Incrementing the iteration number will start the vCPUs
		 * dirtying memory again.
		 */
		clock_gettime(CLOCK_MONOTONIC, &start);
		iteration++;

		pr_debug("Starting iteration %d\n", iteration);
		for (vcpu_id = 0; vcpu_id < nr_vcpus; vcpu_id++) {
			while (READ_ONCE(vcpu_last_completed_iteration[vcpu_id])
			       != iteration)
				;
		}

		ts_diff = timespec_elapsed(start);
		vcpu_dirty_total = timespec_add(vcpu_dirty_total, ts_diff);
		pr_info("Iteration %d dirty memory time: %ld.%.9lds\n",
			iteration, ts_diff.tv_sec, ts_diff.tv_nsec);

		clock_gettime(CLOCK_MONOTONIC, &start);
		kvm_vm_get_dirty_log(vm, PERF_TEST_MEM_SLOT_INDEX, bmap);

		ts_diff = timespec_elapsed(start);
		get_dirty_log_total = timespec_add(get_dirty_log_total,
						   ts_diff);
		pr_info("Iteration %d get dirty log time: %ld.%.9lds\n",
			iteration, ts_diff.tv_sec, ts_diff.tv_nsec);

		if (dirty_log_manual_caps) {
			clock_gettime(CLOCK_MONOTONIC, &start);
			kvm_vm_clear_dirty_log(vm, PERF_TEST_MEM_SLOT_INDEX, bmap, 0,
					       host_num_pages);

			ts_diff = timespec_elapsed(start);
			clear_dirty_log_total = timespec_add(clear_dirty_log_total,
							     ts_diff);
			pr_info("Iteration %d clear dirty log time: %ld.%.9lds\n",
				iteration, ts_diff.tv_sec, ts_diff.tv_nsec);
		}
	}

	/* Disable dirty logging */
	clock_gettime(CLOCK_MONOTONIC, &start);
	vm_mem_region_set_flags(vm, PERF_TEST_MEM_SLOT_INDEX, 0);
<<<<<<< HEAD
	ts_diff = timespec_diff_now(start);
	pr_info("Disabling dirty logging time: %ld.%.9lds\n",
		ts_diff.tv_sec, ts_diff.tv_nsec);

=======
	ts_diff = timespec_elapsed(start);
	pr_info("Disabling dirty logging time: %ld.%.9lds\n",
		ts_diff.tv_sec, ts_diff.tv_nsec);

	/* Tell the vcpu thread to quit */
	host_quit = true;
	for (vcpu_id = 0; vcpu_id < nr_vcpus; vcpu_id++)
		pthread_join(vcpu_threads[vcpu_id], NULL);

>>>>>>> 7cea2a3c
	avg = timespec_div(get_dirty_log_total, p->iterations);
	pr_info("Get dirty log over %lu iterations took %ld.%.9lds. (Avg %ld.%.9lds/iteration)\n",
		p->iterations, get_dirty_log_total.tv_sec,
		get_dirty_log_total.tv_nsec, avg.tv_sec, avg.tv_nsec);

	if (dirty_log_manual_caps) {
		avg = timespec_div(clear_dirty_log_total, p->iterations);
		pr_info("Clear dirty log over %lu iterations took %ld.%.9lds. (Avg %ld.%.9lds/iteration)\n",
			p->iterations, clear_dirty_log_total.tv_sec,
			clear_dirty_log_total.tv_nsec, avg.tv_sec, avg.tv_nsec);
	}

	free(bmap);
	free(vcpu_threads);
	perf_test_destroy_vm(vm);
}

static void help(char *name)
{
	puts("");
	printf("usage: %s [-h] [-i iterations] [-p offset] "
	       "[-m mode] [-b vcpu bytes] [-v vcpus] [-o] [-s mem type]\n", name);
	puts("");
	printf(" -i: specify iteration counts (default: %"PRIu64")\n",
	       TEST_HOST_LOOP_N);
	printf(" -p: specify guest physical test memory offset\n"
	       "     Warning: a low offset can conflict with the loaded test code.\n");
	guest_modes_help();
	printf(" -b: specify the size of the memory region which should be\n"
	       "     dirtied by each vCPU. e.g. 10M or 3G.\n"
	       "     (default: 1G)\n");
	printf(" -f: specify the fraction of pages which should be written to\n"
	       "     as opposed to simply read, in the form\n"
	       "     1/<fraction of pages to write>.\n"
	       "     (default: 1 i.e. all pages are written to.)\n");
	printf(" -v: specify the number of vCPUs to run.\n");
	printf(" -o: Overlap guest memory accesses instead of partitioning\n"
	       "     them into a separate region of memory for each vCPU.\n");
	printf(" -s: specify the type of memory that should be used to\n"
	       "     back the guest data region.\n\n");
	backing_src_help();
	puts("");
	exit(0);
}

int main(int argc, char *argv[])
{
	int max_vcpus = kvm_check_cap(KVM_CAP_MAX_VCPUS);
	struct test_params p = {
		.iterations = TEST_HOST_LOOP_N,
		.wr_fract = 1,
<<<<<<< HEAD
=======
		.partition_vcpu_memory_access = true,
		.backing_src = VM_MEM_SRC_ANONYMOUS,
>>>>>>> 7cea2a3c
	};
	int opt;

	dirty_log_manual_caps =
		kvm_check_cap(KVM_CAP_MANUAL_DIRTY_LOG_PROTECT2);
	dirty_log_manual_caps &= (KVM_DIRTY_LOG_MANUAL_PROTECT_ENABLE |
				  KVM_DIRTY_LOG_INITIALLY_SET);

	guest_modes_append_default();

	while ((opt = getopt(argc, argv, "hi:p:m:b:f:v:os:")) != -1) {
		switch (opt) {
		case 'i':
<<<<<<< HEAD
			p.iterations = strtol(optarg, NULL, 10);
=======
			p.iterations = atoi(optarg);
>>>>>>> 7cea2a3c
			break;
		case 'p':
			p.phys_offset = strtoull(optarg, NULL, 0);
			break;
		case 'm':
			guest_modes_cmdline(optarg);
			break;
		case 'b':
			guest_percpu_mem_size = parse_size(optarg);
			break;
		case 'f':
			p.wr_fract = atoi(optarg);
			TEST_ASSERT(p.wr_fract >= 1,
				    "Write fraction cannot be less than one");
			break;
		case 'v':
			nr_vcpus = atoi(optarg);
			TEST_ASSERT(nr_vcpus > 0 && nr_vcpus <= max_vcpus,
				    "Invalid number of vcpus, must be between 1 and %d", max_vcpus);
<<<<<<< HEAD
=======
			break;
		case 'o':
			p.partition_vcpu_memory_access = false;
		case 's':
			p.backing_src = parse_backing_src_type(optarg);
>>>>>>> 7cea2a3c
			break;
		case 'h':
		default:
			help(argv[0]);
			break;
		}
	}

	TEST_ASSERT(p.iterations >= 2, "The test should have at least two iterations");

	pr_info("Test iterations: %"PRIu64"\n",	p.iterations);

	for_each_guest_mode(run_test, &p);

	return 0;
}<|MERGE_RESOLUTION|>--- conflicted
+++ resolved
@@ -28,13 +28,8 @@
 /* Host variables */
 static u64 dirty_log_manual_caps;
 static bool host_quit;
-<<<<<<< HEAD
-static uint64_t iteration;
-static uint64_t vcpu_last_completed_iteration[KVM_MAX_VCPUS];
-=======
 static int iteration;
 static int vcpu_last_completed_iteration[KVM_MAX_VCPUS];
->>>>>>> 7cea2a3c
 
 static void *vcpu_worker(void *data)
 {
@@ -97,11 +92,8 @@
 	unsigned long iterations;
 	uint64_t phys_offset;
 	int wr_fract;
-<<<<<<< HEAD
-=======
 	bool partition_vcpu_memory_access;
 	enum vm_mem_backing_src_type backing_src;
->>>>>>> 7cea2a3c
 };
 
 static void run_test(enum vm_guest_mode mode, void *arg)
@@ -121,12 +113,8 @@
 	struct kvm_enable_cap cap = {};
 	struct timespec clear_dirty_log_total = (struct timespec){0};
 
-<<<<<<< HEAD
-	vm = perf_test_create_vm(mode, nr_vcpus, guest_percpu_mem_size);
-=======
 	vm = perf_test_create_vm(mode, nr_vcpus, guest_percpu_mem_size,
 				 p->backing_src);
->>>>>>> 7cea2a3c
 
 	perf_test_args.wr_fract = p->wr_fract;
 
@@ -144,12 +132,8 @@
 	vcpu_threads = malloc(nr_vcpus * sizeof(*vcpu_threads));
 	TEST_ASSERT(vcpu_threads, "Memory allocation failed");
 
-<<<<<<< HEAD
-	perf_test_setup_vcpus(vm, nr_vcpus, guest_percpu_mem_size);
-=======
 	perf_test_setup_vcpus(vm, nr_vcpus, guest_percpu_mem_size,
 			      p->partition_vcpu_memory_access);
->>>>>>> 7cea2a3c
 
 	sync_global_to_guest(vm, perf_test_args);
 
@@ -230,12 +214,6 @@
 	/* Disable dirty logging */
 	clock_gettime(CLOCK_MONOTONIC, &start);
 	vm_mem_region_set_flags(vm, PERF_TEST_MEM_SLOT_INDEX, 0);
-<<<<<<< HEAD
-	ts_diff = timespec_diff_now(start);
-	pr_info("Disabling dirty logging time: %ld.%.9lds\n",
-		ts_diff.tv_sec, ts_diff.tv_nsec);
-
-=======
 	ts_diff = timespec_elapsed(start);
 	pr_info("Disabling dirty logging time: %ld.%.9lds\n",
 		ts_diff.tv_sec, ts_diff.tv_nsec);
@@ -245,7 +223,6 @@
 	for (vcpu_id = 0; vcpu_id < nr_vcpus; vcpu_id++)
 		pthread_join(vcpu_threads[vcpu_id], NULL);
 
->>>>>>> 7cea2a3c
 	avg = timespec_div(get_dirty_log_total, p->iterations);
 	pr_info("Get dirty log over %lu iterations took %ld.%.9lds. (Avg %ld.%.9lds/iteration)\n",
 		p->iterations, get_dirty_log_total.tv_sec,
@@ -297,11 +274,8 @@
 	struct test_params p = {
 		.iterations = TEST_HOST_LOOP_N,
 		.wr_fract = 1,
-<<<<<<< HEAD
-=======
 		.partition_vcpu_memory_access = true,
 		.backing_src = VM_MEM_SRC_ANONYMOUS,
->>>>>>> 7cea2a3c
 	};
 	int opt;
 
@@ -315,11 +289,7 @@
 	while ((opt = getopt(argc, argv, "hi:p:m:b:f:v:os:")) != -1) {
 		switch (opt) {
 		case 'i':
-<<<<<<< HEAD
-			p.iterations = strtol(optarg, NULL, 10);
-=======
 			p.iterations = atoi(optarg);
->>>>>>> 7cea2a3c
 			break;
 		case 'p':
 			p.phys_offset = strtoull(optarg, NULL, 0);
@@ -339,14 +309,11 @@
 			nr_vcpus = atoi(optarg);
 			TEST_ASSERT(nr_vcpus > 0 && nr_vcpus <= max_vcpus,
 				    "Invalid number of vcpus, must be between 1 and %d", max_vcpus);
-<<<<<<< HEAD
-=======
 			break;
 		case 'o':
 			p.partition_vcpu_memory_access = false;
 		case 's':
 			p.backing_src = parse_backing_src_type(optarg);
->>>>>>> 7cea2a3c
 			break;
 		case 'h':
 		default:
