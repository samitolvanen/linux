--- conflicted
+++ resolved
@@ -250,10 +250,7 @@
 struct test_params {
 	bool use_uffd;
 	useconds_t uffd_delay;
-<<<<<<< HEAD
-=======
 	bool partition_vcpu_memory_access;
->>>>>>> 7cea2a3c
 };
 
 static void run_test(enum vm_guest_mode mode, void *arg)
@@ -269,12 +266,8 @@
 	int vcpu_id;
 	int r;
 
-<<<<<<< HEAD
-	vm = perf_test_create_vm(mode, nr_vcpus, guest_percpu_mem_size);
-=======
 	vm = perf_test_create_vm(mode, nr_vcpus, guest_percpu_mem_size,
 				 VM_MEM_SRC_ANONYMOUS);
->>>>>>> 7cea2a3c
 
 	perf_test_args.wr_fract = 1;
 
@@ -286,12 +279,8 @@
 	vcpu_threads = malloc(nr_vcpus * sizeof(*vcpu_threads));
 	TEST_ASSERT(vcpu_threads, "Memory allocation failed");
 
-<<<<<<< HEAD
-	perf_test_setup_vcpus(vm, nr_vcpus, guest_percpu_mem_size);
-=======
 	perf_test_setup_vcpus(vm, nr_vcpus, guest_percpu_mem_size,
 			      p->partition_vcpu_memory_access);
->>>>>>> 7cea2a3c
 
 	if (p->use_uffd) {
 		uffd_handler_threads =
@@ -336,11 +325,7 @@
 						&uffd_handler_threads[vcpu_id],
 						pipefds[vcpu_id * 2],
 						p->uffd_delay, &uffd_args[vcpu_id],
-<<<<<<< HEAD
-						vcpu_hva, guest_percpu_mem_size);
-=======
 						vcpu_hva, vcpu_mem_size);
->>>>>>> 7cea2a3c
 			if (r < 0)
 				exit(-r);
 		}
@@ -403,11 +388,7 @@
 {
 	puts("");
 	printf("usage: %s [-h] [-m mode] [-u] [-d uffd_delay_usec]\n"
-<<<<<<< HEAD
-	       "          [-b memory] [-v vcpus]\n", name);
-=======
 	       "          [-b memory] [-v vcpus] [-o]\n", name);
->>>>>>> 7cea2a3c
 	guest_modes_help();
 	printf(" -u: use User Fault FD to handle vCPU page\n"
 	       "     faults.\n");
@@ -427,17 +408,10 @@
 int main(int argc, char *argv[])
 {
 	int max_vcpus = kvm_check_cap(KVM_CAP_MAX_VCPUS);
-<<<<<<< HEAD
-	struct test_params p = {};
-	int opt;
-
-	guest_modes_append_default();
-=======
 	struct test_params p = {
 		.partition_vcpu_memory_access = true,
 	};
 	int opt;
->>>>>>> 7cea2a3c
 
 	guest_modes_append_default();
 
