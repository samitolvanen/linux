--- conflicted
+++ resolved
@@ -1928,11 +1928,7 @@
 	# The dummy parameter `workaround-for-0.69.0` is required to support 0.69.0
 	# (https://github.com/rust-lang/rust-bindgen/pull/2678). It can be removed when
 	# the minimum version is upgraded past that (0.69.1 already fixed the issue).
-<<<<<<< HEAD
-	default $(shell,command -v $(BINDGEN) >/dev/null 2>&1 && $(BINDGEN) --version workaround-for-0.69.0 || echo n)
-=======
 	default "$(shell,$(BINDGEN) --version workaround-for-0.69.0 2>/dev/null)"
->>>>>>> aa4674c5
 
 #
 # Place an empty function call at each tracepoint site. Can be
