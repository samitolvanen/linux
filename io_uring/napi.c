// SPDX-License-Identifier: GPL-2.0

#include "io_uring.h"
#include "napi.h"

#ifdef CONFIG_NET_RX_BUSY_POLL

/* Timeout for cleanout of stale entries. */
#define NAPI_TIMEOUT		(60 * SEC_CONVERSION)

struct io_napi_entry {
	unsigned int		napi_id;
	struct list_head	list;

	unsigned long		timeout;
	struct hlist_node	node;

	struct rcu_head		rcu;
};

static struct io_napi_entry *io_napi_hash_find(struct hlist_head *hash_list,
					       unsigned int napi_id)
{
	struct io_napi_entry *e;

	hlist_for_each_entry_rcu(e, hash_list, node) {
		if (e->napi_id != napi_id)
			continue;
		return e;
	}

	return NULL;
}

static inline ktime_t net_to_ktime(unsigned long t)
{
	/* napi approximating usecs, reverse busy_loop_current_time */
	return ns_to_ktime(t << 10);
}

void __io_napi_add(struct io_ring_ctx *ctx, struct socket *sock)
{
	struct hlist_head *hash_list;
	unsigned int napi_id;
	struct sock *sk;
	struct io_napi_entry *e;

	sk = sock->sk;
	if (!sk)
		return;

	napi_id = READ_ONCE(sk->sk_napi_id);

	/* Non-NAPI IDs can be rejected. */
	if (napi_id < MIN_NAPI_ID)
		return;

	hash_list = &ctx->napi_ht[hash_min(napi_id, HASH_BITS(ctx->napi_ht))];

	rcu_read_lock();
	e = io_napi_hash_find(hash_list, napi_id);
	if (e) {
		e->timeout = jiffies + NAPI_TIMEOUT;
		rcu_read_unlock();
		return;
	}
	rcu_read_unlock();

	e = kmalloc(sizeof(*e), GFP_NOWAIT);
	if (!e)
		return;

	e->napi_id = napi_id;
	e->timeout = jiffies + NAPI_TIMEOUT;

	spin_lock(&ctx->napi_lock);
	if (unlikely(io_napi_hash_find(hash_list, napi_id))) {
		spin_unlock(&ctx->napi_lock);
		kfree(e);
		return;
	}

	hlist_add_tail_rcu(&e->node, hash_list);
	list_add_tail(&e->list, &ctx->napi_list);
	spin_unlock(&ctx->napi_lock);
}

static void __io_napi_remove_stale(struct io_ring_ctx *ctx)
{
	struct io_napi_entry *e;
	unsigned int i;

	spin_lock(&ctx->napi_lock);
	hash_for_each(ctx->napi_ht, i, e, node) {
		if (time_after(jiffies, e->timeout)) {
			list_del(&e->list);
			hash_del_rcu(&e->node);
			kfree_rcu(e, rcu);
		}
	}
	spin_unlock(&ctx->napi_lock);
}

static inline void io_napi_remove_stale(struct io_ring_ctx *ctx, bool is_stale)
{
	if (is_stale)
		__io_napi_remove_stale(ctx);
}

static inline bool io_napi_busy_loop_timeout(ktime_t start_time,
					     ktime_t bp)
{
	if (bp) {
		ktime_t end_time = ktime_add(start_time, bp);
		ktime_t now = net_to_ktime(busy_loop_current_time());

		return ktime_after(now, end_time);
	}

	return true;
}

static bool io_napi_busy_loop_should_end(void *data,
					 unsigned long start_time)
{
	struct io_wait_queue *iowq = data;

	if (signal_pending(current))
		return true;
	if (io_should_wake(iowq) || io_has_work(iowq->ctx))
		return true;
	if (io_napi_busy_loop_timeout(net_to_ktime(start_time),
				      iowq->napi_busy_poll_dt))
		return true;

	return false;
}

static bool __io_napi_do_busy_loop(struct io_ring_ctx *ctx,
				   void *loop_end_arg)
{
	struct io_napi_entry *e;
	bool (*loop_end)(void *, unsigned long) = NULL;
	bool is_stale = false;

	if (loop_end_arg)
		loop_end = io_napi_busy_loop_should_end;

	list_for_each_entry_rcu(e, &ctx->napi_list, list) {
		napi_busy_loop_rcu(e->napi_id, loop_end, loop_end_arg,
				   ctx->napi_prefer_busy_poll, BUSY_POLL_BUDGET);

		if (time_after(jiffies, e->timeout))
			is_stale = true;
	}

	return is_stale;
}

static void io_napi_blocking_busy_loop(struct io_ring_ctx *ctx,
				       struct io_wait_queue *iowq)
{
	unsigned long start_time = busy_loop_current_time();
	void *loop_end_arg = NULL;
	bool is_stale = false;

	/* Singular lists use a different napi loop end check function and are
	 * only executed once.
	 */
	if (list_is_singular(&ctx->napi_list))
		loop_end_arg = iowq;

	rcu_read_lock();
	do {
		is_stale = __io_napi_do_busy_loop(ctx, loop_end_arg);
	} while (!io_napi_busy_loop_should_end(iowq, start_time) && !loop_end_arg);
	rcu_read_unlock();

	io_napi_remove_stale(ctx, is_stale);
}

/*
 * io_napi_init() - Init napi settings
 * @ctx: pointer to io-uring context structure
 *
 * Init napi settings in the io-uring context.
 */
void io_napi_init(struct io_ring_ctx *ctx)
{
	u64 sys_dt = READ_ONCE(sysctl_net_busy_poll) * NSEC_PER_USEC;

	INIT_LIST_HEAD(&ctx->napi_list);
	spin_lock_init(&ctx->napi_lock);
	ctx->napi_prefer_busy_poll = false;
	ctx->napi_busy_poll_dt = ns_to_ktime(sys_dt);
}

/*
 * io_napi_free() - Deallocate napi
 * @ctx: pointer to io-uring context structure
 *
 * Free the napi list and the hash table in the io-uring context.
 */
void io_napi_free(struct io_ring_ctx *ctx)
{
	struct io_napi_entry *e;
	unsigned int i;

	spin_lock(&ctx->napi_lock);
	hash_for_each(ctx->napi_ht, i, e, node) {
		hash_del_rcu(&e->node);
		kfree_rcu(e, rcu);
	}
	spin_unlock(&ctx->napi_lock);
}

/*
 * io_napi_register() - Register napi with io-uring
 * @ctx: pointer to io-uring context structure
 * @arg: pointer to io_uring_napi structure
 *
 * Register napi in the io-uring context.
 */
int io_register_napi(struct io_ring_ctx *ctx, void __user *arg)
{
	const struct io_uring_napi curr = {
		.busy_poll_to 	  = ktime_to_us(ctx->napi_busy_poll_dt),
		.prefer_busy_poll = ctx->napi_prefer_busy_poll
	};
	struct io_uring_napi napi;

	if (ctx->flags & IORING_SETUP_IOPOLL)
		return -EINVAL;
	if (copy_from_user(&napi, arg, sizeof(napi)))
		return -EFAULT;
	if (napi.pad[0] || napi.pad[1] || napi.pad[2] || napi.resv)
		return -EINVAL;

	if (copy_to_user(arg, &curr, sizeof(curr)))
		return -EFAULT;

	WRITE_ONCE(ctx->napi_busy_poll_dt, napi.busy_poll_to * NSEC_PER_USEC);
	WRITE_ONCE(ctx->napi_prefer_busy_poll, !!napi.prefer_busy_poll);
	WRITE_ONCE(ctx->napi_enabled, true);
	return 0;
}

/*
 * io_napi_unregister() - Unregister napi with io-uring
 * @ctx: pointer to io-uring context structure
 * @arg: pointer to io_uring_napi structure
 *
 * Unregister napi. If arg has been specified copy the busy poll timeout and
 * prefer busy poll setting to the passed in structure.
 */
int io_unregister_napi(struct io_ring_ctx *ctx, void __user *arg)
{
	const struct io_uring_napi curr = {
		.busy_poll_to 	  = ktime_to_us(ctx->napi_busy_poll_dt),
		.prefer_busy_poll = ctx->napi_prefer_busy_poll
	};

	if (arg && copy_to_user(arg, &curr, sizeof(curr)))
		return -EFAULT;

	WRITE_ONCE(ctx->napi_busy_poll_dt, 0);
	WRITE_ONCE(ctx->napi_prefer_busy_poll, false);
	WRITE_ONCE(ctx->napi_enabled, false);
	return 0;
}

/*
 * __io_napi_adjust_timeout() - adjust busy loop timeout
 * @ctx: pointer to io-uring context structure
 * @iowq: pointer to io wait queue
 * @ts: pointer to timespec or NULL
 *
 * Adjust the busy loop timeout according to timespec and busy poll timeout.
 * If the specified NAPI timeout is bigger than the wait timeout, then adjust
 * the NAPI timeout accordingly.
 */
void __io_napi_adjust_timeout(struct io_ring_ctx *ctx, struct io_wait_queue *iowq,
			      ktime_t to_wait)
{
<<<<<<< HEAD
	unsigned int poll_to = READ_ONCE(ctx->napi_busy_poll_to);

	if (ts) {
		struct timespec64 poll_to_ts;

		poll_to_ts = ns_to_timespec64(1000 * (s64)poll_to);
		if (timespec64_compare(ts, &poll_to_ts) < 0) {
			s64 poll_to_ns = timespec64_to_ns(ts);
			if (poll_to_ns > 0) {
				u64 val = poll_to_ns + 999;
				do_div(val, (s64) 1000);
				poll_to = val;
			}
		}
	}
=======
	ktime_t poll_dt = READ_ONCE(ctx->napi_busy_poll_dt);

	if (to_wait)
		poll_dt = min(poll_dt, to_wait);
>>>>>>> 3c842de2

	iowq->napi_busy_poll_dt = poll_dt;
}

/*
 * __io_napi_busy_loop() - execute busy poll loop
 * @ctx: pointer to io-uring context structure
 * @iowq: pointer to io wait queue
 *
 * Execute the busy poll loop and merge the spliced off list.
 */
void __io_napi_busy_loop(struct io_ring_ctx *ctx, struct io_wait_queue *iowq)
{
	iowq->napi_prefer_busy_poll = READ_ONCE(ctx->napi_prefer_busy_poll);

	if (!(ctx->flags & IORING_SETUP_SQPOLL))
		io_napi_blocking_busy_loop(ctx, iowq);
}

/*
 * io_napi_sqpoll_busy_poll() - busy poll loop for sqpoll
 * @ctx: pointer to io-uring context structure
 *
 * Splice of the napi list and execute the napi busy poll loop.
 */
int io_napi_sqpoll_busy_poll(struct io_ring_ctx *ctx)
{
	bool is_stale = false;

	if (!READ_ONCE(ctx->napi_busy_poll_dt))
		return 0;
	if (list_empty_careful(&ctx->napi_list))
		return 0;

	rcu_read_lock();
	is_stale = __io_napi_do_busy_loop(ctx, NULL);
	rcu_read_unlock();

	io_napi_remove_stale(ctx, is_stale);
	return 1;
}

#endif<|MERGE_RESOLUTION|>--- conflicted
+++ resolved
@@ -282,28 +282,10 @@
 void __io_napi_adjust_timeout(struct io_ring_ctx *ctx, struct io_wait_queue *iowq,
 			      ktime_t to_wait)
 {
-<<<<<<< HEAD
-	unsigned int poll_to = READ_ONCE(ctx->napi_busy_poll_to);
-
-	if (ts) {
-		struct timespec64 poll_to_ts;
-
-		poll_to_ts = ns_to_timespec64(1000 * (s64)poll_to);
-		if (timespec64_compare(ts, &poll_to_ts) < 0) {
-			s64 poll_to_ns = timespec64_to_ns(ts);
-			if (poll_to_ns > 0) {
-				u64 val = poll_to_ns + 999;
-				do_div(val, (s64) 1000);
-				poll_to = val;
-			}
-		}
-	}
-=======
 	ktime_t poll_dt = READ_ONCE(ctx->napi_busy_poll_dt);
 
 	if (to_wait)
 		poll_dt = min(poll_dt, to_wait);
->>>>>>> 3c842de2
 
 	iowq->napi_busy_poll_dt = poll_dt;
 }
