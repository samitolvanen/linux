// SPDX-License-Identifier: GPL-2.0
/* Include in trace.c */

#include <uapi/linux/sched/types.h>
#include <linux/stringify.h>
#include <linux/kthread.h>
#include <linux/delay.h>
#include <linux/slab.h>

static inline int trace_valid_entry(struct trace_entry *entry)
{
	switch (entry->type) {
	case TRACE_FN:
	case TRACE_CTX:
	case TRACE_WAKE:
	case TRACE_STACK:
	case TRACE_PRINT:
	case TRACE_BRANCH:
	case TRACE_GRAPH_ENT:
	case TRACE_GRAPH_RET:
		return 1;
	}
	return 0;
}

static int trace_test_buffer_cpu(struct array_buffer *buf, int cpu)
{
	struct ring_buffer_event *event;
	struct trace_entry *entry;
	unsigned int loops = 0;

	while ((event = ring_buffer_consume(buf->buffer, cpu, NULL, NULL))) {
		entry = ring_buffer_event_data(event);

		/*
		 * The ring buffer is a size of trace_buf_size, if
		 * we loop more than the size, there's something wrong
		 * with the ring buffer.
		 */
		if (loops++ > trace_buf_size) {
			printk(KERN_CONT ".. bad ring buffer ");
			goto failed;
		}
		if (!trace_valid_entry(entry)) {
			printk(KERN_CONT ".. invalid entry %d ",
				entry->type);
			goto failed;
		}
	}
	return 0;

 failed:
	/* disable tracing */
	tracing_disabled = 1;
	printk(KERN_CONT ".. corrupted trace buffer .. ");
	return -1;
}

/*
 * Test the trace buffer to see if all the elements
 * are still sane.
 */
static int __maybe_unused trace_test_buffer(struct array_buffer *buf, unsigned long *count)
{
	unsigned long flags, cnt = 0;
	int cpu, ret = 0;

	/* Don't allow flipping of max traces now */
	local_irq_save(flags);
	arch_spin_lock(&buf->tr->max_lock);

	cnt = ring_buffer_entries(buf->buffer);

	/*
	 * The trace_test_buffer_cpu runs a while loop to consume all data.
	 * If the calling tracer is broken, and is constantly filling
	 * the buffer, this will run forever, and hard lock the box.
	 * We disable the ring buffer while we do this test to prevent
	 * a hard lock up.
	 */
	tracing_off();
	for_each_possible_cpu(cpu) {
		ret = trace_test_buffer_cpu(buf, cpu);
		if (ret)
			break;
	}
	tracing_on();
	arch_spin_unlock(&buf->tr->max_lock);
	local_irq_restore(flags);

	if (count)
		*count = cnt;

	return ret;
}

static inline void warn_failed_init_tracer(struct tracer *trace, int init_ret)
{
	printk(KERN_WARNING "Failed to init %s tracer, init returned %d\n",
		trace->name, init_ret);
}
#ifdef CONFIG_FUNCTION_TRACER

#ifdef CONFIG_DYNAMIC_FTRACE

static int trace_selftest_test_probe1_cnt;
static void trace_selftest_test_probe1_func(unsigned long ip,
					    unsigned long pip,
					    struct ftrace_ops *op,
					    struct ftrace_regs *fregs)
{
	trace_selftest_test_probe1_cnt++;
}

static int trace_selftest_test_probe2_cnt;
static void trace_selftest_test_probe2_func(unsigned long ip,
					    unsigned long pip,
					    struct ftrace_ops *op,
					    struct ftrace_regs *fregs)
{
	trace_selftest_test_probe2_cnt++;
}

static int trace_selftest_test_probe3_cnt;
static void trace_selftest_test_probe3_func(unsigned long ip,
					    unsigned long pip,
					    struct ftrace_ops *op,
					    struct ftrace_regs *fregs)
{
	trace_selftest_test_probe3_cnt++;
}

static int trace_selftest_test_global_cnt;
static void trace_selftest_test_global_func(unsigned long ip,
					    unsigned long pip,
					    struct ftrace_ops *op,
					    struct ftrace_regs *fregs)
{
	trace_selftest_test_global_cnt++;
}

static int trace_selftest_test_dyn_cnt;
static void trace_selftest_test_dyn_func(unsigned long ip,
					 unsigned long pip,
					 struct ftrace_ops *op,
					 struct ftrace_regs *fregs)
{
	trace_selftest_test_dyn_cnt++;
}

static struct ftrace_ops test_probe1 = {
	.func			= trace_selftest_test_probe1_func,
};

static struct ftrace_ops test_probe2 = {
	.func			= trace_selftest_test_probe2_func,
};

static struct ftrace_ops test_probe3 = {
	.func			= trace_selftest_test_probe3_func,
};

static void print_counts(void)
{
	printk("(%d %d %d %d %d) ",
	       trace_selftest_test_probe1_cnt,
	       trace_selftest_test_probe2_cnt,
	       trace_selftest_test_probe3_cnt,
	       trace_selftest_test_global_cnt,
	       trace_selftest_test_dyn_cnt);
}

static void reset_counts(void)
{
	trace_selftest_test_probe1_cnt = 0;
	trace_selftest_test_probe2_cnt = 0;
	trace_selftest_test_probe3_cnt = 0;
	trace_selftest_test_global_cnt = 0;
	trace_selftest_test_dyn_cnt = 0;
}

static int trace_selftest_ops(struct trace_array *tr, int cnt)
{
	int save_ftrace_enabled = ftrace_enabled;
	struct ftrace_ops *dyn_ops;
	char *func1_name;
	char *func2_name;
	int len1;
	int len2;
	int ret = -1;

	printk(KERN_CONT "PASSED\n");
	pr_info("Testing dynamic ftrace ops #%d: ", cnt);

	ftrace_enabled = 1;
	reset_counts();

	/* Handle PPC64 '.' name */
	func1_name = "*" __stringify(DYN_FTRACE_TEST_NAME);
	func2_name = "*" __stringify(DYN_FTRACE_TEST_NAME2);
	len1 = strlen(func1_name);
	len2 = strlen(func2_name);

	/*
	 * Probe 1 will trace function 1.
	 * Probe 2 will trace function 2.
	 * Probe 3 will trace functions 1 and 2.
	 */
	ftrace_set_filter(&test_probe1, func1_name, len1, 1);
	ftrace_set_filter(&test_probe2, func2_name, len2, 1);
	ftrace_set_filter(&test_probe3, func1_name, len1, 1);
	ftrace_set_filter(&test_probe3, func2_name, len2, 0);

	register_ftrace_function(&test_probe1);
	register_ftrace_function(&test_probe2);
	register_ftrace_function(&test_probe3);
	/* First time we are running with main function */
	if (cnt > 1) {
		ftrace_init_array_ops(tr, trace_selftest_test_global_func);
		register_ftrace_function(tr->ops);
	}

	DYN_FTRACE_TEST_NAME();

	print_counts();

	if (trace_selftest_test_probe1_cnt != 1)
		goto out;
	if (trace_selftest_test_probe2_cnt != 0)
		goto out;
	if (trace_selftest_test_probe3_cnt != 1)
		goto out;
	if (cnt > 1) {
		if (trace_selftest_test_global_cnt == 0)
			goto out;
	}

	DYN_FTRACE_TEST_NAME2();

	print_counts();

	if (trace_selftest_test_probe1_cnt != 1)
		goto out;
	if (trace_selftest_test_probe2_cnt != 1)
		goto out;
	if (trace_selftest_test_probe3_cnt != 2)
		goto out;

	/* Add a dynamic probe */
	dyn_ops = kzalloc(sizeof(*dyn_ops), GFP_KERNEL);
	if (!dyn_ops) {
		printk("MEMORY ERROR ");
		goto out;
	}

	dyn_ops->func = trace_selftest_test_dyn_func;

	register_ftrace_function(dyn_ops);

	trace_selftest_test_global_cnt = 0;

	DYN_FTRACE_TEST_NAME();

	print_counts();

	if (trace_selftest_test_probe1_cnt != 2)
		goto out_free;
	if (trace_selftest_test_probe2_cnt != 1)
		goto out_free;
	if (trace_selftest_test_probe3_cnt != 3)
		goto out_free;
	if (cnt > 1) {
		if (trace_selftest_test_global_cnt == 0)
			goto out_free;
	}
	if (trace_selftest_test_dyn_cnt == 0)
		goto out_free;

	DYN_FTRACE_TEST_NAME2();

	print_counts();

	if (trace_selftest_test_probe1_cnt != 2)
		goto out_free;
	if (trace_selftest_test_probe2_cnt != 2)
		goto out_free;
	if (trace_selftest_test_probe3_cnt != 4)
		goto out_free;

	/* Remove trace function from probe 3 */
	func1_name = "!" __stringify(DYN_FTRACE_TEST_NAME);
	len1 = strlen(func1_name);

	ftrace_set_filter(&test_probe3, func1_name, len1, 0);

	DYN_FTRACE_TEST_NAME();

	print_counts();

	if (trace_selftest_test_probe1_cnt != 3)
		goto out_free;
	if (trace_selftest_test_probe2_cnt != 2)
		goto out_free;
	if (trace_selftest_test_probe3_cnt != 4)
		goto out_free;
	if (cnt > 1) {
		if (trace_selftest_test_global_cnt == 0)
			goto out_free;
	}
	if (trace_selftest_test_dyn_cnt == 0)
		goto out_free;

	DYN_FTRACE_TEST_NAME2();

	print_counts();

	if (trace_selftest_test_probe1_cnt != 3)
		goto out_free;
	if (trace_selftest_test_probe2_cnt != 3)
		goto out_free;
	if (trace_selftest_test_probe3_cnt != 5)
		goto out_free;

	ret = 0;
 out_free:
	unregister_ftrace_function(dyn_ops);
	kfree(dyn_ops);

 out:
	/* Purposely unregister in the same order */
	unregister_ftrace_function(&test_probe1);
	unregister_ftrace_function(&test_probe2);
	unregister_ftrace_function(&test_probe3);
	if (cnt > 1)
		unregister_ftrace_function(tr->ops);
	ftrace_reset_array_ops(tr);

	/* Make sure everything is off */
	reset_counts();
	DYN_FTRACE_TEST_NAME();
	DYN_FTRACE_TEST_NAME();

	if (trace_selftest_test_probe1_cnt ||
	    trace_selftest_test_probe2_cnt ||
	    trace_selftest_test_probe3_cnt ||
	    trace_selftest_test_global_cnt ||
	    trace_selftest_test_dyn_cnt)
		ret = -1;

	ftrace_enabled = save_ftrace_enabled;

	return ret;
}

/* Test dynamic code modification and ftrace filters */
static int trace_selftest_startup_dynamic_tracing(struct tracer *trace,
						  struct trace_array *tr,
						  int (*func)(void))
{
	int save_ftrace_enabled = ftrace_enabled;
	unsigned long count;
	char *func_name;
	int ret;

	/* The ftrace test PASSED */
	printk(KERN_CONT "PASSED\n");
	pr_info("Testing dynamic ftrace: ");

	/* enable tracing, and record the filter function */
	ftrace_enabled = 1;

	/* passed in by parameter to fool gcc from optimizing */
	func();

	/*
	 * Some archs *cough*PowerPC*cough* add characters to the
	 * start of the function names. We simply put a '*' to
	 * accommodate them.
	 */
	func_name = "*" __stringify(DYN_FTRACE_TEST_NAME);

	/* filter only on our function */
	ftrace_set_global_filter(func_name, strlen(func_name), 1);

	/* enable tracing */
	ret = tracer_init(trace, tr);
	if (ret) {
		warn_failed_init_tracer(trace, ret);
		goto out;
	}

	/* Sleep for a 1/10 of a second */
	msleep(100);

	/* we should have nothing in the buffer */
	ret = trace_test_buffer(&tr->array_buffer, &count);
	if (ret)
		goto out;

	if (count) {
		ret = -1;
		printk(KERN_CONT ".. filter did not filter .. ");
		goto out;
	}

	/* call our function again */
	func();

	/* sleep again */
	msleep(100);

	/* stop the tracing. */
	tracing_stop();
	ftrace_enabled = 0;

	/* check the trace buffer */
	ret = trace_test_buffer(&tr->array_buffer, &count);

	ftrace_enabled = 1;
	tracing_start();

	/* we should only have one item */
	if (!ret && count != 1) {
		trace->reset(tr);
		printk(KERN_CONT ".. filter failed count=%ld ..", count);
		ret = -1;
		goto out;
	}

	/* Test the ops with global tracing running */
	ret = trace_selftest_ops(tr, 1);
	trace->reset(tr);

 out:
	ftrace_enabled = save_ftrace_enabled;

	/* Enable tracing on all functions again */
	ftrace_set_global_filter(NULL, 0, 1);

	/* Test the ops with global tracing off */
	if (!ret)
		ret = trace_selftest_ops(tr, 2);

	return ret;
}

static int trace_selftest_recursion_cnt;
static void trace_selftest_test_recursion_func(unsigned long ip,
					       unsigned long pip,
					       struct ftrace_ops *op,
					       struct ftrace_regs *fregs)
{
	/*
	 * This function is registered without the recursion safe flag.
	 * The ftrace infrastructure should provide the recursion
	 * protection. If not, this will crash the kernel!
	 */
	if (trace_selftest_recursion_cnt++ > 10)
		return;
	DYN_FTRACE_TEST_NAME();
}

static void trace_selftest_test_recursion_safe_func(unsigned long ip,
						    unsigned long pip,
						    struct ftrace_ops *op,
						    struct ftrace_regs *fregs)
{
	/*
	 * We said we would provide our own recursion. By calling
	 * this function again, we should recurse back into this function
	 * and count again. But this only happens if the arch supports
	 * all of ftrace features and nothing else is using the function
	 * tracing utility.
	 */
	if (trace_selftest_recursion_cnt++)
		return;
	DYN_FTRACE_TEST_NAME();
}

static struct ftrace_ops test_rec_probe = {
	.func			= trace_selftest_test_recursion_func,
	.flags			= FTRACE_OPS_FL_RECURSION,
};

static struct ftrace_ops test_recsafe_probe = {
	.func			= trace_selftest_test_recursion_safe_func,
};

static int
trace_selftest_function_recursion(void)
{
	int save_ftrace_enabled = ftrace_enabled;
	char *func_name;
	int len;
	int ret;

	/* The previous test PASSED */
	pr_cont("PASSED\n");
	pr_info("Testing ftrace recursion: ");


	/* enable tracing, and record the filter function */
	ftrace_enabled = 1;

	/* Handle PPC64 '.' name */
	func_name = "*" __stringify(DYN_FTRACE_TEST_NAME);
	len = strlen(func_name);

	ret = ftrace_set_filter(&test_rec_probe, func_name, len, 1);
	if (ret) {
		pr_cont("*Could not set filter* ");
		goto out;
	}

	ret = register_ftrace_function(&test_rec_probe);
	if (ret) {
		pr_cont("*could not register callback* ");
		goto out;
	}

	DYN_FTRACE_TEST_NAME();

	unregister_ftrace_function(&test_rec_probe);

	ret = -1;
	/*
	 * Recursion allows for transitions between context,
	 * and may call the callback twice.
	 */
	if (trace_selftest_recursion_cnt != 1 &&
	    trace_selftest_recursion_cnt != 2) {
		pr_cont("*callback not called once (or twice) (%d)* ",
			trace_selftest_recursion_cnt);
		goto out;
	}

	trace_selftest_recursion_cnt = 1;

	pr_cont("PASSED\n");
	pr_info("Testing ftrace recursion safe: ");

	ret = ftrace_set_filter(&test_recsafe_probe, func_name, len, 1);
	if (ret) {
		pr_cont("*Could not set filter* ");
		goto out;
	}

	ret = register_ftrace_function(&test_recsafe_probe);
	if (ret) {
		pr_cont("*could not register callback* ");
		goto out;
	}

	DYN_FTRACE_TEST_NAME();

	unregister_ftrace_function(&test_recsafe_probe);

	ret = -1;
	if (trace_selftest_recursion_cnt != 2) {
		pr_cont("*callback not called expected 2 times (%d)* ",
			trace_selftest_recursion_cnt);
		goto out;
	}

	ret = 0;
out:
	ftrace_enabled = save_ftrace_enabled;

	return ret;
}
#else
# define trace_selftest_startup_dynamic_tracing(trace, tr, func) ({ 0; })
# define trace_selftest_function_recursion() ({ 0; })
#endif /* CONFIG_DYNAMIC_FTRACE */

static enum {
	TRACE_SELFTEST_REGS_START,
	TRACE_SELFTEST_REGS_FOUND,
	TRACE_SELFTEST_REGS_NOT_FOUND,
} trace_selftest_regs_stat;

static void trace_selftest_test_regs_func(unsigned long ip,
					  unsigned long pip,
					  struct ftrace_ops *op,
					  struct ftrace_regs *fregs)
{
	struct pt_regs *regs = ftrace_get_regs(fregs);

	if (regs)
		trace_selftest_regs_stat = TRACE_SELFTEST_REGS_FOUND;
	else
		trace_selftest_regs_stat = TRACE_SELFTEST_REGS_NOT_FOUND;
}

static struct ftrace_ops test_regs_probe = {
	.func		= trace_selftest_test_regs_func,
	.flags		= FTRACE_OPS_FL_SAVE_REGS,
};

static int
trace_selftest_function_regs(void)
{
	int save_ftrace_enabled = ftrace_enabled;
	char *func_name;
	int len;
	int ret;
	int supported = 0;

#ifdef CONFIG_DYNAMIC_FTRACE_WITH_REGS
	supported = 1;
#endif

	/* The previous test PASSED */
	pr_cont("PASSED\n");
	pr_info("Testing ftrace regs%s: ",
		!supported ? "(no arch support)" : "");

	/* enable tracing, and record the filter function */
	ftrace_enabled = 1;

	/* Handle PPC64 '.' name */
	func_name = "*" __stringify(DYN_FTRACE_TEST_NAME);
	len = strlen(func_name);

	ret = ftrace_set_filter(&test_regs_probe, func_name, len, 1);
	/*
	 * If DYNAMIC_FTRACE is not set, then we just trace all functions.
	 * This test really doesn't care.
	 */
	if (ret && ret != -ENODEV) {
		pr_cont("*Could not set filter* ");
		goto out;
	}

	ret = register_ftrace_function(&test_regs_probe);
	/*
	 * Now if the arch does not support passing regs, then this should
	 * have failed.
	 */
	if (!supported) {
		if (!ret) {
			pr_cont("*registered save-regs without arch support* ");
			goto out;
		}
		test_regs_probe.flags |= FTRACE_OPS_FL_SAVE_REGS_IF_SUPPORTED;
		ret = register_ftrace_function(&test_regs_probe);
	}
	if (ret) {
		pr_cont("*could not register callback* ");
		goto out;
	}


	DYN_FTRACE_TEST_NAME();

	unregister_ftrace_function(&test_regs_probe);

	ret = -1;

	switch (trace_selftest_regs_stat) {
	case TRACE_SELFTEST_REGS_START:
		pr_cont("*callback never called* ");
		goto out;

	case TRACE_SELFTEST_REGS_FOUND:
		if (supported)
			break;
		pr_cont("*callback received regs without arch support* ");
		goto out;

	case TRACE_SELFTEST_REGS_NOT_FOUND:
		if (!supported)
			break;
		pr_cont("*callback received NULL regs* ");
		goto out;
	}

	ret = 0;
out:
	ftrace_enabled = save_ftrace_enabled;

	return ret;
}

/*
 * Simple verification test of ftrace function tracer.
 * Enable ftrace, sleep 1/10 second, and then read the trace
 * buffer to see if all is in order.
 */
__init int
trace_selftest_startup_function(struct tracer *trace, struct trace_array *tr)
{
	int save_ftrace_enabled = ftrace_enabled;
	unsigned long count;
	int ret;

#ifdef CONFIG_DYNAMIC_FTRACE
	if (ftrace_filter_param) {
		printk(KERN_CONT " ... kernel command line filter set: force PASS ... ");
		return 0;
	}
#endif

	/* make sure msleep has been recorded */
	msleep(1);

	/* start the tracing */
	ftrace_enabled = 1;

	ret = tracer_init(trace, tr);
	if (ret) {
		warn_failed_init_tracer(trace, ret);
		goto out;
	}

	/* Sleep for a 1/10 of a second */
	msleep(100);
	/* stop the tracing. */
	tracing_stop();
	ftrace_enabled = 0;

	/* check the trace buffer */
	ret = trace_test_buffer(&tr->array_buffer, &count);

	ftrace_enabled = 1;
	trace->reset(tr);
	tracing_start();

	if (!ret && !count) {
		printk(KERN_CONT ".. no entries found ..");
		ret = -1;
		goto out;
	}

	ret = trace_selftest_startup_dynamic_tracing(trace, tr,
						     DYN_FTRACE_TEST_NAME);
	if (ret)
		goto out;

	ret = trace_selftest_function_recursion();
	if (ret)
		goto out;

	ret = trace_selftest_function_regs();
 out:
	ftrace_enabled = save_ftrace_enabled;

	/* kill ftrace totally if we failed */
	if (ret)
		ftrace_kill();

	return ret;
}
#endif /* CONFIG_FUNCTION_TRACER */


#ifdef CONFIG_FUNCTION_GRAPH_TRACER

#ifdef CONFIG_DYNAMIC_FTRACE

#define CHAR_NUMBER 123
#define SHORT_NUMBER 12345
#define WORD_NUMBER 1234567890
#define LONG_NUMBER 1234567890123456789LL
#define ERRSTR_BUFLEN 128

struct fgraph_fixture {
	struct fgraph_ops gops;
	int store_size;
	const char *store_type_name;
	char error_str_buf[ERRSTR_BUFLEN];
	char *error_str;
};

static __init int store_entry(struct ftrace_graph_ent *trace,
			      struct fgraph_ops *gops)
{
	struct fgraph_fixture *fixture = container_of(gops, struct fgraph_fixture, gops);
	const char *type = fixture->store_type_name;
	int size = fixture->store_size;
	void *p;

	p = fgraph_reserve_data(gops->idx, size);
	if (!p) {
		snprintf(fixture->error_str_buf, ERRSTR_BUFLEN,
			 "Failed to reserve %s\n", type);
		return 0;
	}

	switch (size) {
	case 1:
		*(char *)p = CHAR_NUMBER;
		break;
	case 2:
		*(short *)p = SHORT_NUMBER;
		break;
	case 4:
		*(int *)p = WORD_NUMBER;
		break;
	case 8:
		*(long long *)p = LONG_NUMBER;
		break;
	}

	return 1;
}

static __init void store_return(struct ftrace_graph_ret *trace,
				struct fgraph_ops *gops)
{
	struct fgraph_fixture *fixture = container_of(gops, struct fgraph_fixture, gops);
	const char *type = fixture->store_type_name;
	long long expect = 0;
	long long found = -1;
	int size;
	char *p;

	p = fgraph_retrieve_data(gops->idx, &size);
	if (!p) {
		snprintf(fixture->error_str_buf, ERRSTR_BUFLEN,
			 "Failed to retrieve %s\n", type);
		return;
	}
	if (fixture->store_size > size) {
		snprintf(fixture->error_str_buf, ERRSTR_BUFLEN,
			 "Retrieved size %d is smaller than expected %d\n",
			 size, (int)fixture->store_size);
		return;
	}

	switch (fixture->store_size) {
	case 1:
		expect = CHAR_NUMBER;
		found = *(char *)p;
		break;
	case 2:
		expect = SHORT_NUMBER;
		found = *(short *)p;
		break;
	case 4:
		expect = WORD_NUMBER;
		found = *(int *)p;
		break;
	case 8:
		expect = LONG_NUMBER;
		found = *(long long *)p;
		break;
	}

	if (found != expect) {
		snprintf(fixture->error_str_buf, ERRSTR_BUFLEN,
			 "%s returned not %lld but %lld\n", type, expect, found);
		return;
	}
	fixture->error_str = NULL;
}

static int __init init_fgraph_fixture(struct fgraph_fixture *fixture)
{
	char *func_name;
	int len;

	snprintf(fixture->error_str_buf, ERRSTR_BUFLEN,
		 "Failed to execute storage %s\n", fixture->store_type_name);
	fixture->error_str = fixture->error_str_buf;

	func_name = "*" __stringify(DYN_FTRACE_TEST_NAME);
	len = strlen(func_name);

	return ftrace_set_filter(&fixture->gops.ops, func_name, len, 1);
}

/* Test fgraph storage for each size */
static int __init test_graph_storage_single(struct fgraph_fixture *fixture)
{
	int size = fixture->store_size;
	int ret;

	pr_cont("PASSED\n");
	pr_info("Testing fgraph storage of %d byte%s: ", size, str_plural(size));

	ret = init_fgraph_fixture(fixture);
	if (ret && ret != -ENODEV) {
		pr_cont("*Could not set filter* ");
		return -1;
	}

	ret = register_ftrace_graph(&fixture->gops);
	if (ret) {
		pr_warn("Failed to init store_bytes fgraph tracing\n");
		return -1;
	}

	DYN_FTRACE_TEST_NAME();

	unregister_ftrace_graph(&fixture->gops);

	if (fixture->error_str) {
		pr_cont("*** %s ***", fixture->error_str);
		return -1;
	}

	return 0;
}

static struct fgraph_fixture store_bytes[4] __initdata = {
	[0] = {
		.gops = {
			.entryfunc		= store_entry,
			.retfunc		= store_return,
		},
		.store_size = 1,
		.store_type_name = "byte",
	},
	[1] = {
		.gops = {
			.entryfunc		= store_entry,
			.retfunc		= store_return,
		},
		.store_size = 2,
		.store_type_name = "short",
	},
	[2] = {
		.gops = {
			.entryfunc		= store_entry,
			.retfunc		= store_return,
		},
		.store_size = 4,
		.store_type_name = "word",
	},
	[3] = {
		.gops = {
			.entryfunc		= store_entry,
			.retfunc		= store_return,
		},
		.store_size = 8,
		.store_type_name = "long long",
	},
};

static __init int test_graph_storage_multi(void)
{
	struct fgraph_fixture *fixture;
	bool printed = false;
<<<<<<< HEAD
	int i, ret;
=======
	int i, j, ret;
>>>>>>> 3c842de2

	pr_cont("PASSED\n");
	pr_info("Testing multiple fgraph storage on a function: ");

	for (i = 0; i < ARRAY_SIZE(store_bytes); i++) {
		fixture = &store_bytes[i];
		ret = init_fgraph_fixture(fixture);
		if (ret && ret != -ENODEV) {
			pr_cont("*Could not set filter* ");
			printed = true;
<<<<<<< HEAD
			goto out;
		}

=======
			goto out2;
		}
	}

	for (j = 0; j < ARRAY_SIZE(store_bytes); j++) {
		fixture = &store_bytes[j];
>>>>>>> 3c842de2
		ret = register_ftrace_graph(&fixture->gops);
		if (ret) {
			pr_warn("Failed to init store_bytes fgraph tracing\n");
			printed = true;
<<<<<<< HEAD
			goto out;
=======
			goto out1;
>>>>>>> 3c842de2
		}
	}

	DYN_FTRACE_TEST_NAME();
<<<<<<< HEAD
out:
	while (--i >= 0) {
		fixture = &store_bytes[i];
		unregister_ftrace_graph(&fixture->gops);
=======
out1:
	while (--j >= 0) {
		fixture = &store_bytes[j];
		unregister_ftrace_graph(&fixture->gops);

		if (fixture->error_str && !printed) {
			pr_cont("*** %s ***", fixture->error_str);
			printed = true;
		}
	}
out2:
	while (--i >= 0) {
		fixture = &store_bytes[i];
		ftrace_free_filter(&fixture->gops.ops);
>>>>>>> 3c842de2

		if (fixture->error_str && !printed) {
			pr_cont("*** %s ***", fixture->error_str);
			printed = true;
		}
	}
	return printed ? -1 : 0;
}

/* Test the storage passed across function_graph entry and return */
static __init int test_graph_storage(void)
{
	int ret;

	ret = test_graph_storage_single(&store_bytes[0]);
	if (ret)
		return ret;
	ret = test_graph_storage_single(&store_bytes[1]);
	if (ret)
		return ret;
	ret = test_graph_storage_single(&store_bytes[2]);
	if (ret)
		return ret;
	ret = test_graph_storage_single(&store_bytes[3]);
	if (ret)
		return ret;
	ret = test_graph_storage_multi();
	if (ret)
		return ret;
	return 0;
}
#else
static inline int test_graph_storage(void) { return 0; }
#endif /* CONFIG_DYNAMIC_FTRACE */

/* Maximum number of functions to trace before diagnosing a hang */
#define GRAPH_MAX_FUNC_TEST	100000000

static unsigned int graph_hang_thresh;

/* Wrap the real function entry probe to avoid possible hanging */
static int trace_graph_entry_watchdog(struct ftrace_graph_ent *trace,
				      struct fgraph_ops *gops)
{
	/* This is harmlessly racy, we want to approximately detect a hang */
	if (unlikely(++graph_hang_thresh > GRAPH_MAX_FUNC_TEST)) {
		ftrace_graph_stop();
		printk(KERN_WARNING "BUG: Function graph tracer hang!\n");
		if (ftrace_dump_on_oops_enabled()) {
			ftrace_dump(DUMP_ALL);
			/* ftrace_dump() disables tracing */
			tracing_on();
		}
		return 0;
	}

	return trace_graph_entry(trace, gops);
}

static struct fgraph_ops fgraph_ops __initdata  = {
	.entryfunc		= &trace_graph_entry_watchdog,
	.retfunc		= &trace_graph_return,
};

#ifdef CONFIG_DYNAMIC_FTRACE_WITH_DIRECT_CALLS
static struct ftrace_ops direct;
#endif

/*
 * Pretty much the same than for the function tracer from which the selftest
 * has been borrowed.
 */
__init int
trace_selftest_startup_function_graph(struct tracer *trace,
					struct trace_array *tr)
{
	int ret;
	unsigned long count;
	char *func_name __maybe_unused;

#ifdef CONFIG_DYNAMIC_FTRACE
	if (ftrace_filter_param) {
		printk(KERN_CONT " ... kernel command line filter set: force PASS ... ");
		return 0;
	}
#endif

	/*
	 * Simulate the init() callback but we attach a watchdog callback
	 * to detect and recover from possible hangs
	 */
	tracing_reset_online_cpus(&tr->array_buffer);
	fgraph_ops.private = tr;
	ret = register_ftrace_graph(&fgraph_ops);
	if (ret) {
		warn_failed_init_tracer(trace, ret);
		goto out;
	}
	tracing_start_cmdline_record();

	/* Sleep for a 1/10 of a second */
	msleep(100);

	/* Have we just recovered from a hang? */
	if (graph_hang_thresh > GRAPH_MAX_FUNC_TEST) {
		disable_tracing_selftest("recovering from a hang");
		ret = -1;
		goto out;
	}

	tracing_stop();

	/* check the trace buffer */
	ret = trace_test_buffer(&tr->array_buffer, &count);

	/* Need to also simulate the tr->reset to remove this fgraph_ops */
	tracing_stop_cmdline_record();
	unregister_ftrace_graph(&fgraph_ops);

	tracing_start();

	if (!ret && !count) {
		printk(KERN_CONT ".. no entries found ..");
		ret = -1;
		goto out;
	}

#ifdef CONFIG_DYNAMIC_FTRACE_WITH_DIRECT_CALLS
	/*
	 * These tests can take some time to run. Make sure on non PREEMPT
	 * kernels, we do not trigger the softlockup detector.
	 */
	cond_resched();

	tracing_reset_online_cpus(&tr->array_buffer);
	fgraph_ops.private = tr;

	/*
	 * Some archs *cough*PowerPC*cough* add characters to the
	 * start of the function names. We simply put a '*' to
	 * accommodate them.
	 */
	func_name = "*" __stringify(DYN_FTRACE_TEST_NAME);
	ftrace_set_global_filter(func_name, strlen(func_name), 1);

	/*
	 * Register direct function together with graph tracer
	 * and make sure we get graph trace.
	 */
	ftrace_set_filter_ip(&direct, (unsigned long)DYN_FTRACE_TEST_NAME, 0, 0);
	ret = register_ftrace_direct(&direct,
				     (unsigned long)ftrace_stub_direct_tramp);
	if (ret)
		goto out;

	cond_resched();

	ret = register_ftrace_graph(&fgraph_ops);
	if (ret) {
		warn_failed_init_tracer(trace, ret);
		goto out;
	}

	DYN_FTRACE_TEST_NAME();

	count = 0;

	tracing_stop();
	/* check the trace buffer */
	ret = trace_test_buffer(&tr->array_buffer, &count);

	unregister_ftrace_graph(&fgraph_ops);

	ret = unregister_ftrace_direct(&direct,
				       (unsigned long)ftrace_stub_direct_tramp,
				       true);
	if (ret)
		goto out;

	cond_resched();

	tracing_start();

	if (!ret && !count) {
		ret = -1;
		goto out;
	}

	/* Enable tracing on all functions again */
	ftrace_set_global_filter(NULL, 0, 1);
#endif

	ret = test_graph_storage();

	/* Don't test dynamic tracing, the function tracer already did */
out:
	/* Stop it if we failed */
	if (ret)
		ftrace_graph_stop();

	return ret;
}
#endif /* CONFIG_FUNCTION_GRAPH_TRACER */


#ifdef CONFIG_IRQSOFF_TRACER
int
trace_selftest_startup_irqsoff(struct tracer *trace, struct trace_array *tr)
{
	unsigned long save_max = tr->max_latency;
	unsigned long count;
	int ret;

	/* start the tracing */
	ret = tracer_init(trace, tr);
	if (ret) {
		warn_failed_init_tracer(trace, ret);
		return ret;
	}

	/* reset the max latency */
	tr->max_latency = 0;
	/* disable interrupts for a bit */
	local_irq_disable();
	udelay(100);
	local_irq_enable();

	/*
	 * Stop the tracer to avoid a warning subsequent
	 * to buffer flipping failure because tracing_stop()
	 * disables the tr and max buffers, making flipping impossible
	 * in case of parallels max irqs off latencies.
	 */
	trace->stop(tr);
	/* stop the tracing. */
	tracing_stop();
	/* check both trace buffers */
	ret = trace_test_buffer(&tr->array_buffer, NULL);
	if (!ret)
		ret = trace_test_buffer(&tr->max_buffer, &count);
	trace->reset(tr);
	tracing_start();

	if (!ret && !count) {
		printk(KERN_CONT ".. no entries found ..");
		ret = -1;
	}

	tr->max_latency = save_max;

	return ret;
}
#endif /* CONFIG_IRQSOFF_TRACER */

#ifdef CONFIG_PREEMPT_TRACER
int
trace_selftest_startup_preemptoff(struct tracer *trace, struct trace_array *tr)
{
	unsigned long save_max = tr->max_latency;
	unsigned long count;
	int ret;

	/*
	 * Now that the big kernel lock is no longer preemptible,
	 * and this is called with the BKL held, it will always
	 * fail. If preemption is already disabled, simply
	 * pass the test. When the BKL is removed, or becomes
	 * preemptible again, we will once again test this,
	 * so keep it in.
	 */
	if (preempt_count()) {
		printk(KERN_CONT "can not test ... force ");
		return 0;
	}

	/* start the tracing */
	ret = tracer_init(trace, tr);
	if (ret) {
		warn_failed_init_tracer(trace, ret);
		return ret;
	}

	/* reset the max latency */
	tr->max_latency = 0;
	/* disable preemption for a bit */
	preempt_disable();
	udelay(100);
	preempt_enable();

	/*
	 * Stop the tracer to avoid a warning subsequent
	 * to buffer flipping failure because tracing_stop()
	 * disables the tr and max buffers, making flipping impossible
	 * in case of parallels max preempt off latencies.
	 */
	trace->stop(tr);
	/* stop the tracing. */
	tracing_stop();
	/* check both trace buffers */
	ret = trace_test_buffer(&tr->array_buffer, NULL);
	if (!ret)
		ret = trace_test_buffer(&tr->max_buffer, &count);
	trace->reset(tr);
	tracing_start();

	if (!ret && !count) {
		printk(KERN_CONT ".. no entries found ..");
		ret = -1;
	}

	tr->max_latency = save_max;

	return ret;
}
#endif /* CONFIG_PREEMPT_TRACER */

#if defined(CONFIG_IRQSOFF_TRACER) && defined(CONFIG_PREEMPT_TRACER)
int
trace_selftest_startup_preemptirqsoff(struct tracer *trace, struct trace_array *tr)
{
	unsigned long save_max = tr->max_latency;
	unsigned long count;
	int ret;

	/*
	 * Now that the big kernel lock is no longer preemptible,
	 * and this is called with the BKL held, it will always
	 * fail. If preemption is already disabled, simply
	 * pass the test. When the BKL is removed, or becomes
	 * preemptible again, we will once again test this,
	 * so keep it in.
	 */
	if (preempt_count()) {
		printk(KERN_CONT "can not test ... force ");
		return 0;
	}

	/* start the tracing */
	ret = tracer_init(trace, tr);
	if (ret) {
		warn_failed_init_tracer(trace, ret);
		goto out_no_start;
	}

	/* reset the max latency */
	tr->max_latency = 0;

	/* disable preemption and interrupts for a bit */
	preempt_disable();
	local_irq_disable();
	udelay(100);
	preempt_enable();
	/* reverse the order of preempt vs irqs */
	local_irq_enable();

	/*
	 * Stop the tracer to avoid a warning subsequent
	 * to buffer flipping failure because tracing_stop()
	 * disables the tr and max buffers, making flipping impossible
	 * in case of parallels max irqs/preempt off latencies.
	 */
	trace->stop(tr);
	/* stop the tracing. */
	tracing_stop();
	/* check both trace buffers */
	ret = trace_test_buffer(&tr->array_buffer, NULL);
	if (ret)
		goto out;

	ret = trace_test_buffer(&tr->max_buffer, &count);
	if (ret)
		goto out;

	if (!ret && !count) {
		printk(KERN_CONT ".. no entries found ..");
		ret = -1;
		goto out;
	}

	/* do the test by disabling interrupts first this time */
	tr->max_latency = 0;
	tracing_start();
	trace->start(tr);

	preempt_disable();
	local_irq_disable();
	udelay(100);
	preempt_enable();
	/* reverse the order of preempt vs irqs */
	local_irq_enable();

	trace->stop(tr);
	/* stop the tracing. */
	tracing_stop();
	/* check both trace buffers */
	ret = trace_test_buffer(&tr->array_buffer, NULL);
	if (ret)
		goto out;

	ret = trace_test_buffer(&tr->max_buffer, &count);

	if (!ret && !count) {
		printk(KERN_CONT ".. no entries found ..");
		ret = -1;
		goto out;
	}

out:
	tracing_start();
out_no_start:
	trace->reset(tr);
	tr->max_latency = save_max;

	return ret;
}
#endif /* CONFIG_IRQSOFF_TRACER && CONFIG_PREEMPT_TRACER */

#ifdef CONFIG_NOP_TRACER
int
trace_selftest_startup_nop(struct tracer *trace, struct trace_array *tr)
{
	/* What could possibly go wrong? */
	return 0;
}
#endif

#ifdef CONFIG_SCHED_TRACER

struct wakeup_test_data {
	struct completion	is_ready;
	int			go;
};

static int trace_wakeup_test_thread(void *data)
{
	/* Make this a -deadline thread */
	static const struct sched_attr attr = {
		.sched_policy = SCHED_DEADLINE,
		.sched_runtime = 100000ULL,
		.sched_deadline = 10000000ULL,
		.sched_period = 10000000ULL
	};
	struct wakeup_test_data *x = data;

	sched_setattr(current, &attr);

	/* Make it know we have a new prio */
	complete(&x->is_ready);

	/* now go to sleep and let the test wake us up */
	set_current_state(TASK_INTERRUPTIBLE);
	while (!x->go) {
		schedule();
		set_current_state(TASK_INTERRUPTIBLE);
	}

	complete(&x->is_ready);

	set_current_state(TASK_INTERRUPTIBLE);

	/* we are awake, now wait to disappear */
	while (!kthread_should_stop()) {
		schedule();
		set_current_state(TASK_INTERRUPTIBLE);
	}

	__set_current_state(TASK_RUNNING);

	return 0;
}
int
trace_selftest_startup_wakeup(struct tracer *trace, struct trace_array *tr)
{
	unsigned long save_max = tr->max_latency;
	struct task_struct *p;
	struct wakeup_test_data data;
	unsigned long count;
	int ret;

	memset(&data, 0, sizeof(data));

	init_completion(&data.is_ready);

	/* create a -deadline thread */
	p = kthread_run(trace_wakeup_test_thread, &data, "ftrace-test");
	if (IS_ERR(p)) {
		printk(KERN_CONT "Failed to create ftrace wakeup test thread ");
		return -1;
	}

	/* make sure the thread is running at -deadline policy */
	wait_for_completion(&data.is_ready);

	/* start the tracing */
	ret = tracer_init(trace, tr);
	if (ret) {
		warn_failed_init_tracer(trace, ret);
		return ret;
	}

	/* reset the max latency */
	tr->max_latency = 0;

	while (p->on_rq) {
		/*
		 * Sleep to make sure the -deadline thread is asleep too.
		 * On virtual machines we can't rely on timings,
		 * but we want to make sure this test still works.
		 */
		msleep(100);
	}

	init_completion(&data.is_ready);

	data.go = 1;
	/* memory barrier is in the wake_up_process() */

	wake_up_process(p);

	/* Wait for the task to wake up */
	wait_for_completion(&data.is_ready);

	/* stop the tracing. */
	tracing_stop();
	/* check both trace buffers */
	ret = trace_test_buffer(&tr->array_buffer, NULL);
	if (!ret)
		ret = trace_test_buffer(&tr->max_buffer, &count);


	trace->reset(tr);
	tracing_start();

	tr->max_latency = save_max;

	/* kill the thread */
	kthread_stop(p);

	if (!ret && !count) {
		printk(KERN_CONT ".. no entries found ..");
		ret = -1;
	}

	return ret;
}
#endif /* CONFIG_SCHED_TRACER */

#ifdef CONFIG_BRANCH_TRACER
int
trace_selftest_startup_branch(struct tracer *trace, struct trace_array *tr)
{
	unsigned long count;
	int ret;

	/* start the tracing */
	ret = tracer_init(trace, tr);
	if (ret) {
		warn_failed_init_tracer(trace, ret);
		return ret;
	}

	/* Sleep for a 1/10 of a second */
	msleep(100);
	/* stop the tracing. */
	tracing_stop();
	/* check the trace buffer */
	ret = trace_test_buffer(&tr->array_buffer, &count);
	trace->reset(tr);
	tracing_start();

	if (!ret && !count) {
		printk(KERN_CONT ".. no entries found ..");
		ret = -1;
	}

	return ret;
}
#endif /* CONFIG_BRANCH_TRACER */
<|MERGE_RESOLUTION|>--- conflicted
+++ resolved
@@ -942,11 +942,7 @@
 {
 	struct fgraph_fixture *fixture;
 	bool printed = false;
-<<<<<<< HEAD
-	int i, ret;
-=======
 	int i, j, ret;
->>>>>>> 3c842de2
 
 	pr_cont("PASSED\n");
 	pr_info("Testing multiple fgraph storage on a function: ");
@@ -957,37 +953,21 @@
 		if (ret && ret != -ENODEV) {
 			pr_cont("*Could not set filter* ");
 			printed = true;
-<<<<<<< HEAD
-			goto out;
-		}
-
-=======
 			goto out2;
 		}
 	}
 
 	for (j = 0; j < ARRAY_SIZE(store_bytes); j++) {
 		fixture = &store_bytes[j];
->>>>>>> 3c842de2
 		ret = register_ftrace_graph(&fixture->gops);
 		if (ret) {
 			pr_warn("Failed to init store_bytes fgraph tracing\n");
 			printed = true;
-<<<<<<< HEAD
-			goto out;
-=======
 			goto out1;
->>>>>>> 3c842de2
 		}
 	}
 
 	DYN_FTRACE_TEST_NAME();
-<<<<<<< HEAD
-out:
-	while (--i >= 0) {
-		fixture = &store_bytes[i];
-		unregister_ftrace_graph(&fixture->gops);
-=======
 out1:
 	while (--j >= 0) {
 		fixture = &store_bytes[j];
@@ -1002,7 +982,6 @@
 	while (--i >= 0) {
 		fixture = &store_bytes[i];
 		ftrace_free_filter(&fixture->gops.ops);
->>>>>>> 3c842de2
 
 		if (fixture->error_str && !printed) {
 			pr_cont("*** %s ***", fixture->error_str);
