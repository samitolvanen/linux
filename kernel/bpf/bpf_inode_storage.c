--- conflicted
+++ resolved
@@ -80,18 +80,10 @@
 	struct bpf_local_storage_data *sdata;
 	CLASS(fd_raw, f)(*(int *)key);
 
-<<<<<<< HEAD
-	if (!fd_file(f))
-		return ERR_PTR(-EBADF);
-
-	sdata = inode_storage_lookup(file_inode(fd_file(f)), map, true);
-	fdput(f);
-=======
 	if (fd_empty(f))
 		return ERR_PTR(-EBADF);
 
 	sdata = inode_storage_lookup(file_inode(fd_file(f)), map, true);
->>>>>>> aa7e60b6
 	return sdata ? sdata->data : NULL;
 }
 
@@ -101,16 +93,9 @@
 	struct bpf_local_storage_data *sdata;
 	CLASS(fd_raw, f)(*(int *)key);
 
-<<<<<<< HEAD
-	if (!fd_file(f))
-		return -EBADF;
-	if (!inode_storage_ptr(file_inode(fd_file(f)))) {
-		fdput(f);
-=======
 	if (fd_empty(f))
 		return -EBADF;
 	if (!inode_storage_ptr(file_inode(fd_file(f))))
->>>>>>> aa7e60b6
 		return -EBADF;
 
 	sdata = bpf_local_storage_update(file_inode(fd_file(f)),
@@ -136,18 +121,9 @@
 {
 	CLASS(fd_raw, f)(*(int *)key);
 
-<<<<<<< HEAD
-	if (!fd_file(f))
-		return -EBADF;
-
-	err = inode_storage_delete(file_inode(fd_file(f)), map);
-	fdput(f);
-	return err;
-=======
 	if (fd_empty(f))
 		return -EBADF;
 	return inode_storage_delete(file_inode(fd_file(f)), map);
->>>>>>> aa7e60b6
 }
 
 /* *gfp_flags* is a hidden argument provided by the verifier */
